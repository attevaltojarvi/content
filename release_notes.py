<<<<<<< HEAD
from __future__ import print_function
import os
import sys
=======
import re
>>>>>>> 09135714
import abc
import json
import datetime
import argparse
import requests
import yaml

from Tests.test_utils import print_error, print_warning, get_last_release_version, filter_packagify_changes, \
    run_command, server_version_compare, get_release_notes_file_path, get_latest_release_notes_text
from Tests.scripts.validate_files import FilesValidator

CONTENT_LIB_PATH = "./"

NEW_RN = "New"
MODIFIED_RN = "Improved"
IGNORE_RN = '-'

CONTENT_FILE_SUFFIXES = [
    ".yml",
    ".yaml",
    ".json"
]

LAYOUT_TYPE_TO_NAME = {
    "details": "Summary",
    "edit": "New/Edit",
    "close": "Close",
    "quickView": "Quick View",
    "indicatorsDetails": "Indicator Details",
}

INTEGRATIONS_DIR = "Integrations"
SCRIPTS_DIR = "Scripts"
PLAYBOOKS_DIR = "Playbooks"
REPORTS_DIR = "Reports"
DASHBOARDS_DIR = "Dashboards"
WIDGETS_DIR = "Widgets"
INCIDENT_FIELDS_DIR = "IncidentFields"
LAYOUTS_DIR = "Layouts"
CLASSIFIERS_DIR = "Classifiers"
REPUTATIONS_DIR = "Misc"

RELEASE_NOTES_ORDER = [INTEGRATIONS_DIR, SCRIPTS_DIR, PLAYBOOKS_DIR, REPORTS_DIR,
                       DASHBOARDS_DIR, WIDGETS_DIR, INCIDENT_FIELDS_DIR, LAYOUTS_DIR,
                       CLASSIFIERS_DIR, REPUTATIONS_DIR]


def add_dot(text):
    text = text.rstrip()
    if text.endswith('.'):
        return text
    return text + '.'


def release_notes_item(header, body):
    return '- __{}__\n{}\n'.format(header, add_dot(body))


class Content:
    __metaclass__ = abc.ABCMeta

    def __init__(self):
        self.modified_store = []  # holds modified file paths
        self.added_store = []  # holds added file paths
        self.deleted_store = []  # holds deleted file paths
        self.show_secondary_header = True
        self.is_missing_release_notes = False

    def add(self, change_type, data):
        if change_type == "M":
            self.modified_store.append(data)
        elif change_type == "A":
            self.added_store.append(data)
        elif change_type == "D":
            self.deleted_store.append(data)
        else:
            print("Unknown change type " + change_type)

    @abc.abstractmethod
    def get_header(self):
        return

    @classmethod
    def get_release_notes(cls, file_path, data):  # pylint: disable=unused-argument
        """
        Return the release notes relevant to the added yml file.

        :param file_path: yml/json (or package yml)
        :param data: object data
        :return: raw release notes or None in case of an error.
        """
        release_note_path = get_release_notes_file_path(file_path)

        return get_latest_release_notes_text(release_note_path)

    @abc.abstractmethod
    def added_release_notes(self, file_path, data):
        """
        Return the release notes relevant to the added yml file.

        :param file_path: yml/json added (or package yml)
        :param data: object data
        :return: raw release notes or None in case of an error.
        """
        return self.get_release_notes(file_path, data)

    def modified_release_notes(self, file_path, data):
        """
        Return the release notes relevant to the modified yml/json file (or modified package yml).

        :param file_path: yml/json (or package yml)
        :param data: yml data
        :return: raw release notes or None in case of an error.
        """
        release_note = self.get_release_notes(file_path, data)

        if release_note and release_note.strip() == IGNORE_RN:
            release_note = ''

        return release_note

    @abc.abstractmethod
    def load_data(self, data):
        return

    # create a release notes section for store (add or modified) - return None if found missing release notes
    def release_notes_section(self, store, title_prefix, current_server_version):
        res = ""
        if store:
            new_str = ""
            new_count = 0
            for path in store:
                with open(path, 'r') as file_obj:
                    print(' - adding release notes ({}) for file - [{}]... '.format(path, title_prefix), end='')
                    raw_content = file_obj.read()
                    cnt = self.load_data(raw_content)

                    from_version = cnt.get("fromversion")
                    if from_version is not None and server_version_compare(current_server_version, from_version) < 0:
                        print("Skipped because of version differences")
                        continue

                    if title_prefix == NEW_RN:
                        ans = self.added_release_notes(path, cnt)
                    elif title_prefix == MODIFIED_RN:
                        ans = self.modified_release_notes(path, cnt)
                    else:
                        # should never get here
                        print_error('Error:\n Unknown release notes type {}'.format(title_prefix))
                        return None

                    if ans is None:
                        print_error("Error:\n[{}] is missing releaseNotes entry, Please add it under {}".format(
                            path, get_release_notes_file_path(path)))
                        self.is_missing_release_notes = True
                    elif ans:
                        new_count += 1
                        new_str += ans
                        print("Success")
                    else:
                        print("Skipped")

            if new_str:
                if self.show_secondary_header:
                    count_str = ""
                    if new_count > 1:
                        count_str = " " + str(new_count)

                    res = "\n#### %s %s %s\n" % (count_str, title_prefix, self.get_header())
                res += new_str

        return res

    def generate_release_notes(self, current_server_version):
        res = ""

        if len(self.modified_store) + len(self.deleted_store) + len(self.added_store) > 0:
            print("starting {} RN".format(self.get_header()))

            # Added files
            add_rn = self.release_notes_section(self.added_store, NEW_RN, current_server_version)

            # Modified files
            modified_rn = self.release_notes_section(self.modified_store, MODIFIED_RN, current_server_version)

            if add_rn is None or modified_rn is None:
                return None

            section_body = add_rn + modified_rn

            # Deleted files
            if self.deleted_store:
                section_body += "\n##### Removed {}\n".format(self.get_header())
                for name in self.deleted_store:
                    print(' - adding release notes (Removed) for - [{}]'.format(name), end='')
                    section_body += "- __" + name + "__\n"
                    print("Success")

            if section_body:
                res = "### {}\n".format(self.get_header())
                res += section_body

        return res


class ScriptContent(Content):
    def load_data(self, data):
        return yaml.safe_load(data)

    def get_header(self):
        return "Scripts"

    def added_release_notes(self, file_path, data):
        return release_notes_item(data["name"], data["comment"])

    def modified_release_notes(self, file_path, data):
        release_note = super(ScriptContent, self).modified_release_notes(file_path, data)

        if release_note:
            return release_notes_item(data["name"], release_note)

        # error or ignored release_note
        return release_note


class PlaybookContent(Content):
    def load_data(self, data):
        return yaml.safe_load(data)

    def get_header(self):
        return "Playbooks"

    def added_release_notes(self, file_path, data):
        return release_notes_item(data["name"], data['description'])

    def modified_release_notes(self, file_path, data):
        release_note = super(PlaybookContent, self).modified_release_notes(file_path, data)

        if release_note:
            return release_notes_item(data["name"], release_note)

        # error or ignored release_note
        return release_note


class ReportContent(Content):
    def load_data(self, data):
        return json.loads(data)

    def get_header(self):
        return "Reports"

    def added_release_notes(self, file_path, data):
        return release_notes_item(data["name"], data["description"])

    def modified_release_notes(self, file_path, data):
        release_note = super(ReportContent, self).modified_release_notes(file_path, data)

        if release_note:
            return release_notes_item(data["name"], release_note)

        # error or ignored release_note
        return release_note


class DashboardContent(Content):
    def load_data(self, data):
        return json.loads(data)

    def get_header(self):
        return "Dashboards"

    def added_release_notes(self, file_path, data):
        return release_notes_item(data["name"], data["description"])

    def modified_release_notes(self, file_path, data):
        release_note = super(DashboardContent, self).modified_release_notes(file_path, data)

        if release_note:
            return release_notes_item(data["name"], release_note)

        # error or ignored release_note
        return release_note


class WidgetContent(Content):
    def load_data(self, data):
        return json.loads(data)

    def get_header(self):
        return "Widgets"

    def added_release_notes(self, file_path, data):
        return release_notes_item(data["name"], data["description"])

    def modified_release_notes(self, file_path, data):
        release_note = super(WidgetContent, self).modified_release_notes(file_path, data)

        if release_note:
            return release_notes_item(data["name"], release_note)

        # error or ignored release_note
        return release_note


class IncidentFieldContent(Content):

    def __init__(self):
        super(IncidentFieldContent, self).__init__()
        self.show_secondary_header = False

    def load_data(self, data):
        return json.loads(data)

    def get_header(self):
        return "Incident Fields"

    def added_release_notes(self, file_path, data):
        release_note = super(IncidentFieldContent, self).added_release_notes(file_path, data)

        if release_note:
            return add_dot(release_note) + "\n"

        # error
        return release_note

    def modified_release_notes(self, file_path, data):
        release_note = super(IncidentFieldContent, self).modified_release_notes(file_path, data)

        if release_note:
            return add_dot(release_note) + "\n"

        # error or ignored release_note
        return release_note


class LayoutContent(Content):
    def load_data(self, data):
        return json.loads(data)

    def get_header(self):
        return "Incident Layouts"

    def get_release_notes(self, file_path, data):
        release_note = super(LayoutContent, self).get_release_notes(file_path, data)
        if not release_note:
            return release_note

        layout_kind = LAYOUT_TYPE_TO_NAME.get(data.get("kind", ""))
        if not layout_kind:
            print_error('Invalid layout kind {}'.format(data.get("kind", "")))
            return None

        layout_type = data.get("typeId")
        if not layout_type:
            print_error("Invalid layout kind {}".format(layout_type))
            return None

        return release_notes_item('{} - {}'.format(layout_type, layout_kind), release_note)

    def added_release_notes(self, file_path, data):
        return self.get_release_notes(file_path, data)

    def modified_release_notes(self, file_path, data):
        release_note = super(LayoutContent, self).modified_release_notes(file_path, data)

        if release_note:
            return self.get_release_notes(file_path, data)

        # error or ignored release_note
        return release_note


class ClassifierContent(Content):
    def load_data(self, data):
        return json.loads(data)

    def get_header(self):
        return "Classification & Mapping"

    def get_release_notes(self, file_path, data):
        release_note = super(ClassifierContent, self).get_release_notes(file_path, data)
        brand_name = data.get("brandName")
        if not brand_name:
            print_error('Invalid classifier brand name {}'.format(brand_name))
            return None

        if release_note:
            return release_notes_item(brand_name, release_note)

        return release_note

    def added_release_notes(self, file_path, data):
        release_note = super(ClassifierContent, self).added_release_notes(file_path, data)

        if release_note:
            return self.get_release_notes(file_path, data)

        # error
        return release_note

    def modified_release_notes(self, file_path, data):
        release_note = super(ClassifierContent, self).modified_release_notes(file_path, data)

        if release_note:
            return self.get_release_notes(file_path, data)

        # error or ignored release_note
        return release_note


class ReputationContent(Content):
    def __init__(self):
        super(ReputationContent, self).__init__()
        self.show_secondary_header = False

    def load_data(self, data):
        return json.loads(data)

    def get_header(self):
        return "Reputations"

    def added_release_notes(self, file_path, data):
        # This should never happen
        return ""

    def modified_release_notes(self, file_path, data):
        release_note = super(ReputationContent, self).modified_release_notes(file_path, data)

        if release_note:
            return add_dot(release_note) + "\n"

        return release_note


class IntegrationContent(Content):
    def load_data(self, data):
        return yaml.safe_load(data)

    def get_header(self):
        return "Integrations"

    def added_release_notes(self, file_path, data):
        return release_notes_item(data["display"], data["description"])

    def modified_release_notes(self, file_path, data):
        release_note = super(IntegrationContent, self).modified_release_notes(file_path, data)

        if release_note:
            return release_notes_item(data["display"], release_note)

        return release_note


RELEASE_NOTE_GENERATOR = {
    INTEGRATIONS_DIR: IntegrationContent(),
    SCRIPTS_DIR: ScriptContent(),
    PLAYBOOKS_DIR: PlaybookContent(),
    REPORTS_DIR: ReportContent(),
    DASHBOARDS_DIR: DashboardContent(),
    WIDGETS_DIR: WidgetContent(),
    INCIDENT_FIELDS_DIR: IncidentFieldContent(),
    LAYOUTS_DIR: LayoutContent(),
    CLASSIFIERS_DIR: ClassifierContent(),
    REPUTATIONS_DIR: ReputationContent()
}


def parse_change_list(file_path):
    with open(file_path, 'r') as file_obj:
        data = file_obj.read()
        return data.split("\n")


def get_deleted_content(full_file_name, data):
    start_index = data.find(full_file_name)
    if start_index > 0:
        name_index = data.find("-name:", start_index)
        if name_index > 0:
            return data[name_index:].split("\n")[0][len("-name:"):].strip()
    return full_file_name


def handle_deleted_file(deleted_data, full_file_name):
    if "/" in full_file_name:
        file_type = full_file_name.split("/")[0]
        file_type_mapping = RELEASE_NOTE_GENERATOR.get(file_type)
        deleted_content = get_deleted_content(full_file_name, deleted_data)
        if file_type_mapping is not None:
            file_type_mapping.add("D", deleted_content)


def create_file_release_notes(change_type, full_file_name, deleted_data):
    """
    Create release note for changed file.

    :param change_type: git change status (A, M, D, R*)
    :param full_file_name: path to file in repository
    :param deleted_data: all removed files content
    :return: None
    """
    if isinstance(full_file_name, tuple):
        _, full_file_name = full_file_name

    file_type = full_file_name.split("/")[0]
    base_name = os.path.basename(full_file_name)
    file_suffix = os.path.splitext(base_name)[-1]
    file_type_mapping = RELEASE_NOTE_GENERATOR.get(file_type)

    if file_type_mapping is None or file_suffix not in CONTENT_FILE_SUFFIXES:
        print_warning("Unsupported file type: {}".format(full_file_name))
        return

    if change_type == "D":
        handle_deleted_file(deleted_data, full_file_name)
    elif change_type != "R100":  # only file name has changed (no actual data was modified
        if 'R' in change_type:
            # handle the same as modified
            change_type = 'M'

        file_type_mapping.add(change_type, CONTENT_LIB_PATH + full_file_name)


def get_release_notes_draft(github_token, asset_id):
    """
    if possible, download current release draft from content repository in github.

    :param github_token: github token with push permission (in order to get the draft).
    :param asset_id: content build's asset id.
    :return: draft text (or empty string on error).
    """
    # Disable insecure warnings
    requests.packages.urllib3.disable_warnings()  # pylint: disable=no-member

    try:
        res = requests.get('https://api.github.com/repos/demisto/content/releases', verify=False,
                           headers={'Authorization': 'token {}'.format(github_token)})
    except requests.exceptions.ConnectionError as exc:
        print_warning('unable to get release draft, reason:\n{}'.format(str(exc)))
        return ''

    if res.status_code != 200:
        print_warning('unable to get release draft ({}), reason:\n{}'.format(res.status_code, res.text))
        return ''

    drafts = [release for release in res.json() if release.get('draft', False)]
    if drafts:
        if len(drafts) == 1:
<<<<<<< HEAD
            return drafts[0]['body'].replace("xxxxx", asset_id)

        print_warning('Too many drafts to choose from ({}), skipping update.'.format(len(drafts)))
=======
            return re.sub('Release Notes for version .* \((\d{5,})\)', asset_id, drafts[0]['body'])
        else:
            print_warning('Too many drafts to choose from ({}), skipping update.'.format(len(drafts)))
>>>>>>> 09135714

    return ''


def create_content_descriptor(version, asset_id, res, github_token):
    # time format example 2017 - 06 - 11T15:25:57.0 + 00:00
    date = datetime.datetime.now().strftime("%Y-%m-%dT%H:%M:%S.0+00:00")
    release_notes = '## Demisto Content Release Notes for version {} ({})\n'.format(version, asset_id)
    release_notes += '##### Published on {}\n{}'.format(datetime.datetime.now().strftime("%d %B %Y"), res)
    content_descriptor = {
        "installDate": "0001-01-01T00:00:00Z",
        "assetId": int(asset_id),
        "releaseNotes": release_notes,
        "modified": date,
        "ignoreGit": False,
        "releaseDate": date,
        "version": -1,
        "release": version,
        "id": ""
    }

    draft = get_release_notes_draft(github_token, asset_id)
    if draft:
        content_descriptor['releaseNotes'] = draft

    with open('content-descriptor.json', 'w') as outfile:
        json.dump(content_descriptor, outfile)

    with open('release-notes.md', 'w') as outfile:
        outfile.write(release_notes)


def main():
    arg_parser = argparse.ArgumentParser()
    arg_parser.add_argument('version', help='Release version')
    arg_parser.add_argument('git_sha1', help='commit sha1 to compare changes with')
    arg_parser.add_argument('asset_id', help='Asset ID')
    arg_parser.add_argument('server_version', help='Server version')
    arg_parser.add_argument('github_token', help='Github token')
    args = arg_parser.parse_args()

    tag = get_last_release_version()
    print('Last release version: {}'.format(tag))

    # get changed yaml/json files (filter only relevant changed files)
    file_validator = FilesValidator()
    change_log = run_command('git diff --name-status {}'.format(args.git_sha1))
    modified_files, added_files, removed_files, _ = file_validator.get_modified_files(change_log)
    modified_files, added_files, removed_files = filter_packagify_changes(modified_files, added_files,
                                                                          removed_files, tag=tag)
    deleted_data = run_command('git diff --diff-filter=D {}'.format(args.git_sha1))

    for file_path in added_files:
        create_file_release_notes('A', file_path, deleted_data)

    for file_path in modified_files:
        create_file_release_notes('M', file_path, deleted_data)

    for file_path in removed_files:
        create_file_release_notes('D', file_path, deleted_data)

    # join all release notes
    res = []
    missing_release_notes = False
    for key in RELEASE_NOTES_ORDER:
        value = RELEASE_NOTE_GENERATOR[key]
        ans = value.generate_release_notes(args.server_version)
        if ans is None or value.is_missing_release_notes:
            missing_release_notes = True
        if ans:
            res.append(ans)

    release_notes = "\n---\n".join(res)
    create_content_descriptor(args.version, args.asset_id, release_notes, args.github_token)

    if missing_release_notes:
        print_error("Error: some release notes are missing. See previous errors.")
        sys.exit(1)


if __name__ == "__main__":
    main()<|MERGE_RESOLUTION|>--- conflicted
+++ resolved
@@ -1,10 +1,7 @@
-<<<<<<< HEAD
 from __future__ import print_function
 import os
+import re
 import sys
-=======
-import re
->>>>>>> 09135714
 import abc
 import json
 import datetime
@@ -553,15 +550,9 @@
     drafts = [release for release in res.json() if release.get('draft', False)]
     if drafts:
         if len(drafts) == 1:
-<<<<<<< HEAD
-            return drafts[0]['body'].replace("xxxxx", asset_id)
+            return re.sub(r'Release Notes for version .* \((\d{5,})\)', asset_id, drafts[0]['body'])
 
         print_warning('Too many drafts to choose from ({}), skipping update.'.format(len(drafts)))
-=======
-            return re.sub('Release Notes for version .* \((\d{5,})\)', asset_id, drafts[0]['body'])
-        else:
-            print_warning('Too many drafts to choose from ({}), skipping update.'.format(len(drafts)))
->>>>>>> 09135714
 
     return ''
 
