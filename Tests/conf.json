{
    "testTimeout": 160,
    "testInterval": 20,
    "tests": [
        {
<<<<<<< HEAD
            "integrations": "AutoFocus V2",
            "playbookID": "Autofocus Query Samples, Sessions and Tags Test Playbook",
            "fromversion": "4.5.0"
=======
            "integrations": "AttackIQFireDrill",
            "playbookID": "AttackIQ - Test"
>>>>>>> d741c799
        },
        {
            "integrations": "ZeroFox",
            "playbookID": "ZeroFox-Test",
            "fromversion": "4.1.0"
        },
        {
            "integrations": "SlackV2",
            "playbookID": "Slack Test Playbook",
            "fromversion": "5.0.0"
        },
        {
            "integrations": "Cortex XDR - IR",
            "playbookID": "Test XDR Playbook",
            "fromversion": "4.1.0"
        },
        {
            "integrations": "MicrosoftGraphMail",
            "playbookID": "MicrosoftGraphMail-Test",
            "instance_names": "ms_graph_mail_dev"
        },
        {
            "integrations": "MicrosoftGraphMail",
            "playbookID": "MicrosoftGraphMail-Test",
            "instance_names": "ms_graph_mail_prod"
        },
        {
            "integrations": "Cloaken",
            "playbookID": "Cloaken-Test"
        },
        {
            "integrations": "Uptycs",
            "playbookID": "TestUptycs"
        },
        {
            "integrations": "ThreatX",
            "playbookID": "ThreatX-test"
        },
        {
            "integrations": "AlienVault OTX",
            "playbookID": "AlienVaultOTX Test"
        },
        {
            "integrations": "Cofense Triage",
            "playbookID": "Cofense Triage Test"
        },
        {
            "integrations": "Minerva Labs Anti-Evasion Platform",
            "playbookID": "Minerva Test playbook"
        },
        {
            "integrations": "CheckPhish",
            "playbookID": "CheckPhish-Test"
        },
        {
            "integrations": "Symantec Management Center",
            "playbookID": "SymantecMC_TestPlaybook"
        },
        {
            "integrations": "Tufin",
            "playbookID": "Tufin Test"
        },
        {
            "integrations": "Looker",
            "playbookID": "Test-Looker"
        },
        {
            "integrations": "Vertica",
            "playbookID": "Vertica Test"
        },
        {
            "integrations": "Server Message Block (SMB)",
            "playbookID": "SMB test"
        },
        {
            "playbookID": "TestParseEmailHeaders"
        },
        {
            "playbookID": "TestParseEmailFile-deprecated-script"
        },
        {
            "integrations": "RSA NetWitness Packets and Logs",
            "playbookID": "rsa_packets_and_logs_test"
        },
        {
            "playbookID": "test_similar_incidents"
        },
        {
            "playbookID": "autofocus_test",
            "integrations": "Autofocus"
        },
        {
            "playbookID": "CheckpointFW-test",
            "integrations": "Check Point"
        },
        {
            "playbookID": "RegPathReputationBasicLists_test"
        },
        {
            "playbookID": "EmailDomainSquattingReputation-Test"
        },
        {
            "playbookID": "RandomStringGenerateTest"
        },
        {
            "playbookID": "DocumentationTest",
            "integrations": "ipinfo"
        },
        {
            "playbookID": "playbook-checkEmailAuthenticity-test"
        },
        {
            "playbookID": "HighlightWords_Test"

        },
        {
            "playbookID": "StringContainsArray_test"
        },
        {
            "integrations": "Fidelis Elevate Network",
            "playbookID": "Fidelis-Test"
        },
        {
            "integrations": "AWS - ACM",
            "playbookID": "ACM-Test"
        },
        {
            "integrations": "Thinkst Canary",
            "playbookID": "CanaryTools Test"
        },
        {
            "integrations": "ThreatMiner",
            "playbookID": "ThreatMiner-Test"
        },
        {
            "playbookID": "StixCreator-Test"
        },
        {
            "playbookID": "CompareIncidentsLabels-test-playbook"
        },
        {
            "integrations": "Have I Been Pwned? V2",
            "playbookID": "Pwned test",
            "nightly": true
        },
        {
            "integrations": "Have I Been Pwned? V2",
            "playbookID": "Pwned v2 test"
        },
        {
            "integrations": "Alexa Rank Indicator",
            "playbookID": "Alexa Test Playbook"
        },
        {
            "playbookID": "UnEscapeURL-Test"
        },
        {
            "playbookID": "UnEscapeIPs-Test"
        },
        {
            "playbookID": "ExtractDomainFromUrlAndEmail-Test"
        },
        {
            "playbookID": "ConvertKeysToTableFieldFormat_Test"
        },
        {
            "integrations": "CVE Search",
            "playbookID": "cveReputation Test"
        },
        {
            "integrations": "HashiCorp Vault",
            "playbookID": "hashicorp_test"
        },
        {
            "integrations": "AWS - Athena - Beta",
            "playbookID": "Beta-Athena-Test"
        },
        {
            "integrations": "BeyondTrust Password Safe",
            "playbookID": "BeyondTrust-Test"
        },
        {
            "integrations": "Dell Secureworks",
            "playbookID": "secureworks_test"
        },
        {
            "integrations": "ServiceNow",
            "playbookID": "servicenow_test_new"
        },
        {
            "integrations": "ExtraHop",
            "playbookID": "ExtraHop-Test"
        },
        {
            "playbookID": "Test CommonServer"
        },
        {
            "integrations": "CIRCL",
            "playbookID": "CirclIntegrationTest"
        },
        {
            "integrations": "MISP V2",
            "playbookID": "MISP V2 Test"
        },
        {
            "playbookID": "test-LinkIncidentsWithRetry"
        },
        {
            "playbookID": "CopyContextToFieldTest"
        },
        {
            "integrations": "OTRS",
            "playbookID": "OTRS Test",
            "fromversion": "4.1.0"
        },
        {
            "integrations": "Attivo Botsink",
            "playbookID": "AttivoBotsinkTest"
        },
        {
            "playbookID": "CreatePhishingClassifierMLTest",
            "timeout" : 2400
        },
        {
            "integrations": "Cymon",
            "playbookID": "playbook-Cymon_Test"
        },
        {
            "integrations": "FortiGate",
            "playbookID": "Fortigate Test"
        },
        {
            "playbookID": "FormattedDateToEpochTest"
        },
        {
            "integrations": "SNDBOX",
            "playbookID": "SNDBOX_Test"
        },
        {
            "integrations": "SNDBOX",
            "playbookID": "Detonate File - SNDBOX - Test",
            "timeout": 2400,
            "nightly": true
        },
        {
            "integrations": "VxStream",
            "playbookID": "Detonate File - HybridAnalysis - Test",
            "timeout": 2400
        },
        {
            "playbookID": "WordTokenizeTest"
        },
        {
            "integrations": "Awake Security",
            "playbookID": "awake_security_test_pb"
        },
        {
          "integrations": "Tenable.sc",
          "playbookID": "tenable-sc-test",
          "timeout": 240,
          "nightly": true
        },
        {
            "integrations": "MimecastV2",
            "playbookID": "Mimecast test"
        },
        {
            "playbookID": "CreateEmailHtmlBody_test_pb",
            "fromversion": "4.1.0"
        },
        {
          "playbookID": "ReadPDFFile-Test"
        },
        {
            "playbookID": "ReadPDFFileV2-Test"
        },
        {
          "playbookID": "JSONtoCSV-Test"
        },
        {
            "integrations": "Panorama",
            "instance_names": "palo_alto_firewall",
            "playbookID": "palo_alto_firewall_test_pb",
            "timeout": 1000,
            "nightly": true
        },
        {
            "integrations": "Panorama",
            "instance_names": "palo_alto_panorama",
            "playbookID": "palo_alto_panorama_test_pb",
            "timeout": 1000,
            "nightly": true
        },
        {
            "integrations": "Panorama",
            "instance_names": "palo_alto_panorama",
            "playbookID": "Panorama Query Logs - Test",
            "timeout": 1000,
            "nightly": true
        },
        {
            "integrations": "Panorama",
            "instance_names": "palo_alto_firewall_9.0",
            "playbookID": "palo_alto_firewall_test_pb",
            "timeout": 1000,
            "nightly": true
        },
        {
            "integrations": "Panorama",
            "instance_names": "palo_alto_panorama_9.0",
            "playbookID": "palo_alto_panorama_test_pb",
            "timeout": 1000,
            "nightly": true
        },
        {
          "integrations": "Tenable.io",
          "playbookID": "Tenable.io test"
        },
        {
          "playbookID": "URLDecode-Test"
        },
        {
          "playbookID": "GetTime-Test"
        },
        {
          "integrations": "Tenable.io",
          "playbookID": "Tenable.io Scan Test",
          "nightly": true,
          "timeout": 900
        },
        {
            "integrations": "Tenable.sc",
            "playbookID": "tenable-sc-scan-test",
            "nightly": true,
            "timeout": 600
        },
        {
            "integrations": "google-vault",
            "playbookID": "Google-Vault-Generic-Test",
            "nightly": true,
            "timeout": 3600
        },
        {
            "integrations": "google-vault",
            "playbookID": "Google_Vault-Search_And_Display_Results_test",
            "nightly": true,
            "timeout": 3600
        },
        {
            "playbookID": "Luminate-TestPlaybook",
            "integrations": "Luminate"
        },
        {
            "playbookID": "Palo Alto Networks - Malware Remediation Test",
            "integrations": "Palo Alto Minemeld",
            "fromversion": "4.5.0"
        },
        {
            "playbookID": "SumoLogic-Test",
            "integrations": "SumoLogic",
            "fromversion": "4.1.0"
        },
        {
            "playbookID": "ParseEmailFiles-test"
        },
        {
            "playbookID": "PAN-OS - Block IP and URL - External Dynamic List Test",
            "integrations": "palo_alto_networks_pan_os_edl_management",
            "fromversion": "4.0.0"

        },
        {
            "playbookID": "PAN-OS - Block IP - Custom Block Rule Test",
            "integrations": "Panorama",
            "instance_names": "palo_alto_panorama",
            "fromversion": "4.0.0"
        },
        {
            "playbookID": "PAN-OS - Block IP - Static Address Group Test",
            "integrations": "Panorama",
            "instance_names": "palo_alto_panorama",
            "fromversion": "4.0.0"
        },
        {
            "playbookID": "PAN-OS - Block URL - Custom URL Category Test",
            "integrations": "Panorama",
            "instance_names": "palo_alto_panorama",
            "fromversion": "4.0.0"
        },
        {
            "playbookID": "ParseExcel-test"
        },
        {
            "playbookID": "Detonate File - No Files test"
        },
        {
            "integrations": [
                "Panorama",
                "Check Point"
            ],
            "instance_names": "palo_alto_firewall",
            "playbookID": "blockip_test_playbook"
        },
        {
            "integrations": "Palo Alto Minemeld",
            "playbookID": "minemeld_test"
        },
        {
            "integrations": "SentinelOne V2",
            "playbookID": "SentinelOne V2 - test"
        },
        {
            "integrations": "InfoArmor VigilanteATI",
            "playbookID": "InfoArmorVigilanteATITest"
        },
        {
            "integrations": "IntSights",
            "instance_names": "intsights_standard_account",
            "playbookID": "IntSights Test",
            "nightly": true,
            "timeout": 500
        },
        {
            "integrations": "IntSights",
            "playbookID": "IntSights Mssp Test",
            "instance_names": "intsights_mssp_account",
            "nightly": true,
            "timeout": 500
        },
        {
            "integrations": "dnstwist",
            "playbookID": "dnstwistTest"
        },
        {
            "integrations": "BitDam",
            "playbookID": "Detonate File - BitDam Test"
        },
        {
            "integrations": "Threat Grid",
            "playbookID": "Test-Detonate URL - ThreatGrid",
            "timeout": 600
        },
        {
            "integrations": "Threat Grid",
            "playbookID": "ThreatGridTest",
            "timeout": 600
        },
        {
            "integrations": [
                "Palo Alto Minemeld",
                "Panorama"
            ],
            "instance_names": "palo_alto_firewall",
            "playbookID": "block_indicators_-_generic_-_test"
        },
        {
          "integrations": "Signal Sciences WAF",
          "playbookID": "SignalSciences-Test"
        },
        {
            "integrations": "RTIR",
            "playbookID": "RTIR Test"
        },
        {
            "integrations": "RedCanary",
            "playbookID": "RedCanaryTest",
            "nightly" : true
        },
        {
          "integrations": "Devo",
          "playbookID": "devo_test_playbook"
        },
        {
          "playbookID": "URL Enrichment - Generic v2 - Test",
          "integrations": [
              "Rasterize",
              "VirusTotal - Private API"
          ],
            "instance_names": "virus_total_private_api_general",
            "timeout": 500
        },
        {
            "playbookID": "CutTransformerTest"
        },
        {
            "integrations": "SCADAfence CNM",
            "playbookID": "SCADAfence_test"
        },
        {
            "integrations": "ProtectWise",
            "playbookID": "Protectwise-Test"
        },
        {
            "integrations": "WhatsMyBrowser",
            "playbookID": "WhatsMyBrowser-Test"
        },
        {

            "integrations": "BigFix",
            "playbookID": "BigFixTest"
        },
        {
            "integrations": "Lastline",
            "playbookID": "Lastline - testplaybook",
            "nightly": true
        },
        {
            "integrations": "epo",
            "playbookID": "Test Playbook McAfee ePO"
        },
        {
            "integrations": "activedir",
            "playbookID": "calculate_severity_-_critical_assets_-_test"
        },
        {
            "playbookID": "TextFromHTML_test_playbook"
        },
        {
            "playbookID": "PortListenCheck-test"
        },
        {
            "integrations": "ThreatExchange",
            "playbookID": "ThreatExchange-test"
        },
        {
            "integrations": "ThreatExchange",
            "playbookID": "extract_indicators_-_generic_-_test",
            "timeout": 240
        },
        {
            "integrations": "Joe Security",
            "playbookID": "JoeSecurityTestPlaybook",
            "timeout": 500,
            "nightly": true
        },
        {
            "integrations": "Joe Security",
            "playbookID": "JoeSecurityTestDetonation",
            "timeout": 2000,
            "nightly": true
        },
        {
            "integrations": "WildFire-v2",
            "playbookID": "Wildfire Test"
        },
        {
            "integrations": "WildFire-v2",
            "playbookID": "Detonate URL - WildFire-v2 - Test"
        },
        {
            "integrations": "GRR",
            "playbookID": "grr_test",
            "nightly": true
        },
        {
            "integrations": "VirusTotal",
            "instance_names": "virus_total_general",
            "playbookID": "virusTotal-test-playbook",
            "timeout": 1400,
            "nightly": true
        },
        {
            "integrations": "VirusTotal",
            "instance_names": "virus_total_preferred_vendors",
            "playbookID": "virusTotaI-test-preferred-vendors",
            "timeout": 1400,
            "nightly": true
        },
        {
            "integrations": "Preempt",
            "playbookID": "Preempt Test"
        },
        {   "integrations": "Gmail",
            "playbookID": "get_original_email_-_gmail_-_test"
        },
        {
            "integrations": "EWS v2",
            "playbookID": "get_original_email_-_ews-_test"
        },
        {
            "integrations": ["EWS v2","EWS Mail Sender"],
            "playbookID": "EWS search-mailbox test",
            "timeout": 300
        },
        {
            "integrations": "PagerDuty v2",
            "playbookID": "PagerDuty Test"
        },
        {
            "playbookID": "test_delete_context"
        },
        {
            "playbookID": "GmailTest",
            "integrations": "Gmail"
        },
        {
            "playbookID": "Gmail Convert Html Test",
            "integrations": "Gmail"
        },
        {
            "playbookID": "reputations.json Test"
        },
        {
            "playbookID": "Test IP Indicator Fields",
            "fromversion": "5.0.0"
        },
        {
            "integrations": "Shodan",
            "playbookID": "ShodanTest"
        },
        {
            "playbookID": "Extract Indicators From File - test",
            "timeout": 2000
        },
        {
            "playbookID": "dedup_-_generic_-_test"
        },
        {
            "playbookID": "TestDedupIncidentsPlaybook"
        },
        {
            "playbookID": "TestDedupIncidentsByName"
        },
        {
            "integrations": "McAfee Advanced Threat Defense",
            "playbookID": "Test Playbook McAfee ATD",
            "timeout": 700
        },
        {
            "playbookID": "stripChars - Test"
        },
        {
            "integrations": "McAfee Advanced Threat Defense",
            "playbookID": "Test Playbook McAfee ATD Upload File"
        },
        {
            "playbookID": "exporttocsv_script_test"
        },
        {
            "integrations": "Intezer",
            "playbookID": "Intezer Testing",
            "nightly": true,
            "timeout": 500
        },
        {
            "integrations": "Intezer v2",
            "playbookID": "Intezer Testing v2",
            "fromversion": "4.1.0",
            "timeout": 700
        },
        {
            "integrations": "FalconIntel",
            "playbookID": "CrowdStrike Falcon Intel v2"
        },
        {
          "playbookID": "ContextGetters_Test"
        },
        {
            "integrations": [
                "Mail Sender (New)",
                "google"
            ],
            "playbookID": "Mail Sender (New) Test"
        },
        {
            "playbookID": "buildewsquery_test"
        },
        {
            "integrations": "Rapid7 Nexpose",
            "playbookID": "nexpose_test",
            "timeout": 240
        },
        {
            "playbookID": "GetIndicatorDBotScore Test"
        },
        {
            "integrations": "EWS Mail Sender",
            "playbookID": "EWS Mail Sender Test"
        },
        {
            "integrations": [
                "EWS Mail Sender",
                "Rasterize"
            ],
            "playbookID": "EWS Mail Sender Test 2"
        },
        {
            "playbookID": "decodemimeheader_-_test"
        },
        {
            "integrations": "CVE Search",
            "playbookID": "cve_enrichment_-_generic_-_test"
        },
        {
            "playbookID": "test_url_regex"
        },
        {
            "integrations": "Skyformation",
            "playbookID": "TestSkyformation"
        },
        {
            "integrations": "okta",
            "playbookID": "okta_test_playbook",
            "timeout": 240
        },
        {
            "playbookID": "Test filters & transformers scripts"
        },
        {
            "integrations": "Salesforce",
            "playbookID": "SalesforceTestPlaybook"
        },
        {
            "integrations": "McAfee ESM-v10",
            "instance_names": "v10.2.0",
            "playbookID": "McAfeeESMTest",
            "timeout": 500
        },
        {
            "integrations": "McAfee ESM-v10",
            "instance_names": "v10.3.0",
            "playbookID": "McAfeeESMTest",
            "timeout": 500
        },
        {
            "integrations": "McAfee ESM-v10",
            "instance_names": "v11.1.3",
            "playbookID": "McAfeeESMTest",
            "timeout": 500
        },
        {
            "integrations": "GoogleSafeBrowsing",
            "playbookID": "Google Safe Browsing Test",
            "timeout": 240
        },
        {
            "integrations": "EWS v2",
            "playbookID": "EWSv2_empty_attachment_test"
        },
        {
            "integrations": "EWS v2",
            "playbookID": "EWS Public Folders Test"
        },
        {
            "playbookID": "TestWordFileToIOC",
            "timeout": 300
        },
        {
            "integrations": "Symantec Endpoint Protection V2",
            "playbookID": "SymantecEndpointProtection_Test"
        },
        {
            "integrations": "carbonblackprotection",
            "playbookID": "search_endpoints_by_hash_-_carbon_black_protection_-_test",
            "timeout": 500
        },
        {
            "playbookID": "process_email_-_generic_-_test",
            "integrations": "Rasterize",
            "timeout": 240
        },
        {
            "integrations": "activedir",
            "playbookID": "account_enrichment_-_generic_test"
        },
        {
            "integrations": "FalconHost",
            "playbookID": "search_endpoints_by_hash_-_crowdstrike_-_test",
            "timeout": 500
        },
        {
            "integrations": "FalconHost",
            "playbookID": "CrowdStrike Endpoint Enrichment - Test"
        },
        {
          "integrations": "FalconHost",
          "playbookID": "crowdstrike_falconhost_test"
        },
        {
            "integrations": "CrowdstrikeFalcon",
            "playbookID": "Test - CrowdStrike Falcon",
            "fromversion": "4.1.0"
        },
        {
            "integrations": [
                "VirusTotal"
            ],
            "instance_names": "virus_total_general",
            "playbookID": "ip_enrichment_generic_test"
        },
        {
            "playbookID": "ExposeIncidentOwner-Test"
        },
        {
            "integrations": "OpenPhish",
            "playbookID": "email_test"
        },
        {
            "integrations": "VirusTotal",
            "instance_names": "virus_total_general",
            "playbookID": "domain_enrichment_generic_test"
        },
        {
            "integrations": "PostgreSQL",
            "playbookID": "PostgreSQL Test"
        },
        {
            "integrations": "google",
            "playbookID": "GsuiteTest"
        },
        {
            "integrations": "OpenPhish",
            "playbookID": "OpenPhish Test Playbook"
        },
        {
            "integrations": "RSA Archer",
            "playbookID": "Archer-Test-Playbook",
            "nightly": true
        },
        {
            "integrations": "jira",
            "playbookID": "Jira-Test"
        },
        {
            "integrations": "jira-v2",
            "playbookID": "Jira-v2-Test"
        },
        {
            "integrations": "ipinfo",
            "playbookID": "IPInfoTest"
        },
        {
            "integrations": "jira",
            "playbookID": "VerifyHumanReadableFormat"
        },
        {
            "playbookID": "ExtractURL Test"
        },
        {
            "playbookID": "strings-test"
        },
        {
            "playbookID": "TestCommonPython"
        },
        {
            "playbookID": "TestFileCreateAndUpload"
        },
        {
            "playbookID": "TestIsValueInArray"
        },
        {
            "playbookID": "TestStringReplace"
        },
        {
            "playbookID": "TestHttpPlaybook"
        },
        {
            "integrations": "SplunkPy",
            "playbookID": "Splunk-Test"
        },
        {
            "integrations": "SplunkPy",
            "playbookID": "SplunkPySearch_Test"
        },
        {
            "integrations" : "McAfee NSM",
            "playbookID" : "McAfeeNSMTest",
            "timeout" : 400,
            "nightly": true
        },
        {
            "integrations": "PhishTank",
            "playbookID": "PhishTank Testing"
        },
        {
            "integrations": "McAfee Web Gateway",
            "playbookID": "McAfeeWebGatewayTest",
            "timeout" : 500
        },
        {
            "integrations": "TCPIPUtils",
            "playbookID": "TCPUtils-Test"
        },
        {
            "playbookID": "ProofpointDecodeURL-Test",
            "timeout": 300
        },
        {
            "playbookID": "listExecutedCommands-Test"
        },
        {
            "integrations": "AWS - Lambda",
            "playbookID": "AWS-Lambda-Test (Read-Only)"
        },
        {
            "integrations": "Service Manager",
            "playbookID": "TestHPServiceManager",
            "timeout": 400
        },
        {
            "playbookID": "LanguageDetect-Test",
            "timeout": 300
        },
        {
            "integrations": "Forcepoint",
            "playbookID": "forcepoint test",
            "timeout": 500,
            "nightly": true
        },
        {
            "playbookID": "GeneratePassword-Test"
        },
        {
            "playbookID": "ZipFile-Test"
        },
        {
            "playbookID": "ExtractDomainTest"
        },
        {
            "playbookID": "Test-IsMaliciousIndicatorFound"
        },
        {
            "playbookID": "TestExtractHTMLTables"
        },
        {
            "integrations": "carbonblackliveresponse",
            "playbookID": "CarbonBlackLiveResponseTest",
            "nightly": true
        },
        {
            "playbookID": "TestSafeBreach",
            "integrations": "SafeBreach"
        },
        {
            "integrations": "urlscan.io",
            "playbookID": "urlscan_malicious_Test",
            "timeout": 500
        },
        {
            "integrations": "EWS v2",
            "playbookID": "pyEWS_Test"
        },
        {
            "integrations": "remedy_sr_beta",
            "playbookID": "remedy_sr_test_pb"
        },
        {

            "integrations": "Netskope",
            "playbookID": "Netskope Test"
        },
        {
            "integrations": "Cylance Protect v2",
            "playbookID": "Cylance Protect v2 Test"
        },
        {
            "integrations": "ReversingLabs Titanium Cloud",
            "playbookID": "ReversingLabsTCTest"
        },
        {
            "integrations": "ReversingLabs A1000",
            "playbookID": "ReversingLabsA1000Test"
        },
        {
            "integrations": "Demisto Lock",
            "playbookID": "DemistoLockTest"
        },
        {
            "playbookID": "test-domain-indicator",
            "timeout": 400
        },
        {
            "playbookID": "Cybereason Test",
            "integrations": "Cybereason",
            "timeout": 1200,
            "fromversion": "4.1.0"
        },
        {
            "integrations": "VirusTotal - Private API",
            "instance_names": "virus_total_private_api_general",
            "playbookID": "File Enrichment - Virus Total Private API Test",
            "nightly": true
        },
        {
            "integrations": "VirusTotal - Private API",
            "instance_names": "virus_total_private_api_general",
            "playbookID": "virusTotalPrivateAPI-test-playbook",
            "timeout": 1400,
            "nightly": true
        },
        {
            "integrations": "VirusTotal - Private API",
            "instance_names": "virus_total_private_api_preferred_vendors",
            "playbookID": "virusTotalPrivateAPI-test-preferred-vendors",
            "timeout": 1400,
            "nightly": true
        },
        {
            "integrations": "Cisco Meraki",
            "playbookID": "Cisco-Meraki-Test"
        },
        {
            "integrations": "Windows Defender Advanced Threat Protection",
            "playbookID": "Test - Windows Defender Advanced Threat Protection",
            "instance_names": "windows_defender_atp_dev"
        },
        {
            "integrations": "Windows Defender Advanced Threat Protection",
            "playbookID": "Test - Windows Defender Advanced Threat Protection",
            "instance_names": "windows_defender_atp_prod"
        },
        {
            "integrations": "Tanium",
            "playbookID": "Tanium Test Playbook",
            "nightly": true,
            "timeout": 1200
        },
        {
            "integrations": "Recorded Future",
            "playbookID": "Recorded Future Test",
            "nightly": true
        },
        {
            "integrations": "Microsoft Graph",
            "playbookID": "Microsoft Graph Test",
            "instance_names": "ms_graph_security_dev"
        },
        {
            "integrations": "Microsoft Graph",
            "playbookID": "Microsoft Graph Test",
            "instance_names": "ms_graph_security_prod"
        },
        {
            "integrations": "Microsoft Graph User",
            "playbookID": "Microsoft Graph - Test",
            "instance_names": "ms_graph_user_dev"
        },
        {
            "integrations": "Microsoft Graph User",
            "playbookID": "Microsoft Graph - Test",
            "instance_names": "ms_graph_user_prod"
        },
        {
            "integrations": "RedLock",
            "playbookID": "RedLockTest",
            "nightly": true
        },
        {
            "integrations": "Symantec Messaging Gateway",
            "playbookID": "Symantec Messaging Gateway Test"
        },
        {
            "integrations": "ThreatConnect",
            "playbookID": "test-ThreatConnect"
        },
        {
            "integrations": "VxStream",
            "playbookID": "VxStream Test",
            "nightly": true
        },
        {
            "integrations":"Cylance Protect",
            "playbookID": "get_file_sample_by_hash_-_cylance_protect_-_test",
            "timeout": 240
        },
        {
            "integrations": "Cylance Protect",
            "playbookID": "endpoint_enrichment_-_generic_test"
        },
        {
            "integrations": "QRadar",
            "playbookID": "test_Qradar"
        },
        {
            "integrations": "VMware",
            "playbookID": "VMWare Test"
        },
        {
            "integrations": "Anomali ThreatStream",
            "playbookID": "Anomali_ThreatStream_Test"
        },
        {
            "integrations": "Farsight DNSDB",
            "playbookID": "DNSDBTest"
        },
        {
            "integrations": "carbonblack-v2",
            "playbookID": "CarbonBlackResponseTest"
        },
        {
            "integrations": "Cisco Umbrella Investigate",
            "playbookID": "Cisco Umbrella Test"
        },
        {
            "integrations": "icebrg",
            "playbookID": "Icebrg Test",
            "timeout" : 500
        },
        {
            "integrations": "Symantec MSS",
            "playbookID": "SymantecMSSTest"
        },
        {
            "integrations": "Remedy AR",
            "playbookID": "Remedy AR Test"
        },
        {
            "integrations": "McAfee Active Response",
            "playbookID": "McAfee-MAR_Test",
            "timeout": 700
        },
        {
            "integrations": "McAfee Threat Intelligence Exchange",
            "playbookID": "McAfee-TIE Test",
            "timeout": 700
        },
        {
            "integrations": "ArcSight Logger",
            "playbookID": "ArcSight Logger test"
        },
        {
            "integrations": "ArcSight ESM v2",
            "playbookID": "ArcSight ESM v2 Test"
        },
        {
            "integrations": "ArcSight ESM v2",
            "playbookID": "test Arcsight - Get events related to the Case"
        },
        {
            "integrations": "XFE",
            "playbookID": "XFE Test",
            "timeout": 140,
            "nightly": true
        },
        {
            "integrations": "McAfee Threat Intelligence Exchange",
            "playbookID": "search_endpoints_by_hash_-_tie_-_test",
            "timeout": 500
        },
        {
            "integrations": "iDefense",
            "playbookID": "iDefenseTest",
            "timeout": 300
        },
        {
            "integrations": "AbuseIPDB",
            "playbookID": "AbuseIPDB Test",
            "nightly": true
        },
        {
            "integrations": "AbuseIPDB",
            "playbookID": "AbuseIPDB PopulateIndicators Test",
            "nightly": true
        },
        {
            "integrations" : "jira",
            "playbookID" : "JiraCreateIssue-example-test"
        },
        {
            "integrations": "LogRhythm",
            "playbookID": "LogRhythm-Test-Playbook",
            "timeout": 200
        },
        {
            "integrations": "FireEye HX",
            "playbookID": "FireEye HX Test"
        },
        {
            "integrations": "Phish.AI",
            "playbookID": "PhishAi-Test"
        },
        {
            "integrations": "Phish.AI",
            "playbookID": "Test-Detonate URL - Phish.AI"
        },
        {
            "integrations": "Centreon",
            "playbookID": "Centreon-Test-Playbook"
        },
        {
            "playbookID": "ReadFile test"
        },
        {
            "integrations": "TruSTAR",
            "playbookID": "TruSTAR Test"
        },
        {
            "integrations": "AlphaSOC Wisdom",
            "playbookID": "AlphaSOC-Wisdom-Test"
        },
        {
            "integrations": "carbonblack-v2",
            "playbookID": "CBFindIP - Test"
        },
        {
            "integrations": "Jask",
            "playbookID": "Jask_Test",
            "fromversion": "4.1.0"
        },
        {
            "integrations": "Qualys",
            "playbookID": "Qualys-Test",
            "nightly": true
        },
        {
            "integrations": "Whois",
            "playbookID": "whois_test",
            "fromversion": "4.1.0"
        },
        {
            "integrations": "RSA NetWitness Endpoint",
            "playbookID": "NetWitness Endpoint Test"
        },
        {
            "integrations": "Check Point Sandblast",
            "playbookID": "Sandblast_malicious_test"
        },
        {
            "playbookID": "TestMatchRegex"
        },
        {
            "integrations": "ActiveMQ",
            "playbookID": "ActiveMQ Test"
        },
        {
            "playbookID": "RegexGroups Test"
        },
        {
            "integrations": "Cisco ISE",
            "playbookID": "cisco-ise-test-playbook"
        },
        {
            "integrations": "RSA NetWitness v11.1",
            "playbookID": "RSA NetWitness Test"
        },
        {
            "playbookID": "ExifReadTest"
        },
        {
          "integrations": "Cuckoo Sandbox",
          "playbookID": "CuckooTest",
          "timeout": 700
        },
        {
            "integrations" : "VxStream",
            "playbookID" : "Test-Detonate URL - Crowdstrike",
            "timeout" : 1200
        },
        {
            "playbookID": "Detonate File - Generic Test",
            "timeout": 500
        },
        {
            "integrations": [
                "Lastline",
                "WildFire-v2",
                "SNDBOX",
                "VxStream",
                "McAfee Advanced Threat Defense"
            ],
            "playbookID" : "Detonate File - Generic Test",
            "timeout" : 2400,
            "nightly" : true
        },
        {
            "playbookID": "detonate_file_-_generic_test",
            "toversion": "3.6.0"
        },
        {
            "playbookID": "STIXParserTest"
        },
        {
           "playbookID": "Detonate URL - Generic Test",
           "timeout": 2000,
           "nightly": true,
           "integrations": [
             "McAfee Advanced Threat Defense",
             "VxStream",
             "Lastline"
           ]
        },
        {
            "playbookID": "ReadPDFFile-Test"
        },
        {
            "integrations": [
                "VirusTotal",
                "urlscan.io",
                "activedir"
            ],
            "instance_names": "virus_total_general",
            "playbookID": "entity_enrichment_generic_test",
            "timeout": 240
        },
        {
            "integrations": [
                "FalconHost",
                "McAfee Threat Intelligence Exchange",
                "carbonblackprotection",
                "carbonblack"
            ],
            "playbookID": "search_endpoints_by_hash_-_generic_-_test",
            "timeout": 500
        },
        {
            "integrations": "Zscaler",
            "playbookID": "Zscaler Test",
            "nightly": true,
            "timeout": 500
        },
        {
            "playbookID": "DemistoUploadFileToIncident Test",
            "integrations": "Demisto REST API"
        },
        {
            "playbookID": "DemistoUploadFile Test",
            "integrations": "Demisto REST API"
        },
        {
            "playbookID": "MaxMind Test",
            "integrations": "MaxMind GeoIP2"

        },
        {
            "playbookID": "Test_Sagemaker",
            "integrations": "AWS Sagemaker"

        },
        {
            "playbookID": "C2sec-Test",
            "integrations": "C2sec irisk",
            "fromversion": "5.0.0"
        },
        {
            "playbookID": "Phishing test - attachment",
            "timeout": 600,
            "nightly": true,
            "integrations": [
                "EWS Mail Sender",
                "Have I Been Pwned? V2",
                "Demisto REST API",
                "Palo Alto Minemeld",
                "Rasterize"
            ]
        },
        {
            "playbookID": "Phishing test - Inline",
            "timeout": 500,
            "nightly": true,
            "integrations": [
                "EWS Mail Sender",
                "Have I Been Pwned? V2",
                "Demisto REST API",
                "Palo Alto Minemeld",
                "Rasterize"
            ]
        },
        {
            "playbookID": "Phishing v2 Test - Attachment",
            "timeout": 1200,
            "nightly": true,
            "integrations": [
                "EWS Mail Sender",
                "Have I Been Pwned? V2",
                "Demisto REST API",
                "Palo Alto Minemeld",
                "Rasterize"
            ]
        },
        {
            "playbookID": "Phishing v2 Test - Inline",
            "timeout": 1200,
            "nightly": true,
            "integrations": [
                "EWS Mail Sender",
                "Have I Been Pwned? V2",
                "Demisto REST API",
                "Palo Alto Minemeld",
                "Rasterize"
            ]
        },
        {
            "integrations": "duo",
            "playbookID": "DUO Test Playbook"
        },
        {
            "playbookID": "SLA Scripts - Test",
            "fromversion": "4.1.0"
        },
        {
            "playbookID": "PcapHTTPExtractor-Test"
        },
        {
            "playbookID": "Ping Test Playbook"
        },
        {
            "playbookID": "Active Directory Test",
            "instance_names": "active_directory_query_v2",
            "integrations": "Active Directory Query v2"
        },
        {
            "integrations": "Active Directory Query v2",
            "instance_names": "active_directory_query_v2_with_port_configuration",
            "playbookID": "Active Directory Query V2 configuration with port"
        },
        {
            "integrations": "mysql",
            "playbookID": "MySQL Test"
        },
        {
            "playbookID": "Email Address Enrichment - Generic v2 - Test"
        },
        {
            "playbookID": "Email Address Enrichment - Generic v2.1 - Test",
            "integrations": "Active Directory Query v2"
        },
        {
            "integrations": "Cofense Intelligence",
            "playbookID": "Test - Cofense Intelligence",
            "timeout": 500
        },
        {
            "playbookID": "GDPRContactAuthorities Test"
        },
        {
            "integrations": "Google Resource Manager",
            "playbookID": "GoogleResourceManager-Test",
            "timeout": 500,
            "nightly": true
        },
        {
            "integrations": "Google Cloud Storage",
            "playbookID": "GCS - Test",
            "timeout": 500,
            "nightly": true
        },
        {
            "playbookID": "Calculate Severity - Generic v2 - Test",
            "integrations": [
                "Palo Alto Minemeld",
                "Active Directory Query v2"
            ],
            "fromversion": "4.5.0"
        },
        {
            "integrations": "Freshdesk",
            "playbookID": "Freshdesk-Test",
            "timeout": 500,
            "nightly": true
        },
        {
            "playbookID": "Autoextract - Test",
            "fromversion": "4.1.0"
        },
        {
            "playbookID": "FilterByList - Test",
            "fromversion": "4.1.0"
        },
        {
            "integrations": "Kafka V2",
            "playbookID": "Kafka Test"
        },
        {
            "playbookID": "File Enrichment - Generic v2 - Test",
            "instance_names": "virus_total_private_api_general",
            "integrations": [
                "VirusTotal - Private API",
                "Cylance Protect v2"
            ]
        },
        {
            "integrations": "McAfee Active Response",
            "playbookID": "Endpoint data collection test",
            "timeout": 500
        },
        {
            "integrations": "McAfee Active Response",
            "playbookID": "MAR - Endpoint data collection test",
            "timeout": 500
        },
        {

            "integrations": "DUO Admin",
            "playbookID": "DuoAdmin API test playbook"
        },
        {
            "playbookID": "TestShowScheduledEntries"
        },
        {
            "playbookID": "Calculate Severity - Standard - Test",
            "integrations": "Palo Alto Minemeld",
            "fromversion": "4.5.0"
        },
        {
            "integrations": "Symantec Advanced Threat Protection",
            "playbookID": "Symantec ATP Test"

        },
        {
            "playbookID": "HTTPListRedirects - Test SSL"
        },
        {
            "playbookID": "HTTPListRedirects Basic Test"
        },
        {
            "playbookID": "CheckDockerImageAvailableTest"
        },
        {
            "playbookID": "ExtractDomainFromEmailTest"
        },
        {
            "integrations": "Threat Grid",
            "playbookID": "Test-Detonate URL - ThreatGrid"
        },
        {
            "playbookID": "Account Enrichment - Generic v2 - Test",
            "integrations": "activedir"
        },
        {
            "playbookID": "Extract Indicators From File - Generic v2 - Test",
            "integrations": "Image OCR",
            "timeout": 300
        },
        {
            "playbookID": "Endpoint Enrichment - Generic v2 - Test",
            "integrations": [
                "FalconHost",
                "Cylance Protect",
                "carbonblack",
                "epo",
                "activedir"
            ]
        },
        {
            "playbookID": "Endpoint Enrichment - Generic v2.1 - Test",
            "integrations": [
                "FalconHost",
                "Cylance Protect v2",
                "carbonblack-v2",
                "epo",
                "Active Directory Query v2"
            ]
        },
        {
            "playbookID": "EmailReputationTest",
            "integrations": "Have I Been Pwned? V2"
        },
        {
            "integrations": "Symantec Deepsight Intelligence",
            "playbookID": "Symantec Deepsight Test"
        },
        {
            "playbookID": "ExtractDomainFromEmailTest"
        },
        {
            "playbookID": "PAN OS EDL Management - Test",
            "integrations": "palo_alto_networks_pan_os_edl_management"
        },
        {
            "playbookID": "PAN-OS DAG Configuration Test",
            "integrations": "Panorama",
            "instance_names": "palo_alto_panorama",
            "timeout": 1000
        },
        {
            "playbookID": "PAN-OS EDL Setup Test",
            "integrations": ["Panorama","palo_alto_networks_pan_os_edl_management"],
            "instance_names": "palo_alto_panorama",
            "timeout": 1000
        },
        {
            "integrations": "Snowflake",
            "playbookID": "Snowflake-Test"
        },
        {
            "playbookID": "Account Enrichment - Generic v2.1 - Test",
            "integrations": "Active Directory Query v2"
        },
        {
            "integrations": "Cisco Umbrella Investigate",
            "playbookID": "Domain Enrichment - Generic v2 - Test"
        },
        {
            "integrations": "Google BigQuery",
            "playbookID": "Google BigQuery Test"
        },
        {
            "integrations": "nmap",
            "playbookID": "af2f5a99-d70b-48c1-8c25-519732b733f2"
        },
        {
            "integrations": "Zoom",
            "playbookID": "Zoom_Test"
        },
        {
            "integrations": "Palo Alto Networks Cortex",
            "playbookID": "Palo Alto Networks Cortex Test",
            "fromversion": "4.1.0"
        },
        {
            "playbookID": "IP Enrichment - Generic v2 - Test",
            "integrations": "Threat Crowd",
            "fromversion": "4.1.0"
        },
        {
            "integrations": "Cherwell",
            "playbookID": "Cherwell Example Scripts - test"
        },
        {
            "integrations": "Cherwell",
            "playbookID": "Cherwell - test"
        },
        {
            "integrations": "CarbonBlackProtectionV2",
            "playbookID": "Carbon Black Enterprise Protection V2 Test"
        },
        {
            "integrations": "Active Directory Query v2",
            "instance_names": "active_directory_query_v2",
            "playbookID": "Test ADGetUser Fails with no instances 'Active Directory Query' (old version)"
        },
        {
            "integrations": "ANYRUN",
            "playbookID": "ANYRUN-Test"
        },
        {
            "integrations": "ANYRUN",
            "playbookID": "Detonate File - ANYRUN - Test"
        },
        {
            "integrations": "ANYRUN",
            "playbookID": "Detonate URL - ANYRUN - Test"
        },
        {
            "integrations": "Netcraft",
            "playbookID": "Netcraft test"
        },
        {
            "integrations": "EclecticIQ Platform",
            "playbookID": "EclecticIQ Test"
        },
        {
            "playbookID": "FormattingPerformance - Test",
            "fromversion": "5.0.0"
        },
        {
            "integrations": "AWS - EC2",
            "playbookID": "2142f8de-29d5-4288-8426-0db39abe988b"
        },
        {
            "integrations": "AWS - EC2",
            "playbookID": "d66e5f86-e045-403f-819e-5058aa603c32"
        },
        {
            "integrations": "ANYRUN",
            "playbookID": "Detonate File From URL - ANYRUN - Test"
        },
        {
            "integrations": "AWS - CloudWatchLogs",
            "playbookID": "2cddaacb-4e4c-407e-8ef5-d924867b810c"
        },
        {
            "integrations": "AWS - CloudTrail",
            "playbookID": "3da2e31b-f114-4d7f-8702-117f3b498de9"
        },
        {
            "playbookID": "5dc848e5-a649-4394-8300-386770d39d75"
        },
        {
            "integrations": "carbonblackprotection",
            "playbookID": "67b0f25f-b061-4468-8613-43ab13147173"
        },
        {
            "integrations": "DomainTools",
            "playbookID": "DomainTools-Test"
        },
        {
            "integrations": "Cisco Spark",
            "playbookID": "efc817d2-6660-4d4f-890d-90513ca1e180"
        },
        {
            "playbookID": "Get File Sample By Hash - Generic - Test"
        },
        {
            "playbookID": "Get File Sample From Hash - Generic - Test"
        },
        {
            "playbookID": "get_file_sample_by_hash_-_carbon_black_enterprise_Response_-_test"
        },
        {
            "playbookID": "get_file_sample_from_path_-_d2_-_test"
        },
        {
            "integrations": "Remedy On-Demand",
            "playbookID": "Remedy-On-Demand-Test"
        },
        {
            "playbookID": "ssdeepreputationtest"
        },
        {
            "playbookID": "TestIsEmailAddressInternal"
        },
        {
            "playbookID": "search_endpoints_by_hash_-_carbon_black_response_-_test"
        },
        {
            "integrations": "Google Cloud Compute",
            "playbookID": "GoogleCloudCompute-Test"
        },
        {
            "playbookID": "FormattingPerformance - Test",
            "fromversion": "5.0.0"
        },
        {
            "integrations": "AWS - S3",
            "playbookID": "97393cfc-2fc4-4dfe-8b6e-af64067fc436"
        },
        {
            "integrations": "Image OCR",
            "playbookID": "TestImageOCR"
        },
        {
            "playbookID": "EWS test"
        },
        {
            "integrations": "fireeye",
            "playbookID": "Detonate File - FireEye AX - Test"
        },
        {
            "integrations": "Rasterize",
            "playbookID": "Rasterize Test"
        },
        {
            "integrations": "Rasterize",
            "playbookID": "RasterizeImageTest"
        },
        {
            "integrations": "Ipstack",
            "playbookID": "Ipstack_Test"
        },
        {

            "integrations": "Perch",
            "playbookID": "Perch-Test"
        },
        {
            "integrations": "Forescout",
            "playbookID": "Forescout-Test"
        },
        {
            "integrations": "GitHub",
            "playbookID": "Git_Integration-Test"
        },
        {
            "integrations": "LogRhythmRest",
            "playbookID": "LogRhythm REST test"
        },
        {
            "integrations": "AlienVault USM Anywhere",
            "playbookID": "AlienVaultUSMAnywhereTest"
        },
        {
            "playbookID": "PhishLabsTestPopulateIndicators"
        },
        {
            "integrations": "PhishLabs IOC",
            "playbookID": "PhishLabsIOC TestPlaybook",
            "fromversion": "4.1.0"
        },
        {
            "integrations": "vmray",
            "playbookID": "VMRay-Test"
        },
        {
            "integrations": "PerceptionPoint",
            "playbookID": "PerceptionPoint Test",
            "fromversion": "4.1.0"
        },
        {
            "integrations": "AutoFocus V2",
            "playbookID": "AutoFocus V2 test"
        },
        {
            "playbookID": "Process Email - Generic for Rasterize"
        },
        {
            "playbookID": "Send Investigation Summary Reports - Test",
            "integrations": "EWS Mail Sender",
            "fromversion": "4.1.0"
        },
        {
            "integrations": "Anomali ThreatStream v2",
            "playbookID": "ThreatStream-Test"
        },
        {
            "integrations": "BluecatAddressManager",
            "playbookID": "Bluecat Address Manager test"
        },
        {
            "integrations": "MailListener - POP3",
            "playbookID": "MailListener-POP3 - Test"
        },
        {
            "playbookID": "sumList - Test"
        },
        {
            "integrations": "VulnDB",
            "playbookID": "Test-VulnDB"
        },
        {
            "integrations": "Threat Crowd",
            "playbookID": "ThreatCrowd - Test"
        },
        {
            "integrations": "Hybrid Analysis",
            "playbookID": "HybridAnalysis-Test",
            "timeout": 500,
            "fromversion": "4.1.0"
        },
        {
            "integrations": "Elasticsearch v2",
            "instance_names": "es_v7",
            "playbookID": "Elasticsearch_v2_test"
        },
        {
            "integrations": "Elasticsearch v2",
            "instance_names": "es_v6",
            "playbookID": "Elasticsearch_v2_test-v6"
        }
    ],
    "skipped_tests": {
        "TestParseEmailHeaders": "Fails on conditional task (Issue 18815)",
        "Pwned v2 test": "Pwned v2 test fails on conditional task (Issue 18793).",
        "CheckpointFW-test": "Test is not stable (Issue 18643)",
        "search_endpoints_by_hash_-_tie_-_test": "Test is unstable - from time to time fails to create an instance (issue #18350)",
        "McAfee-TIE Test": "Test is unstable - from time to time fails to create an instance (issue #18350)",
        "Autoextract - Test": "See issue #18343 for further information",
        "rsa_packets_and_logs_test": "A command searches for a session ID which doesn't exist on our local server - asked RSA to help (issue #18332)",
        "TestUptycs": "There is not enough data in uptycs instance in order the test to pass. Data need to be generated like open connections",
        "InfoArmorVigilanteATITest": "Test fails on verify context (issue 17358)",
        "calculate_severity_-_critical_assets_-_test": "Fails on verify context (issue 17924)",
        "Forescout-Test": "Should be skipped (issue 17016)",
        "domain_enrichment_generic_test": "Test is old and uses VirusTotal which has quota problems. The v2 playbook has a better test",
        "EWS test": "Old test",
        "Lastline - testplaybook": "Checking the integration via Generic detonation playbooks, don't want to load the daily quota",
        "entity_enrichment_generic_test": "Flaky test - fails for changing reasons, requires more investigation (issue 16490)",
        "ArcSight Logger test": "Possibly outdated API calls",
        "Qualys-Test": "Test is failing on qualys-report-list not returning results, and also seems there's a proxy issue (issue 16486)",
        "TruSTAR Test": "The test runs even when not supposed to, which causes its quota to run out",
        "TestDedupIncidentsByName": "skipped on purpose - this is part of the TestDedupIncidentsPlaybook - no need to execute separately as a test",
        "TestSafeBreach": "Instance configuration change causes test failure (issue 15909)",
        "Endpoint Enrichment - Generic v2 - Test": "Uses the deprecated script ADGetComputer which is bugged and won't be fixed and deprecated carbon black integration",
        "Test-IsMaliciousIndicatorFound": "Unstable test (issue 15940)",
        "Test-Detonate URL - ThreatGrid": "Outdated test",
        "ip_enrichment_generic_test": "Need to check if test is valid, and the playbook is going to be deprecated now.",
        "email_test": "Old test for deprecated playbook. Need to check if test is even valid",
        "JoeSecurityTestDetonation": "command joe-download-report fails (issue 16118)",
        "af2f5a99-d70b-48c1-8c25-519732b733f2": "Added here because test existed but was not configured - need to review the test",
        "Zoom_test": "Added here because test existed but was not configured - need to review the test",
        "Test - CrowdStrike Falcon": "Test is unmockable, and has its data deleted every few weeks",
        "DomainTools-Test": "No instance",
        "Beta-Athena-Test": "Beta integration & test is expensive to run",
        "Remedy-On-Demand-Test": "No instance",
        "2cddaacb-4e4c-407e-8ef5-d924867b810c": "Skipped pending PR",
        "3da2e31b-f114-4d7f-8702-117f3b498de9": "Skipped pending PR",
        "d66e5f86-e045-403f-819e-5058aa603c32": "skipped until PR is merged (pr 3220)",
        "Carbon Black Enterprise Protection V2 Test": "Data changes within Carbon Black on a weekly basis - which requires to update the test",
        "5dc848e5-a649-4394-8300-386770d39d75": "old test, needs to check if relevant",
        "Get File Sample By Hash - Generic - Test": "old test, needs to check if relevant",
        "Get File Sample From Hash - Generic - Test": "old test, needs to check if relevant",
        "get_file_sample_by_hash_-_carbon_black_enterprise_Response_-_test": "old test, needs to check if relevant",
        "get_file_sample_from_path_-_d2_-_test": "old test, needs to check if relevant",
        "ssdeepreputationtest": "old test, needs to check if relevant",
        "search_endpoints_by_hash_-_carbon_black_response_-_test": "old test, needs to check if relevant",
        "Detonate File - FireEye AX - Test": "No instance",
        "Cofense Triage Test": "Creds only works on demo4",
        "Intezer Testing": "Old test for old version of inteze",
        "Test - Windows Defender Advanced Threat Protection": "One of the commands has an internal server error. Check again 20/08/2019. Issue - #18552",
        "CarbonBlackLiveResponseTest": "Task: cb-session-create-and-wait fails (issue 18691)",
        "nexpose_test": "Failed to create site (issue 18694)",
        "Recorded Future Test": "Looks like a bug in the product, pending support answer (issue 18922)",
        "IntSights Mssp Test": "Account Expired (issue #16351)",
        "CarbonBlackResponseTest": "Instance content has been altered causing test failure #19180",
        "Pwned test": "API Deprecated, use Pwned test v2 instead",
        "CheckPhish-Test": "Test is unstable, requires redesign #19188"
    },
    "skipped_integrations": {
      "_comment": "~~~ NO INSTANCE - will not be resolved ~~~",
        "FortiGate": "License expired, and not going to get one (issue 14723)",
        "Attivo Botsink": "no instance, not going to get it",
        "VMware": "no License, and probably not going to get it",
        "AWS Sagemaker": "License expired, and probably not going to get it",
        "Symantec MSS": "No instance, probably not going to get it (issue 15513)",
        "Google Cloud Compute": "Can't test yet",
        "Cymon": "The service was discontinued since April 30th, 2019.",
        "FireEye ETP": "No instance",
        "ProofpointTAP_v2": "No instance",
        "remedy_sr_beta": "No instance",
        "Minerva Labs Anti-Evasion Platform": "No instance (Issue 18835)",


      "_comment": "~~~ INSTANCE ISSUES ~~~",
        "ZeroFox": "No data (Alerts) in the product, which is required because record isn't working (issue 19161)",
        "Jask": "Returning 401 (issue 18879)",
        "SumoLogic": "No credentials (Issue 18441)",
        "Lastline": "Temporally moved to skipped in order to not fail nightly",
        "vmray": "VMRay license expired (Issue 18752)",
        "Anomali ThreatStream v2": "Credentials are invalid (issue 18561)",
        "Anomali ThreatStream": "Credentials are invalid (issue 18561)",
        "RSA Archer": "Instance does not seem to be working, Arian is checking",
        "SCADAfence CNM": "Once in a while SCADAfence CNM integration fails to create an instance, throwing a '502 bad gateway' error (issue #18376)",
        "Cortex XDR - IR": "Instance seems to have problems - returning 500 internal server error (issue #18377)",
        "ArcSight ESM v2": "License expired (issue #18328)",
        "AlienVault USM Anywhere": "License expired (issue #18273)",
        "Tufin": "Calls to instance return 502 error. @itay reached out (issue 16441)",
        "Dell Secureworks": "Instance locally installed on @liorblob PC",
        "MimecastV2": "Several issues with instance",
        "Netskope": "instance is down",
        "Farsight DNSDB": "No instance (issue 15512)",
        "Service Manager": "Expired license",
        "carbonblackprotection": "License expired",
        "icebrg": "Requires BD (issue 14312)",
        "Freshdesk": "Trial account expired",
        "Threat Grid": "instance problem (issue 16197)",
        "Kafka V2": "Can not connect to instance from remote",
        "Check Point Sandblast": "No access (issue 15948)",
        "Remedy AR": "getting 'Not Found' in test button",
        "XFE": "License expired",
        "RedLock": "Credentials and API problems (issue 15493)",
        "Salesforce": "User and password expired (issue 15901)",
        "Zscaler": "License expired (issue 17784)",
        "RedCanary": "License expired",
        "LogRhythm": "Need to fix SOAP api",
        "ANYRUN": "No instance",
        "Snowflake": "Looks like account expired, needs looking into",
        "Cisco Spark": "No instance (Issue 18940)",
        "Phish.AI": "Unauthorized. will be re-branded soon as Cofense (Issue 17291)",
        "QRadar": "No license (issue 17794)",
        "MaxMind GeoIP2": "License has expired (Issue 18932).",

      "_comment": "~~~ UNSTABLE ~~~",
        "ServiceNow": "Instance goes to hibernate every few hours",
        "Tanium": "Instance is not stable (issue 15497)",
        "Tenable.sc": "unstable instance",
        "Tenable.io": "Unstable instance (issue 16115)",

      "_comment": "~~~ OTHER ~~~",
        "EclecticIQ Platform": "Old API is deprecated (Issue 8821)",
        "Pwned": "Old API is deprecated",
        "iDefense": "DevOps investigation",
        "RSA NetWitness Endpoint": "Instance is down, waiting for devops to rebuild",
        "BitDam": "Changes in service (issue #17247)",
        "Zoom": "Added here because test existed but was not configured - need to review the test",
        "MailListener - POP3": "Failing test module (issue 18580)",

      "_comment": "~~~ QUOTA ISSUES ~~~",
        "Joe Security": "Monthly quota exceeded, remove from skipped on or after April 1st",
        "Google Resource Manager": "Cannot create projects because have reached alloted quota.",
        "VirusTotal - Private API": "reached api alloted quota.",
        "Looker": "Warehouse 'DEMO_WH' cannot be resumed because resource monitor 'LIMITER' has exceeded its quota."
    },
    "nigthly_integrations": [
        "Lastline",
        "TruSTAR"
    ],
    "unmockable_integrations": {
        "mysql": "Does not use http",
        "SlackV2": "Integration requires SSL",
        "Whois": "Mocks does not support sockets",
        "Panorama": "Exception: Proxy process took to long to go up. https://circleci.com/gh/demisto/content/24826",
        "Image OCR": "Does not perform network traffic",
        "Server Message Block (SMB)": "Does not perform http communication",
        "Active Directory Query v2": "Does not perform http communication",
        "dnstwist": "Does not peform http communication",
        "VxStream": "JS integration, problem listed in this issue https://github.com/demisto/etc/issues/15544. Detonate URL: Large mock file.",
        "PagerDuty v2": "Integration requires SSL",
        "TCPIPUtils": "Integration requires SSL",
        "Luminate": "Integration has no proxy checkbox",
        "Pwned": "Integration has no proxy checkbox",
        "Shodan": "Integration has no proxy checkbox",
        "Google BigQuery": "Integration has no proxy checkbox",
        "ReversingLabs A1000": "Checking",
        "Check Point": "Checking",
        "okta": "Test Module failing, suspect it requires SSL",
        "Awake Security": "Checking",
        "ArcSight ESM v2": "Checking",
        "Phish.AI": "Checking",
        "Intezer": "Nightly - Checking",
        "ProtectWise": "Nightly - Checking",
        "google-vault": "Nightly - Checking",
        "RSA Archer": "Nightly - Checking",
        "McAfee NSM": "Nightly - Checking",
        "Forcepoint": "Nightly - Checking",
        "palo_alto_firewall": "Need to check test module",
        "Signal Sciences WAF": "error with certificate",
        "google": "'unsecure' parameter not working",
        "EWS Mail Sender": "Inconsistent test (playback fails, record succeeds)",
        "carbonblackliveresponse": "Pending check: issue 16072",
        "ReversingLabs Titanium Cloud": "No Unsecure checkbox. proxy trying to connect when disabled.",
        "Anomali ThreatStream": "'proxy' parameter not working",
        "Palo Alto Networks Cortex": "SDK",
        "Recorded Future": "might be dynamic test",
        "AlphaSOC Wisdom": "Test module issue",
        "Microsoft Graph": "Test direct access to oproxy",
        "MicrosoftGraphMail": "Test direct access to oproxy",
        "Microsoft Graph User": "Test direct access to oproxy",
        "Windows Defender Advanced Threat Protection": "Test direct access to oproxy"
    }
}<|MERGE_RESOLUTION|>--- conflicted
+++ resolved
@@ -3,14 +3,13 @@
     "testInterval": 20,
     "tests": [
         {
-<<<<<<< HEAD
             "integrations": "AutoFocus V2",
             "playbookID": "Autofocus Query Samples, Sessions and Tags Test Playbook",
             "fromversion": "4.5.0"
-=======
+        },
+        {
             "integrations": "AttackIQFireDrill",
             "playbookID": "AttackIQ - Test"
->>>>>>> d741c799
         },
         {
             "integrations": "ZeroFox",
