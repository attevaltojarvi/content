{
    "testTimeout": 120,
    "testInterval": 30,
    "tests": [
        {
            "integrations": "Symantec Endpoint Protection",
            "playbookID": "sep_-_test_endpoint_search"
        },
        {
            "integrations": {
                "name": "carbonblack",
                "byoi": false
            },
            "playbookID": "get_file_sample_from_path_-_carbon_black_enterprise_response_-_test",
            "timeout": 300
        },
        {
            "integrations": {
                "name": "carbonblack",
                "byoi": false
            },
            "playbookID": "get_file_sample_from_path_-_generic_-_test",
            "timeout": 300
        },
        {
            "integrations": [
                "AlienVault OTX",
                "urlscan.io"
            ],
            "playbookID": "url_enrichment_-_generic_test",
            "timeout": 500
        },
        {
            "integrations": [
                "FalconHost",
                "McAfee Threat Intelligence Exchange",
                {
                    "name": "carbonblack",
                    "byoi": false
                },
                {
                    "name": "carbonblackprotection",
                    "byoi": false
                }
            ],
            "playbookID": "search_endpoints_by_hash_-_generic_-_test",
            "timeout": 240
        },
        {
            "integrations": {
                "name": "carbonblackprotection",
                "byoi": false
            },
            "playbookID": "search_endpoints_by_hash_-_carbon_black_protection_-_test",
            "timeout": 240
        },
        {
            "playbookID": "process_email_-_generic_-_test",
            "timeout": 240
        },
        {
            "integrations": "McAfee Threat Intelligence Exchange",
            "playbookID": "search_endpoints_by_hash_-_tie_-_test",
            "timeout": 240
        },
        {
            "integrations": {
                "name": "carbonblack",
                "byoi": false
            },
            "playbookID": "search_endpoints_by_hash_-_carbon_black_response_-_test",
            "timeout": 240
        },
        {
            "integrations":"Cylance Protect",
            "playbookID": "get_file_sample_by_hash_-_cylance_protect_-_test",
            "timeout": 240
        },
        {
            "integrations": {
                "name": "carbonblack",
                "byoi": false
            },
            "playbookID": "get_file_sample_by_hash_-_carbon_black_enterprise_Response_-_test"
        },
        {
            "integrations": "ThreatExchange",
            "playbookID": "extract_indicators_-_generic_-_test",
            "timeout": 240
        },
        {
            "integrations": {
                "name": "activedir",
                "byoi": false
            },
            "playbookID": "account_enrichment_-_generic_test"
        },
        {
            "integrations": {
                "name": "carbonblack",
                "byoi": false
            },
            "playbookID": "block_endpoint_-_carbon_black_response_-_test"
        },
        {
            "integrations": "FalconHost",
            "playbookID": "search_endpoints_by_hash_-_crowdstrike_-_test"
        },
        {
            "integrations": "FalconHost",
            "playbookID": "crowdstrike_endpoint_enrichment_-_test"
        },
        {
          "integrations": "AlienVault OTX",
          "playbookID": "ip_enrichment_generic_test"
        },
        {
            "integrations": "Cylance Protect",
            "playbookID": "endpoint_enrichment_-_generic_test"
        },
        {
            "playbookID": "ExposeIncidentOwner-Test"
        },
        {
            "integrations": "OpenPhish",
            "playbookID": "email_test"
        },
        {
            "integrations": [],
            "playbookID": "Test CommonServer"
        },
        {
            "integrations": "GoogleSafeBrowsing",
            "playbookID": "Google Safe Browsing Test"
        },
        {
          "integrations": "AlienVault OTX",
          "playbookID": "domain_enrichment_generic_test"
        },
        {
            "integrations": "PostgreSQL",
            "playbookID": "PostgreSQL Test"
        },
        {
            "integrations": "Qualys",
            "playbookID": "Qualys-Test"
        },
        {
            "integrations": {
                "name": "google",
                "byoi": false
            },
            "playbookID": "GsuiteTest"
        },
        {
            "integrations": "OpenPhish",
            "playbookID": "OpenPhish Test Playbook"
        },
        {
            "integrations": "RSA Archer",
            "playbookID": "Archer-Test-Playbook",
            "nightly": true
        },
        {
            "integrations": "ThreatExchange",
            "playbookID": "ThreatExchange-test"
        },
        {
            "integrations": "jira",
            "playbookID": "Jira-Test"
        },
        {
            "integrations": "ThreatConnect",
            "playbookID": "test-ThreatConnect"
        },
        {
            "integrations": "XFE",
            "playbookID": "XFE Test",
            "timeout": 140,
            "nightly": true
        },
        {
            "integrations": "ipinfo",
            "playbookID": "IPInfoTest"
        },
        {
            "integrations": "jira",
            "playbookID": "VerifyHumanReadableFormat"
        },
        {
            "playbookID": "ExtractURL Test"
        },
        {
            "integrations": {
                "name": "carbonblack",
                "byoi": false
            },
            "playbookID": "CB-Response-Test",
            "nightly": true
        },
        {
            "playbookID": "TestCommonPython"
        },
        {
            "playbookID": "TestFileCreateAndUpload"
        },
        {
            "playbookID": "TestIsValueInArray"
        },
        {
            "playbookID": "TestStringReplace"
        },
        {
            "playbookID": "TestHttpPlaybook"
        },
        {
            "integrations": "SplunkPy",
            "playbookID": "Splunk-Test"
        },
        {
            "integrations" : "McAfee NSM",
            "playbookID" : "McAfeeNSMTest",
            "timeout" : 400,
            "nightly": true
        },
        {
            "integrations": "McAfee Active Response",
            "playbookID": "McAfee-MAR_Test"
        },
        {
            "integrations": "PhishTank",
            "playbookID": "PhishTank Testing"
        },
        {
            "integrations": "McAfee Web Gateway",
            "playbookID": "McAfeeWebGatewayTest",
            "timeout" : 500
        },
        {
            "integrations": "TCPIPUtils",
            "playbookID": "TCPUtils-Test"
        },
        {
            "integrations": "McAfee Threat Intelligence Exchange",
            "playbookID": "McAfee-TIE Test"
        },
        {
            "integrations": "Tanium",
            "playbookID": "Tanium Demo Playbook",
            "nightly": true,
            "timeout": 1200
        },
        {
            "playbookID": "ProofpointDecodeURL-Test",
            "timeout": 300,
            "interval": 20
        },
        {
            "playbookID": "listExecutedCommands-Test"
        },
        {
            "integrations": "Service Manager",
            "playbookID": "TestHPServiceManager",
            "timeout": 400
        },
        {
            "integrations": "iDefense",
            "playbookID": "iDefenseTest",
            "timeout": 300
        },
        {
            "playbookID": "LanguageDetect-Test",
            "timeout": 300
        },
        {
            "playbookID": "TestWordFileToIOC",
            "timeout": 300
        },
        {
            "integrations": "ArcSight Logger",
            "playbookID": "ArcSight Logger test"
        },
        {
            "integrations": "Forcepoint",
            "playbookID": "forcepoint test",
            "timeout": 500,
            "nightly": true
        },
        {
            "playbookID": "GeneratePassword-Test"
        },
        {
            "playbookID": "ExtractDomainTest"
        },
        {
<<<<<<< HEAD
            "playbookID": "Test-IsMaliciousIndicatorFound"
=======
            "playbookID": "Detonate File - Generic Test",
            "timeout": 500
        },
        {
            "playbookID": "File Enrichment - Generic Test"
>>>>>>> 0de4b889
        }
    ],
    "skipped": [
        {
            "integrations": "McAfee ESM-v10",
            "playbookID": "McAfeeESMTest",
            "timeout": 500
        },
        {
            "integrations": "Cisco Umbrella Investigate",
            "playbookID": "Cisco-Umbrella-Test"
        },
        {
            "integrations": "icebrg",
            "playbookID": "Icebrg Test",
            "timeout" : 500
        },
        {
            "integrations": "Symantec MSS",
            "playbookID": "SymantecMSSTest"
        },
        {
            "integrations": "Joe Security",
            "playbookID": "JoeSecurityTestPlaybook",
            "timeout": 500
        },
        {
            "playbookID": "TestParseCSV"
        },
        {
            "integrations": "VMware",
            "playbookID": "VMWare Test"
        },
        {
            "integrations": [
              "AlienVault OTX",
              {
                "name": "activedir",
                "byoi": false
              }],
            "playbookID": "entity_enrichment_generic_test",
            "timeout": 240
        },
        {
            "integrations": [
                "AlienVault OTX",
                "urlscan.io"
            ],
            "playbookID": "url_enrichment_-_generic_test",
            "timeout": 400
        },
        {
            "integrations": "VxStream",
            "playbookID": "VxStream Test"
        }
    ]
}<|MERGE_RESOLUTION|>--- conflicted
+++ resolved
@@ -293,15 +293,14 @@
             "playbookID": "ExtractDomainTest"
         },
         {
-<<<<<<< HEAD
-            "playbookID": "Test-IsMaliciousIndicatorFound"
-=======
             "playbookID": "Detonate File - Generic Test",
             "timeout": 500
         },
         {
             "playbookID": "File Enrichment - Generic Test"
->>>>>>> 0de4b889
+        },
+        {
+            "playbookID": "Test-IsMaliciousIndicatorFound"
         }
     ],
     "skipped": [
