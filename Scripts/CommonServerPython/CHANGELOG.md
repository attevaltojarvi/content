## [Unreleased]
<<<<<<< HEAD

=======
Added the ***parse_date_string*** function, which parses the date string to a datetime object.
>>>>>>> 66b61d32

## [19.9.0] - 2019-09-04
  - IntegrationLogger improvements.
  - Added support for IPv6 in the ***is_ip_valid*** command.
  - Added function ***get_demisto_version*** which return the Demisto server version and build number.


## [19.8.2] - 2019-08-22
  - Added return_warning command


## [19.8.0] - 2019-08-06
  - Added is_mac command
<|MERGE_RESOLUTION|>--- conflicted
+++ resolved
@@ -1,9 +1,5 @@
 ## [Unreleased]
-<<<<<<< HEAD
-
-=======
 Added the ***parse_date_string*** function, which parses the date string to a datetime object.
->>>>>>> 66b61d32
 
 ## [19.9.0] - 2019-09-04
   - IntegrationLogger improvements.
