"""Common functions script
This script will be appended to each server script before being executed.
Please notice that to add custom common code, add it to the CommonServerUserPython script.
Note that adding code to CommonServerUserPython can override functions in CommonServerPython
"""
from __future__ import print_function
import base64
import json
import logging
import os
import re
import socket
import sys
import time
import traceback
from random import randint
import xml.etree.cElementTree as ET
from collections import OrderedDict
from datetime import datetime, timedelta
from abc import abstractmethod

import demistomock as demisto

# imports something that can be missed from docker image
try:
    import requests
    from requests.adapters import HTTPAdapter
    from urllib3.util import Retry
    from typing import Optional, Dict, List, Any, Union, Set

    import dateparser
    from datetime import timezone  # type: ignore
except Exception:
    if sys.version_info[0] < 3:
        # in python 2 an exception in the imports might still be raised even though it is caught.
        # for more info see https://cosmicpercolator.com/2016/01/13/exception-leaks-in-python-2-and-3/
        sys.exc_clear()

CONTENT_RELEASE_VERSION = '0.0.0'
CONTENT_BRANCH_NAME = 'master'
IS_PY3 = sys.version_info[0] == 3

# pylint: disable=undefined-variable

ZERO = timedelta(0)
HOUR = timedelta(hours=1)


if IS_PY3:
    STRING_TYPES = (str, bytes)  # type: ignore
    STRING_OBJ_TYPES = (str,)

else:
    STRING_TYPES = (str, unicode)  # type: ignore # noqa: F821
    STRING_OBJ_TYPES = STRING_TYPES  # type: ignore
# pylint: enable=undefined-variable

# DEPRECATED - use EntryType enum instead
entryTypes = {
    'note': 1,
    'downloadAgent': 2,
    'file': 3,
    'error': 4,
    'pinned': 5,
    'userManagement': 6,
    'image': 7,
    'playgroundError': 8,
    'entryInfoFile': 9,
    'warning': 11,
    'map': 15,
    'widget': 17
}


class EntryType(object):
    """
    Enum: contains all the entry types (e.g. NOTE, ERROR, WARNING, FILE, etc.)
    :return: None
    :rtype: ``None``
    """
    NOTE = 1
    DOWNLOAD_AGENT = 2
    FILE = 3
    ERROR = 4
    PINNED = 5
    USER_MANAGEMENT = 6
    IMAGE = 7
    PLAYGROUND_ERROR = 8
    ENTRY_INFO_FILE = 9
    WARNING = 11
    MAP_ENTRY_TYPE = 15
    WIDGET = 17


class IncidentStatus(object):
    """
    Enum: contains all the incidents status types (e.g. pending, active, done, archive)
    :return: None
    :rtype: ``None``
    """
    PENDING = 0
    ACTIVE = 1
    DONE = 2
    ARCHIVE = 3


class IncidentSeverity(object):
    """
    Enum: contains all the incident severity types
    :return: None
    :rtype: ``None``
    """
    UNKNOWN = 0
    INFO = 0.5
    LOW = 1
    MEDIUM = 2
    HIGH = 3
    CRITICAL = 4


# DEPRECATED - use EntryFormat enum instead
formats = {
    'html': 'html',
    'table': 'table',
    'json': 'json',
    'text': 'text',
    'dbotResponse': 'dbotCommandResponse',
    'markdown': 'markdown'
}


class EntryFormat(object):
    """
    Enum: contains all the entry formats (e.g. HTML, TABLE, JSON, etc.)
    """
    HTML = 'html'
    TABLE = 'table'
    JSON = 'json'
    TEXT = 'text'
    DBOT_RESPONSE = 'dbotCommandResponse'
    MARKDOWN = 'markdown'

    @classmethod
    def is_valid_type(cls, _type):
        # type: (str) -> bool
        return _type in (
            EntryFormat.HTML,
            EntryFormat.TABLE,
            EntryFormat.JSON,
            EntryFormat.TEXT,
            EntryFormat.MARKDOWN,
            EntryFormat.DBOT_RESPONSE
        )


brands = {
    'xfe': 'xfe',
    'vt': 'virustotal',
    'wf': 'WildFire',
    'cy': 'cylance',
    'cs': 'crowdstrike-intel'
}
providers = {
    'xfe': 'IBM X-Force Exchange',
    'vt': 'VirusTotal',
    'wf': 'WildFire',
    'cy': 'Cylance',
    'cs': 'CrowdStrike'
}
thresholds = {
    'xfeScore': 4,
    'vtPositives': 10,
    'vtPositiveUrlsForIP': 30
}


class DBotScoreType(object):
    """
    Enum: contains all the indicator types
    DBotScoreType.IP
    DBotScoreType.FILE
    DBotScoreType.DOMAIN
    DBotScoreType.URL
    DBotScoreType.CVE
    DBotScoreType.ACCOUNT
    :return: None
    :rtype: ``None``
    """
    IP = 'ip'
    FILE = 'file'
    DOMAIN = 'domain'
    URL = 'url'
    CVE = 'cve'
    ACCOUNT = 'account'
    CIDR = 'cidr',
    DOMAINGLOB = 'domainglob'
    CERTIFICATE = 'certificate'

    def __init__(self):
        # required to create __init__ for create_server_docs.py purpose
        pass

    @classmethod
    def is_valid_type(cls, _type):
        # type: (str) -> bool

        return _type in (
            DBotScoreType.IP,
            DBotScoreType.FILE,
            DBotScoreType.DOMAIN,
            DBotScoreType.URL,
            DBotScoreType.CVE,
            DBotScoreType.ACCOUNT,
            DBotScoreType.CIDR,
            DBotScoreType.DOMAINGLOB,
            DBotScoreType.CERTIFICATE
        )


INDICATOR_TYPE_TO_CONTEXT_KEY = {
    'ip': 'Address',
    'email': 'Address',
    'url': 'Data',
    'domain': 'Name',
    'cve': 'ID',
    'md5': 'file',
    'sha1': 'file',
    'sha256': 'file',
    'crc32': 'file',
    'sha512': 'file',
    'ctph': 'file',
    'ssdeep': 'file'
}


class FeedIndicatorType(object):
    """Type of Indicator (Reputations), used in TIP integrations"""
    Account = "Account"
    CVE = "CVE"
    Domain = "Domain"
    DomainGlob = "DomainGlob"
    Email = "Email"
    File = "File"
    FQDN = "Domain"
    Host = "Host"
    IP = "IP"
    CIDR = "CIDR"
    IPv6 = "IPv6"
    IPv6CIDR = "IPv6CIDR"
    Registry = "Registry Key"
    SSDeep = "ssdeep"
    URL = "URL"

    @staticmethod
    def is_valid_type(_type):
        return _type in (
            FeedIndicatorType.Account,
            FeedIndicatorType.CVE,
            FeedIndicatorType.Domain,
            FeedIndicatorType.DomainGlob,
            FeedIndicatorType.Email,
            FeedIndicatorType.File,
            FeedIndicatorType.Host,
            FeedIndicatorType.IP,
            FeedIndicatorType.CIDR,
            FeedIndicatorType.IPv6,
            FeedIndicatorType.IPv6CIDR,
            FeedIndicatorType.Registry,
            FeedIndicatorType.SSDeep,
            FeedIndicatorType.URL
        )

    @staticmethod
    def list_all_supported_indicators():
        indicator_types = []
        for key, val in vars(FeedIndicatorType).items():
            if not key.startswith('__') and type(val) == str:
                indicator_types.append(val)
        return indicator_types

    @staticmethod
    def ip_to_indicator_type(ip):
        """Returns the indicator type of the input IP.

        :type ip: ``str``
        :param ip: IP address to get it's indicator type.

        :rtype: ``str``
        :return:: Indicator type from FeedIndicatorType, or None if invalid IP address.
        """
        if re.match(ipv4cidrRegex, ip):
            return FeedIndicatorType.CIDR

        elif re.match(ipv4Regex, ip):
            return FeedIndicatorType.IP

        elif re.match(ipv6cidrRegex, ip):
            return FeedIndicatorType.IPv6CIDR

        elif re.match(ipv6Regex, ip):
            return FeedIndicatorType.IPv6

        else:
            return None


def auto_detect_indicator_type(indicator_value):
    """
      Infer the type of the indicator.

      :type indicator_value: ``str``
      :param indicator_value: The indicator whose type we want to check. (required)

      :return: The type of the indicator.
      :rtype: ``str``
    """
    try:
        import tldextract
    except Exception:
        raise Exception("Missing tldextract module, In order to use the auto detect function please use a docker"
                        " image with it installed such as: demisto/jmespath")

    if re.match(ipv4cidrRegex, indicator_value):
        return FeedIndicatorType.CIDR

    if re.match(ipv6cidrRegex, indicator_value):
        return FeedIndicatorType.IPv6CIDR

    if re.match(ipv4Regex, indicator_value):
        return FeedIndicatorType.IP

    if re.match(ipv6Regex, indicator_value):
        return FeedIndicatorType.IPv6

    if re.match(sha256Regex, indicator_value):
        return FeedIndicatorType.File

    if re.match(urlRegex, indicator_value):
        return FeedIndicatorType.URL

    if re.match(md5Regex, indicator_value):
        return FeedIndicatorType.File

    if re.match(sha1Regex, indicator_value):
        return FeedIndicatorType.File

    if re.match(emailRegex, indicator_value):
        return FeedIndicatorType.Email

    if re.match(cveRegex, indicator_value):
        return FeedIndicatorType.CVE

    if re.match(sha512Regex, indicator_value):
        return FeedIndicatorType.File

    try:
        no_cache_extract = tldextract.TLDExtract(cache_file=False, suffix_list_urls=None)
        if no_cache_extract(indicator_value).suffix:
            if '*' in indicator_value:
                return FeedIndicatorType.DomainGlob
            return FeedIndicatorType.Domain

    except Exception:
        pass

    return None


def handle_proxy(proxy_param_name='proxy', checkbox_default_value=False, handle_insecure=True,
                 insecure_param_name=None):
    """
        Handle logic for routing traffic through the system proxy.
        Should usually be called at the beginning of the integration, depending on proxy checkbox state.

        Additionally will unset env variables REQUESTS_CA_BUNDLE and CURL_CA_BUNDLE if handle_insecure is speficied (default).
        This is needed as when these variables are set and a requests.Session object is used, requests will ignore the
        Sesssion.verify setting. See: https://github.com/psf/requests/blob/master/requests/sessions.py#L703

        :type proxy_param_name: ``string``
        :param proxy_param_name: name of the "use system proxy" integration parameter

        :type checkbox_default_value: ``bool``
        :param checkbox_default_value: Default value of the proxy param checkbox

        :type handle_insecure: ``bool``
        :param handle_insecure: Whether to check the insecure param and unset env variables

        :type insecure_param_name: ``string``
        :param insecure_param_name: Name of insecure param. If None will search insecure and unsecure

        :rtype: ``dict``
        :return: proxies dict for the 'proxies' parameter of 'requests' functions
    """
    proxies = {}  # type: dict
    if demisto.params().get(proxy_param_name, checkbox_default_value):
        proxies = {
            'http': os.environ.get('HTTP_PROXY') or os.environ.get('http_proxy', ''),
            'https': os.environ.get('HTTPS_PROXY') or os.environ.get('https_proxy', '')
        }
    else:
        for k in ('HTTP_PROXY', 'HTTPS_PROXY', 'http_proxy', 'https_proxy'):
            if k in os.environ:
                del os.environ[k]
    if handle_insecure:
        if insecure_param_name is None:
            param_names = ('insecure', 'unsecure')
        else:
            param_names = (insecure_param_name,)  # type: ignore[assignment]
        for p in param_names:
            if demisto.params().get(p, False):
                for k in ('REQUESTS_CA_BUNDLE', 'CURL_CA_BUNDLE'):
                    if k in os.environ:
                        del os.environ[k]
    return proxies


def urljoin(url, suffix=""):
    """
        Will join url and its suffix

        Example:
        "https://google.com/", "/"   => "https://google.com/"
        "https://google.com", "/"   => "https://google.com/"
        "https://google.com", "api"   => "https://google.com/api"
        "https://google.com", "/api"  => "https://google.com/api"
        "https://google.com/", "api"  => "https://google.com/api"
        "https://google.com/", "/api" => "https://google.com/api"

        :type url: ``string``
        :param url: URL string (required)

        :type suffix: ``string``
        :param suffix: the second part of the url

        :rtype: ``string``
        :return: Full joined url
    """
    if url[-1:] != "/":
        url = url + "/"

    if suffix.startswith("/"):
        suffix = suffix[1:]
        return url + suffix

    return url + suffix


def positiveUrl(entry):
    """
       Checks if the given entry from a URL reputation query is positive (known bad) (deprecated)

       :type entry: ``dict``
       :param entry: URL entry (required)

       :return: True if bad, false otherwise
       :rtype: ``bool``
    """
    if entry['Type'] != entryTypes['error'] and entry['ContentsFormat'] == formats['json']:
        if entry['Brand'] == brands['xfe']:
            return demisto.get(entry, 'Contents.url.result.score') > thresholds['xfeScore']
        if entry['Brand'] == brands['vt']:
            return demisto.get(entry, 'Contents.positives') > thresholds['vtPositives']
        if entry['Brand'] == brands['cs'] and demisto.get(entry, 'Contents'):
            c = demisto.get(entry, 'Contents')[0]
            return demisto.get(c, 'indicator') and demisto.get(c, 'malicious_confidence') in ['high', 'medium']
    return False


def positiveFile(entry):
    """
       Checks if the given entry from a file reputation query is positive (known bad) (deprecated)

       :type entry: ``dict``
       :param entry: File entry (required)

       :return: True if bad, false otherwise
       :rtype: ``bool``
    """
    if entry['Type'] != entryTypes['error'] and entry['ContentsFormat'] == formats['json']:
        if entry['Brand'] == brands['xfe'] and (demisto.get(entry, 'Contents.malware.family')
                                                or demisto.gets(entry, 'Contents.malware.origins.external.family')):
            return True
        if entry['Brand'] == brands['vt']:
            return demisto.get(entry, 'Contents.positives') > thresholds['vtPositives']
        if entry['Brand'] == brands['wf']:
            return demisto.get(entry, 'Contents.wildfire.file_info.malware') == 'yes'
        if entry['Brand'] == brands['cy'] and demisto.get(entry, 'Contents'):
            contents = demisto.get(entry, 'Contents')
            k = contents.keys()
            if k and len(k) > 0:
                v = contents[k[0]]
                if v and demisto.get(v, 'generalscore'):
                    return v['generalscore'] < -0.5
        if entry['Brand'] == brands['cs'] and demisto.get(entry, 'Contents'):
            c = demisto.get(entry, 'Contents')[0]
            return demisto.get(c, 'indicator') and demisto.get(c, 'malicious_confidence') in ['high', 'medium']
    return False


def vtCountPositives(entry):
    """
       Counts the number of detected URLs in the entry

       :type entry: ``dict``
       :param entry: Demisto entry (required)

       :return: The number of detected URLs
       :rtype: ``int``
    """
    positives = 0
    if demisto.get(entry, 'Contents.detected_urls'):
        for detected in demisto.get(entry, 'Contents.detected_urls'):
            if demisto.get(detected, 'positives') > thresholds['vtPositives']:
                positives += 1
    return positives


def positiveIp(entry):
    """
       Checks if the given entry from a file reputation query is positive (known bad) (deprecated)

       :type entry: ``dict``
       :param entry: IP entry (required)

       :return: True if bad, false otherwise
       :rtype: ``bool``
    """
    if entry['Type'] != entryTypes['error'] and entry['ContentsFormat'] == formats['json']:
        if entry['Brand'] == brands['xfe']:
            return demisto.get(entry, 'Contents.reputation.score') > thresholds['xfeScore']
        if entry['Brand'] == brands['vt'] and demisto.get(entry, 'Contents.detected_urls'):
            return vtCountPositives(entry) > thresholds['vtPositiveUrlsForIP']
        if entry['Brand'] == brands['cs'] and demisto.get(entry, 'Contents'):
            c = demisto.get(entry, 'Contents')[0]
            return demisto.get(c, 'indicator') and demisto.get(c, 'malicious_confidence') in ['high', 'medium']
    return False


def formatEpochDate(t):
    """
       Convert a time expressed in seconds since the epoch to a string representing local time

       :type t: ``int``
       :param t: Time represented in seconds (required)

       :return: A string representing local time
       :rtype: ``str``
    """
    if t:
        return time.ctime(t)
    return ''


def shortCrowdStrike(entry):
    """
       Display CrowdStrike Intel results in Markdown (deprecated)

       :type entry: ``dict``
       :param entry: CrowdStrike result entry (required)

       :return: A Demisto entry containing the shortened CrowdStrike info
       :rtype: ``dict``
    """
    if entry['Type'] != entryTypes['error'] and entry['ContentsFormat'] == formats['json']:
        if entry['Brand'] == brands['cs'] and demisto.get(entry, 'Contents'):
            c = demisto.get(entry, 'Contents')[0]
            csRes = '## CrowdStrike Falcon Intelligence'
            csRes += '\n\n### Indicator - ' + demisto.gets(c, 'indicator')
            labels = demisto.get(c, 'labels')
            if labels:
                csRes += '\n### Labels'
                csRes += '\nName|Created|Last Valid'
                csRes += '\n----|-------|----------'
                for label in labels:
                    csRes += '\n' + demisto.gets(label, 'name') + '|' + \
                             formatEpochDate(demisto.get(label, 'created_on')) + '|' + \
                             formatEpochDate(demisto.get(label, 'last_valid_on'))

            relations = demisto.get(c, 'relations')
            if relations:
                csRes += '\n### Relations'
                csRes += '\nIndicator|Type|Created|Last Valid'
                csRes += '\n---------|----|-------|----------'
                for r in relations:
                    csRes += '\n' + demisto.gets(r, 'indicator') + '|' + demisto.gets(r, 'type') + '|' + \
                             formatEpochDate(demisto.get(label, 'created_date')) + '|' + \
                             formatEpochDate(demisto.get(label, 'last_valid_date'))

            return {'ContentsFormat': formats['markdown'], 'Type': entryTypes['note'], 'Contents': csRes}
    return entry


def shortUrl(entry):
    """
       Formats a URL reputation entry into a short table (deprecated)

       :type entry: ``dict``
       :param entry: URL result entry (required)

       :return: A Demisto entry containing the shortened URL info
       :rtype: ``dict``
    """
    if entry['Type'] != entryTypes['error'] and entry['ContentsFormat'] == formats['json']:
        c = entry['Contents']
        if entry['Brand'] == brands['xfe']:
            return {'ContentsFormat': formats['table'], 'Type': entryTypes['note'], 'Contents': {
                'Country': c['country'], 'MalwareCount': demisto.get(c, 'malware.count'),
                'A': demisto.gets(c, 'resolution.A'), 'AAAA': demisto.gets(c, 'resolution.AAAA'),
                'Score': demisto.get(c, 'url.result.score'), 'Categories': demisto.gets(c, 'url.result.cats'),
                'URL': demisto.get(c, 'url.result.url'), 'Provider': providers['xfe'],
                'ProviderLink': 'https://exchange.xforce.ibmcloud.com/url/' + demisto.get(c, 'url.result.url')}}
        if entry['Brand'] == brands['vt']:
            return {'ContentsFormat': formats['table'], 'Type': entryTypes['note'], 'Contents': {
                'ScanDate': c['scan_date'], 'Positives': c['positives'], 'Total': c['total'],
                'URL': c['url'], 'Provider': providers['vt'], 'ProviderLink': c['permalink']}}
        if entry['Brand'] == brands['cs'] and demisto.get(entry, 'Contents'):
            return shortCrowdStrike(entry)
    return {'ContentsFormat': 'text', 'Type': 4, 'Contents': 'Unknown provider for result: ' + entry['Brand']}


def shortFile(entry):
    """
       Formats a file reputation entry into a short table (deprecated)

       :type entry: ``dict``
       :param entry: File result entry (required)

       :return: A Demisto entry containing the shortened file info
       :rtype: ``dict``
    """
    if entry['Type'] != entryTypes['error'] and entry['ContentsFormat'] == formats['json']:
        c = entry['Contents']
        if entry['Brand'] == brands['xfe']:
            cm = c['malware']
            return {'ContentsFormat': formats['table'], 'Type': entryTypes['note'], 'Contents': {
                'Family': cm['family'], 'MIMEType': cm['mimetype'], 'MD5': cm['md5'][2:] if 'md5' in cm else '',
                'CnCServers': demisto.get(cm, 'origins.CncServers.count'),
                'DownloadServers': demisto.get(cm, 'origins.downloadServers.count'),
                'Emails': demisto.get(cm, 'origins.emails.count'),
                'ExternalFamily': demisto.gets(cm, 'origins.external.family'),
                'ExternalCoverage': demisto.get(cm, 'origins.external.detectionCoverage'),
                'Provider': providers['xfe'],
                'ProviderLink': 'https://exchange.xforce.ibmcloud.com/malware/' + cm['md5'].replace('0x', '')}}
        if entry['Brand'] == brands['vt']:
            return {'ContentsFormat': formats['table'], 'Type': entryTypes['note'], 'Contents': {
                'Resource': c['resource'], 'ScanDate': c['scan_date'], 'Positives': c['positives'],
                'Total': c['total'], 'SHA1': c['sha1'], 'SHA256': c['sha256'], 'Provider': providers['vt'],
                'ProviderLink': c['permalink']}}
        if entry['Brand'] == brands['wf']:
            c = demisto.get(entry, 'Contents.wildfire.file_info')
            if c:
                return {'Contents': {'Type': c['filetype'], 'Malware': c['malware'], 'MD5': c['md5'],
                                     'SHA256': c['sha256'], 'Size': c['size'], 'Provider': providers['wf']},
                        'ContentsFormat': formats['table'], 'Type': entryTypes['note']}
        if entry['Brand'] == brands['cy'] and demisto.get(entry, 'Contents'):
            contents = demisto.get(entry, 'Contents')
            k = contents.keys()
            if k and len(k) > 0:
                v = contents[k[0]]
                if v and demisto.get(v, 'generalscore'):
                    return {'Contents': {'Status': v['status'], 'Code': v['statuscode'], 'Score': v['generalscore'],
                                         'Classifiers': str(v['classifiers']), 'ConfirmCode': v['confirmcode'],
                                         'Error': v['error'], 'Provider': providers['cy']},
                            'ContentsFormat': formats['table'], 'Type': entryTypes['note']}
        if entry['Brand'] == brands['cs'] and demisto.get(entry, 'Contents'):
            return shortCrowdStrike(entry)
    return {'ContentsFormat': formats['text'], 'Type': entryTypes['error'],
            'Contents': 'Unknown provider for result: ' + entry['Brand']}


def shortIp(entry):
    """
       Formats an ip reputation entry into a short table (deprecated)

       :type entry: ``dict``
       :param entry: IP result entry (required)

       :return: A Demisto entry containing the shortened IP info
       :rtype: ``dict``
    """
    if entry['Type'] != entryTypes['error'] and entry['ContentsFormat'] == formats['json']:
        c = entry['Contents']
        if entry['Brand'] == brands['xfe']:
            cr = c['reputation']
            return {'ContentsFormat': formats['table'], 'Type': entryTypes['note'], 'Contents': {
                'IP': cr['ip'], 'Score': cr['score'], 'Geo': str(cr['geo']), 'Categories': str(cr['cats']),
                'Provider': providers['xfe']}}
        if entry['Brand'] == brands['vt']:
            return {'ContentsFormat': formats['table'], 'Type': entryTypes['note'],
                    'Contents': {'Positive URLs': vtCountPositives(entry), 'Provider': providers['vt']}}
        if entry['Brand'] == brands['cs'] and demisto.get(entry, 'Contents'):
            return shortCrowdStrike(entry)
    return {'ContentsFormat': formats['text'], 'Type': entryTypes['error'],
            'Contents': 'Unknown provider for result: ' + entry['Brand']}


def shortDomain(entry):
    """
       Formats a domain reputation entry into a short table (deprecated)

       :type entry: ``dict``
       :param entry: Domain result entry (required)

       :return: A Demisto entry containing the shortened domain info
       :rtype: ``dict``
    """
    if entry['Type'] != entryTypes['error'] and entry['ContentsFormat'] == formats['json']:
        if entry['Brand'] == brands['vt']:
            return {'ContentsFormat': formats['table'], 'Type': entryTypes['note'],
                    'Contents': {'Positive URLs': vtCountPositives(entry), 'Provider': providers['vt']}}
    return {'ContentsFormat': formats['text'], 'Type': entryTypes['error'],
            'Contents': 'Unknown provider for result: ' + entry['Brand']}


def get_error(execute_command_result):
    """
        execute_command_result must contain error entry - check the result first with is_error function
        if there is no error entry in the result then it will raise an Exception

        :type execute_command_result: ``dict`` or  ``list``
        :param execute_command_result: result of demisto.executeCommand()

        :return: Error message extracted from the demisto.executeCommand() result
        :rtype: ``string``
    """

    if not is_error(execute_command_result):
        raise ValueError("execute_command_result has no error entry. before using get_error use is_error")

    if isinstance(execute_command_result, dict):
        return execute_command_result['Contents']

    error_messages = []
    for entry in execute_command_result:
        is_error_entry = type(entry) == dict and entry['Type'] == entryTypes['error']
        if is_error_entry:
            error_messages.append(entry['Contents'])

    return '\n'.join(error_messages)


def is_error(execute_command_result):
    """
        Check if the given execute_command_result has an error entry

        :type execute_command_result: ``dict`` or ``list``
        :param execute_command_result: Demisto entry (required) or result of demisto.executeCommand()

        :return: True if the execute_command_result has an error entry, false otherwise
        :rtype: ``bool``
    """
    if execute_command_result is None:
        return False

    if isinstance(execute_command_result, list):
        if len(execute_command_result) > 0:
            for entry in execute_command_result:
                if type(entry) == dict and entry['Type'] == entryTypes['error']:
                    return True

    return type(execute_command_result) == dict and execute_command_result['Type'] == entryTypes['error']


isError = is_error


def FormatADTimestamp(ts):
    """
       Formats an Active Directory timestamp into human readable time representation

       :type ts: ``int``
       :param ts: The timestamp to be formatted (required)

       :return: A string represeting the time
       :rtype: ``str``
    """
    return (datetime(year=1601, month=1, day=1) + timedelta(seconds=int(ts) / 10 ** 7)).ctime()


def PrettifyCompactedTimestamp(x):
    """
       Formats a compacted timestamp string into human readable time representation

       :type x: ``str``
       :param x: The timestamp to be formatted (required)

       :return: A string represeting the time
       :rtype: ``str``
    """
    return '%s-%s-%sT%s:%s:%s' % (x[:4], x[4:6], x[6:8], x[8:10], x[10:12], x[12:])


def NormalizeRegistryPath(strRegistryPath):
    """
       Normalizes a registry path string

       :type strRegistryPath: ``str``
       :param strRegistryPath: The registry path (required)

       :return: The normalized string
       :rtype: ``str``
    """
    dSub = {
        'HKCR': 'HKEY_CLASSES_ROOT',
        'HKCU': 'HKEY_CURRENT_USER',
        'HKLM': 'HKEY_LOCAL_MACHINE',
        'HKU': 'HKEY_USERS',
        'HKCC': 'HKEY_CURRENT_CONFIG',
        'HKPD': 'HKEY_PERFORMANCE_DATA'
    }
    for k in dSub:
        if strRegistryPath[:len(k)] == k:
            return dSub[k] + strRegistryPath[len(k):]

    return strRegistryPath


def scoreToReputation(score):
    """
       Converts score (in number format) to human readable reputation format

       :type score: ``int``
       :param score: The score to be formatted (required)

       :return: The formatted score
       :rtype: ``str``
    """
    to_str = {
        4: 'Critical',
        3: 'Bad',
        2: 'Suspicious',
        1: 'Good',
        0.5: 'Informational',
        0: 'Unknown'
    }
    return to_str.get(score, 'None')


def b64_encode(text):
    """
    Base64 encode a string. Wrapper function around base64.b64encode which will accept a string
    In py3 will encode the string to binary using utf-8 encoding and return a string result decoded using utf-8

    :param text: string to encode
    :type text: str
    :return: encoded string
    :rtype: str
    """
    if not text:
        return ''
    elif isinstance(text, bytes):
        to_encode = text
    else:
        to_encode = text.encode('utf-8', 'ignore')

    res = base64.b64encode(to_encode)
    if IS_PY3:
        res = res.decode('utf-8')  # type: ignore
    return res


def encode_string_results(text):
    """
    Encode string as utf-8, if any unicode character exists.

    :param text: string to encode
    :type text: str
    :return: encoded string
    :rtype: str
    """
    if not isinstance(text, STRING_OBJ_TYPES):
        return text
    try:
        return str(text)
    except UnicodeEncodeError:
        return text.encode("utf8", "replace")


def safe_load_json(json_object):
    """
    Safely loads a JSON object from an argument. Allows the argument to accept either a JSON in string form,
    or an entry ID corresponding to a JSON file.

    :param json_object: Entry ID or JSON string.
    :type json_object: str
    :return: Dictionary object from a parsed JSON file or string.
    :rtype: dict
    """
    safe_json = None
    if isinstance(json_object, dict) or isinstance(json_object, list):
        return json_object
    if (json_object.startswith('{') and json_object.endswith('}')) or (
            json_object.startswith('[') and json_object.endswith(']')):
        try:
            safe_json = json.loads(json_object)
        except ValueError as e:
            return_error(
                'Unable to parse JSON string. Please verify the JSON is valid. - ' + str(e))
    else:
        try:
            path = demisto.getFilePath(json_object)
            with open(path['path'], 'rb') as data:
                try:
                    safe_json = json.load(data)
                except Exception:  # lgtm [py/catch-base-exception]
                    safe_json = json.loads(data.read())
        except Exception as e:
            return_error('Unable to parse JSON file. Please verify the JSON is valid or the Entry'
                         'ID is correct. - ' + str(e))
    return safe_json


def datetime_to_string(datetime_obj):
    """
    Converts a datetime object into a string. When used with `json.dumps()` for the `default` parameter,
    e.g. `json.dumps(response, default=datetime_to_string)` datetime_to_string allows entire JSON objects
    to be safely added to context without causing any datetime marshalling errors.
    :param datetime_obj: Datetime object.
    :type datetime_obj: datetime.datetime
    :return: String representation of a datetime object.
    :rtype: str
    """
    if isinstance(datetime_obj, datetime):  # type: ignore
        return datetime_obj.__str__()


def remove_empty_elements(d):
    """
    Recursively remove empty lists, empty dicts, or None elements from a dictionary.
    :param d: Input dictionary.
    :type d: dict
    :return: Dictionary with all empty lists, and empty dictionaries removed.
    :rtype: dict
    """

    def empty(x):
        return x is None or x == {} or x == []

    if not isinstance(d, (dict, list)):
        return d
    elif isinstance(d, list):
        return [v for v in (remove_empty_elements(v) for v in d) if not empty(v)]
    else:
        return {k: v for k, v in ((k, remove_empty_elements(v)) for k, v in d.items()) if not empty(v)}


def aws_table_to_markdown(response, table_header):
    """
    Converts a raw response from AWS into a markdown formatted table. This function checks to see if
    there is only one nested dict in the top level of the dictionary and will use the nested data.
    :param response: Raw response from AWS
    :type response: dict
    :param table_header: The header string to use for the table.
    :type table_header: str
    :return: Markdown formatted table as a string.
    :rtype: str
    """
    if isinstance(response, dict):
        if len(response) == 1:
            if isinstance(response[list(response.keys())[0]], dict) or isinstance(
                    response[list(response.keys())[0]], list):
                if isinstance(response[list(response.keys())[0]], list):
                    list_response = response[list(response.keys())[0]]
                    if isinstance(list_response[0], str):
                        human_readable = tableToMarkdown(
                            table_header, response)
                    else:
                        human_readable = tableToMarkdown(
                            table_header, response[list(response.keys())[0]])
                else:
                    human_readable = tableToMarkdown(
                        table_header, response[list(response.keys())[0]])
            else:
                human_readable = tableToMarkdown(table_header, response)
        else:
            human_readable = tableToMarkdown(table_header, response)
    else:
        human_readable = tableToMarkdown(table_header, response)
    return human_readable


def stringEscape(st):
    """
       Escape newline chars in the given string.

       :type st: ``str``
       :param st: The string to be modified (required).

       :return: A modified string.
       :rtype: ``str``
    """
    return st.replace('\r', '\\r').replace('\n', '\\n').replace('\t', '\\t')


def stringUnEscape(st):
    """
       Unescape newline chars in the given string.

       :type st: ``str``
       :param st: The string to be modified (required).

       :return: A modified string.
       :rtype: ``str``
    """
    return st.replace('\\r', '\r').replace('\\n', '\n').replace('\\t', '\t')


class IntegrationLogger(object):
    """
      a logger for python integrations:
      use LOG(<message>) to add a record to the logger (message can be any object with __str__)
      use LOG.print_log(verbose=True/False) to display all records in War-Room (if verbose) and server log.
      use add_replace_strs to add sensitive strings that should be replaced before going to the log.

      :type message: ``str``
      :param message: The message to be logged

      :return: No data returned
      :rtype: ``None``
    """

    def __init__(self):
        self.messages = []  # type: list
        self.write_buf = []  # type: list
        self.replace_strs = []  # type: list
        self.buffering = True
        # if for some reason you don't want to auto add credentials.password to replace strings
        # set the os env COMMON_SERVER_NO_AUTO_REPLACE_STRS. Either in CommonServerUserPython, or docker env
        if (not os.getenv('COMMON_SERVER_NO_AUTO_REPLACE_STRS') and hasattr(demisto, 'getParam')):
            # add common params
            sensitive_params = ('key', 'private', 'password', 'secret', 'token', 'credentials')
            if demisto.params():
                self._iter_sensistive_dict_obj(demisto.params(), sensitive_params)

    def _iter_sensistive_dict_obj(self, dict_obj, sensitive_params):
        for (k, v) in dict_obj.items():
            if isinstance(v, dict):  # credentials object case. recurse into the object
                self._iter_sensistive_dict_obj(v, sensitive_params)
            elif isinstance(v, STRING_OBJ_TYPES):
                k_lower = k.lower()
                for p in sensitive_params:
                    if p in k_lower:
                        self.add_replace_strs(v, b64_encode(v))

    def encode(self, message):
        try:
            res = str(message)
        except UnicodeEncodeError as exception:
            # could not decode the message
            # if message is an Exception, try encode the exception's message
            if isinstance(message, Exception) and message.args and isinstance(message.args[0], STRING_OBJ_TYPES):
                res = message.args[0].encode('utf-8', 'replace')  # type: ignore
            elif isinstance(message, STRING_OBJ_TYPES):
                # try encode the message itself
                res = message.encode('utf-8', 'replace')  # type: ignore
            else:
                res = "Failed encoding message with error: {}".format(exception)
        for s in self.replace_strs:
            res = res.replace(s, '<XX_REPLACED>')
        return res

    def __call__(self, message):
        text = self.encode(message)
        if self.buffering:
            self.messages.append(text)
        else:
            demisto.info(text)

    def add_replace_strs(self, *args):
        '''
            Add strings which will be replaced when logging.
            Meant for avoiding passwords and so forth in the log.
        '''
        to_add = []
        for a in args:
            if a:
                a = self.encode(a)
                to_add.append(stringEscape(a))
                to_add.append(stringUnEscape(a))
        self.replace_strs.extend(to_add)

    def set_buffering(self, state):
        """
        set whether the logger buffers messages or writes staight to the demisto log

        :param state: True/False
        :type state: boolean
        """
        self.buffering = state

    def print_log(self, verbose=False):
        if self.write_buf:
            self.messages.append("".join(self.write_buf))
        if self.messages:
            text = 'Full Integration Log:\n' + '\n'.join(self.messages)
            if verbose:
                demisto.log(text)
            demisto.info(text)
            self.messages = []

    def write(self, msg):
        # same as __call__ but allows IntegrationLogger to act as a File like object.
        msg = self.encode(msg)
        has_newline = False
        if '\n' in msg:
            has_newline = True
            # if new line is last char we trim it out
            if msg[-1] == '\n':
                msg = msg[:-1]
        self.write_buf.append(msg)
        if has_newline:
            text = "".join(self.write_buf)
            if self.buffering:
                self.messages.append(text)
            else:
                demisto.info(text)
            self.write_buf = []

    def print_override(self, *args, **kwargs):
        # print function that can be used to override print usage of internal modules
        # will print to the log if the print target is stdout/stderr
        try:
            import __builtin__  # type: ignore
        except ImportError:
            # Python 3
            import builtins as __builtin__  # type: ignore
        file_ = kwargs.get('file')
        if (not file_) or file_ == sys.stdout or file_ == sys.stderr:
            kwargs['file'] = self
        __builtin__.print(*args, **kwargs)


"""
a logger for python integrations:
use LOG(<message>) to add a record to the logger (message can be any object with __str__)
use LOG.print_log() to display all records in War-Room and server log.
"""
LOG = IntegrationLogger()


def formatAllArgs(args, kwds):
    """
    makes a nice string representation of all the arguments

    :type args: ``list``
    :param args: function arguments (required)

    :type kwds: ``dict``
    :param kwds: function keyword arguments (required)

    :return: string representation of all the arguments
    :rtype: ``string``
    """
    formattedArgs = ','.join([repr(a) for a in args]) + ',' + str(kwds).replace(':', "=").replace(" ", "")[1:-1]
    return formattedArgs


def logger(func):
    """
    decorator function to log the function call using LOG

    :type func: ``function``
    :param func: function to call (required)

    :return: returns the func return value.
    :rtype: ``any``
    """

    def func_wrapper(*args, **kwargs):
        LOG('calling {}({})'.format(func.__name__, formatAllArgs(args, kwargs)))
        return func(*args, **kwargs)

    return func_wrapper


def formatCell(data, is_pretty=True):
    """
       Convert a given object to md while decending multiple levels

       :type data: ``str`` or ``list``
       :param data: The cell content (required)

       :type is_pretty: ``bool``
       :param is_pretty: Should cell content be prettified (default is True)

       :return: The formatted cell content as a string
       :rtype: ``str``
    """
    if isinstance(data, STRING_TYPES):
        return data
    elif isinstance(data, dict):
        return '\n'.join([u'{}: {}'.format(k, flattenCell(v, is_pretty)) for k, v in data.items()])
    else:
        return flattenCell(data, is_pretty)


def flattenCell(data, is_pretty=True):
    """
       Flattens a markdown table cell content into a single string

       :type data: ``str`` or ``list``
       :param data: The cell content (required)

       :type is_pretty: ``bool``
       :param is_pretty: Should cell content be pretified (default is True)

       :return: A sting representation of the cell content
       :rtype: ``str``
    """
    indent = 4 if is_pretty else None
    if isinstance(data, STRING_TYPES):
        return data
    elif isinstance(data, list):
        string_list = []
        for d in data:
            try:
                if IS_PY3 and isinstance(d, bytes):
                    string_list.append(d.decode('utf-8'))
                else:
                    string_list.append(str(d))
            except UnicodeEncodeError:
                string_list.append(d.encode('utf-8'))

        return ',\n'.join(string_list)
    else:
        return json.dumps(data, indent=indent, ensure_ascii=False)


def FormatIso8601(t):
    """
       Convert a time expressed in seconds to ISO 8601 time format string

       :type t: ``int``
       :param t: Time expressed in seconds (required)

       :return: An ISO 8601 time format string
       :rtype: ``str``
    """
    return t.strftime("%Y-%m-%dT%H:%M:%S")


def argToList(arg, separator=','):
    """
       Converts a string representation of args to a python list

       :type arg: ``str`` or ``list``
       :param arg: Args to be converted (required)

       :type separator: ``str``
       :param separator: A string separator to separate the strings, the default is a comma.

       :return: A python list of args
       :rtype: ``list``
    """
    if not arg:
        return []
    if isinstance(arg, list):
        return arg
    if isinstance(arg, STRING_TYPES):
        if arg[0] == '[' and arg[-1] == ']':
            return json.loads(arg)
        return [s.strip() for s in arg.split(separator)]
    return [arg]


def argToBoolean(value):
    """
        Boolean-ish arguments that are passed through demisto.args() could be type bool or type string.
        This command removes the guesswork and returns a value of type bool, regardless of the input value's type.
        It will also return True for 'yes' and False for 'no'.

        :param value: the value to evaluate
        :type value: ``string|bool``

        :return: a boolean representatation of 'value'
        :rtype: ``bool``
    """
    if isinstance(value, bool):
        return value
    if isinstance(value, STRING_OBJ_TYPES):
        if value.lower() in ['true', 'yes']:
            return True
        elif value.lower() in ['false', 'no']:
            return False
        else:
            raise ValueError('Argument does not contain a valid boolean-like value')
    else:
        raise ValueError('Argument is neither a string nor a boolean')


def appendContext(key, data, dedup=False):
    """
       Append data to the investigation context

       :type key: ``str``
       :param key: The context path (required)

       :type data: ``any``
       :param data: Data to be added to the context (required)

       :type dedup: ``bool``
       :param dedup: True if de-duplication is required. Default is False.

       :return: No data returned
       :rtype: ``None``
    """
    if data is None:
        return
    existing = demisto.get(demisto.context(), key)

    if existing:
        if isinstance(existing, STRING_TYPES):
            if isinstance(data, STRING_TYPES):
                new_val = data + ',' + existing
            else:
                new_val = data + existing  # will raise a self explanatory TypeError

        elif isinstance(existing, dict):
            if isinstance(data, dict):
                new_val = [existing, data]  # type: ignore[assignment]
            else:
                new_val = data + existing  # will raise a self explanatory TypeError

        elif isinstance(existing, list):
            if isinstance(data, list):
                existing.extend(data)
            else:
                existing.append(data)
            new_val = existing  # type: ignore[assignment]

        else:
            new_val = [existing, data]  # type: ignore[assignment]

        if dedup and isinstance(new_val, list):
            new_val = list(set(new_val))

        demisto.setContext(key, new_val)
    else:
        demisto.setContext(key, data)


<<<<<<< HEAD
def url_to_clickable_markdown(data, url_keys):
    """
    Turn the given urls fields in to clickable url, used for the markdown table.

    :type data: ``[Union[str, List[Any], Dict[str, Any]]]``
    :param data: a dictionary or a list containing data with some values that are urls

    :type url_keys: ``List[str]``
    :param url_keys: the keys of the url's wished to turn clickable

    :return: markdown format for clickable url
    :rtype: ``[Union[str, List[Any], Dict[str, Any]]]``
    """

    if isinstance(data, list):
        data = [url_to_clickable_markdown(item, url_keys) for item in data]

    elif isinstance(data, dict):
        data = {key: create_clickable_url(value) if key in url_keys else url_to_clickable_markdown(data[key], url_keys)
                for key, value in data.items()}

    return data


def create_clickable_url(url):
    """
    Make the given url clickable when in markdown format by concatenating itself, with the proper brackets

    :type url: ``Union[List[str], str]``
    :param url: the url of interest or a list of urls

    :return: markdown format for clickable url
    :rtype: ``str``

    """
    if not url:
        return None
    elif isinstance(url, list):
        return ['[{}]({})'.format(item, item) for item in url]
    return '[{}]({})'.format(url, url)


=======
>>>>>>> 78daa92e
def tableToMarkdown(name, t, headers=None, headerTransform=None, removeNull=False, metadata=None, url_keys=None):
    """
       Converts a demisto table in JSON form to a Markdown table

       :type name: ``str``
       :param name: The name of the table (required)

       :type t: ``dict`` or ``list``
       :param t: The JSON table - List of dictionaries with the same keys or a single dictionary (required)

       :type headers: ``list`` or ``string``
       :keyword headers: A list of headers to be presented in the output table (by order). If string will be passed
            then table will have single header. Default will include all available headers.

       :type headerTransform: ``function``
       :keyword headerTransform: A function that formats the original data headers (optional)

       :type removeNull: ``bool``
       :keyword removeNull: Remove empty columns from the table. Default is False

       :type metadata: ``str``
       :param metadata: Metadata about the table contents

       :type url_keys: ``list``
       :param url_keys: a list of keys in the given JSON table that should be turned in to clickable

       :return: A string representation of the markdown table
       :rtype: ``str``
    """
    # Turning the urls in the table to clickable
    if url_keys:
        t = url_to_clickable_markdown(t, url_keys)

    mdResult = ''
    if name:
        mdResult = '### ' + name + '\n'

    if metadata:
        mdResult += metadata + '\n'

    if not t or len(t) == 0:
        mdResult += '**No entries.**\n'
        return mdResult

    if not isinstance(t, list):
        t = [t]

    if headers and isinstance(headers, STRING_TYPES):
        headers = [headers]

    if not isinstance(t[0], dict):
        # the table contains only simple objects (strings, numbers)
        # should be only one header
        if headers and len(headers) > 0:
            header = headers[0]
            t = map(lambda item: dict((h, item) for h in [header]), t)
        else:
            raise Exception("Missing headers param for tableToMarkdown. Example: headers=['Some Header']")

    # in case of headers was not provided (backward compatibility)
    if not headers:
        headers = list(t[0].keys())
        headers.sort()

    if removeNull:
        headers_aux = headers[:]
        for header in headers_aux:
            if all(obj.get(header) in ('', None, [], {}) for obj in t):
                headers.remove(header)

    if t and len(headers) > 0:
        newHeaders = []
        if headerTransform is None:  # noqa
            def headerTransform(s): return stringEscapeMD(s, True, True)  # noqa
        for header in headers:
            newHeaders.append(headerTransform(header))
        mdResult += '|'
        if len(newHeaders) == 1:
            mdResult += newHeaders[0]
        else:
            mdResult += '|'.join(newHeaders)
        mdResult += '|\n'
        sep = '---'
        mdResult += '|' + '|'.join([sep] * len(headers)) + '|\n'
        for entry in t:
            vals = [stringEscapeMD((formatCell(entry.get(h, ''), False) if entry.get(h) is not None else ''),
                                   True, True) for h in headers]
            # this pipe is optional
            mdResult += '| '
            try:
                mdResult += ' | '.join(vals)
            except UnicodeDecodeError:
                vals = [str(v) for v in vals]
                mdResult += ' | '.join(vals)
            mdResult += ' |\n'

    else:
        mdResult += '**No entries.**\n'

    return mdResult


tblToMd = tableToMarkdown


def createContextSingle(obj, id=None, keyTransform=None, removeNull=False):
    """Receives a dict with flattened key values, and converts them into nested dicts

    :type obj: ``dict`` or ``list``
    :param obj: The data to be added to the context (required)

    :type id: ``str``
    :keyword id: The ID of the context entry

    :type keyTransform: ``function``
    :keyword keyTransform: A formatting function for the markdown table headers

    :type removeNull: ``bool``
    :keyword removeNull: True if empty columns should be removed, false otherwise

    :return: The converted context list
    :rtype: ``list``
    """
    res = {}  # type: dict
    if keyTransform is None:
        def keyTransform(s): return s  # noqa
    keys = obj.keys()
    for key in keys:
        if removeNull and obj[key] in ('', None, [], {}):
            continue
        values = key.split('.')
        current = res
        for v in values[:-1]:
            current.setdefault(v, {})
            current = current[v]
        current[keyTransform(values[-1])] = obj[key]

    if id is not None:
        res.setdefault('ID', id)

    return res


def createContext(data, id=None, keyTransform=None, removeNull=False):
    """Receives a dict with flattened key values, and converts them into nested dicts

        :type data: ``dict`` or ``list``
        :param data: The data to be added to the context (required)

        :type id: ``str``
        :keyword id: The ID of the context entry

        :type keyTransform: ``function``
        :keyword keyTransform: A formatting function for the markdown table headers

        :type removeNull: ``bool``
        :keyword removeNull: True if empty columns should be removed, false otherwise

        :return: The converted context list
        :rtype: ``list``
    """
    if isinstance(data, (list, tuple)):
        return [createContextSingle(d, id, keyTransform, removeNull) for d in data]
    else:
        return createContextSingle(data, id, keyTransform, removeNull)


def sectionsToMarkdown(root):
    """
       Converts a list of Demisto JSON tables to markdown string of tables

       :type root: ``dict`` or ``list``
       :param root: The JSON table - List of dictionaries with the same keys or a single dictionary (required)

       :return: A string representation of the markdown table
       :rtype: ``str``
    """
    mdResult = ''
    if isinstance(root, dict):
        for section in root:
            data = root[section]
            if isinstance(data, dict):
                data = [data]
            data = [{k: formatCell(row[k]) for k in row} for row in data]
            mdResult += tblToMd(section, data)

    return mdResult


def fileResult(filename, data, file_type=None):
    """
       Creates a file from the given data

       :type filename: ``str``
       :param filename: The name of the file to be created (required)

       :type data: ``str`` or ``bytes``
       :param data: The file data (required)

       :type file_type: ``str``
       :param file_type: one of the entryTypes file or entryInfoFile (optional)

       :return: A Demisto war room entry
       :rtype: ``dict``
    """
    if file_type is None:
        file_type = entryTypes['file']
    temp = demisto.uniqueFile()
    # pylint: disable=undefined-variable
    if (IS_PY3 and isinstance(data, str)) or (not IS_PY3 and isinstance(data, unicode)):  # type: ignore # noqa: F821
        data = data.encode('utf-8')
    # pylint: enable=undefined-variable
    with open(demisto.investigation()['id'] + '_' + temp, 'wb') as f:
        f.write(data)
    return {'Contents': '', 'ContentsFormat': formats['text'], 'Type': file_type, 'File': filename, 'FileID': temp}


def hash_djb2(s, seed=5381):
    """
     Hash string with djb2 hash function

     :type s: ``str``
     :param s: The input string to hash

     :type seed: ``int``
     :param seed: The seed for the hash function (default is 5381)

     :return: The hashed value
     :rtype: ``int``
    """
    hash_name = seed
    for x in s:
        hash_name = ((hash_name << 5) + hash_name) + ord(x)

    return hash_name & 0xFFFFFFFF


def file_result_existing_file(filename, saveFilename=None):
    """
       Rename an existing file

       :type filename: ``str``
       :param filename: The name of the file to be modified (required)

       :type saveFilename: ``str``
       :param saveFilename: The new file name

       :return: A Demisto war room entry
       :rtype: ``dict``
    """
    temp = demisto.uniqueFile()
    os.rename(filename, demisto.investigation()['id'] + '_' + temp)
    return {'Contents': '', 'ContentsFormat': formats['text'], 'Type': entryTypes['file'],
            'File': saveFilename if saveFilename else filename, 'FileID': temp}


def flattenRow(rowDict):
    """
       Flatten each element in the given rowDict

       :type rowDict: ``dict``
       :param rowDict: The dict to be flattened (required)

       :return: A flattened dict
       :rtype: ``dict``
    """
    return {k: formatCell(rowDict[k]) for k in rowDict}


def flattenTable(tableDict):
    """
       Flatten each row in the given tableDict

       :type tableDict: ``dict``
       :param tableDict: The table to be flattened (required)

       :return: A flattened table
       :rtype: ``dict``
    """
    return [flattenRow(row) for row in tableDict]


MARKDOWN_CHARS = r"\`*_{}[]()#+-!|"


def stringEscapeMD(st, minimal_escaping=False, escape_multiline=False):
    """
       Escape any chars that might break a markdown string

       :type st: ``str``
       :param st: The string to be modified (required)

       :type minimal_escaping: ``bool``
       :param minimal_escaping: Whether replace all special characters or table format only (optional)

       :type escape_multiline: ``bool``
       :param escape_multiline: Whether convert line-ending characters (optional)

       :return: A modified string
       :rtype: ``str``
    """
    if escape_multiline:
        st = st.replace('\r\n', '<br>')  # Windows
        st = st.replace('\r', '<br>')  # old Mac
        st = st.replace('\n', '<br>')  # Unix

    if minimal_escaping:
        for c in '|':
            st = st.replace(c, '\\' + c)
    else:
        st = "".join(["\\" + str(c) if c in MARKDOWN_CHARS else str(c) for c in st])

    return st


def raiseTable(root, key):
    newInternal = {}
    if key in root and isinstance(root[key], dict):
        for sub in root[key]:
            if sub not in root:
                root[sub] = root[key][sub]
            else:
                newInternal[sub] = root[key][sub]
        if newInternal:
            root[key] = newInternal
        else:
            del root[key]


def zoomField(item, fieldName):
    if isinstance(item, dict) and fieldName in item:
        return item[fieldName]
    else:
        return item


def isCommandAvailable(cmd):
    """
       Check the list of available modules to see whether a command is currently available to be run.

       :type cmd: ``str``
       :param cmd: The command to check (required)

       :return: True if command is available, False otherwise
       :rtype: ``bool``
    """
    modules = demisto.getAllSupportedCommands()
    for m in modules:
        if modules[m] and isinstance(modules[m], list):
            for c in modules[m]:
                if c['name'] == cmd:
                    return True
    return False


def epochToTimestamp(epoch):
    return datetime.utcfromtimestamp(epoch / 1000.0).strftime("%Y-%m-%d %H:%M:%S")


def formatTimeColumns(data, timeColumnNames):
    for row in data:
        for k in timeColumnNames:
            row[k] = epochToTimestamp(row[k])


def strip_tag(tag):
    split_array = tag.split('}')
    if len(split_array) > 1:
        strip_ns_tag = split_array[1]
        tag = strip_ns_tag
    return tag


def elem_to_internal(elem, strip_ns=1, strip=1):
    """Convert an Element into an internal dictionary (not JSON!)."""

    d = OrderedDict()  # type: dict
    elem_tag = elem.tag
    if strip_ns:
        elem_tag = strip_tag(elem.tag)
    for key, value in list(elem.attrib.items()):
        d['@' + key] = value

    # loop over subelements to merge them
    for subelem in elem:
        v = elem_to_internal(subelem, strip_ns=strip_ns, strip=strip)

        tag = subelem.tag
        if strip_ns:
            tag = strip_tag(subelem.tag)

        value = v[tag]
        try:
            # add to existing list for this tag
            d[tag].append(value)
        except AttributeError:
            # turn existing entry into a list
            d[tag] = [d[tag], value]
        except KeyError:
            # add a new non-list entry
            d[tag] = value

    text = elem.text
    tail = elem.tail
    if strip:
        # ignore leading and trailing whitespace
        if text:
            text = text.strip()
        if tail:
            tail = tail.strip()

    if tail:
        d['#tail'] = tail

    if d:
        # use #text element if other attributes exist
        if text:
            d["#text"] = text
    else:
        # text is the value if no attributes
        d = text or None  # type: ignore
    return {elem_tag: d}


def internal_to_elem(pfsh, factory=ET.Element):
    """Convert an internal dictionary (not JSON!) into an Element.
    Whatever Element implementation we could import will be
    used by default; if you want to use something else, pass the
    Element class as the factory parameter.
    """

    attribs = OrderedDict()  # type: dict
    text = None
    tail = None
    sublist = []
    tag = list(pfsh.keys())
    if len(tag) != 1:
        raise ValueError("Illegal structure with multiple tags: %s" % tag)
    tag = tag[0]
    value = pfsh[tag]
    if isinstance(value, dict):
        for k, v in list(value.items()):
            if k[:1] == "@":
                attribs[k[1:]] = v
            elif k == "#text":
                text = v
            elif k == "#tail":
                tail = v
            elif isinstance(v, list):
                for v2 in v:
                    sublist.append(internal_to_elem({k: v2}, factory=factory))
            else:
                sublist.append(internal_to_elem({k: v}, factory=factory))
    else:
        text = value
    e = factory(tag, attribs)
    for sub in sublist:
        e.append(sub)
    e.text = text
    e.tail = tail
    return e


def elem2json(elem, options, strip_ns=1, strip=1):
    """Convert an ElementTree or Element into a JSON string."""

    if hasattr(elem, 'getroot'):
        elem = elem.getroot()

    if 'pretty' in options:
        return json.dumps(elem_to_internal(elem, strip_ns=strip_ns, strip=strip), indent=4, separators=(',', ': '))
    else:
        return json.dumps(elem_to_internal(elem, strip_ns=strip_ns, strip=strip))


def json2elem(json_data, factory=ET.Element):
    """Convert a JSON string into an Element.
    Whatever Element implementation we could import will be used by
    default; if you want to use something else, pass the Element class
    as the factory parameter.
    """

    return internal_to_elem(json.loads(json_data), factory)


def xml2json(xmlstring, options={}, strip_ns=1, strip=1):
    """
       Convert an XML string into a JSON string.

       :type xmlstring: ``str``
       :param xmlstring: The string to be converted (required)

       :return: The converted JSON
       :rtype: ``dict`` or ``list``
    """
    elem = ET.fromstring(xmlstring)
    return elem2json(elem, options, strip_ns=strip_ns, strip=strip)


def json2xml(json_data, factory=ET.Element):
    """Convert a JSON string into an XML string.
    Whatever Element implementation we could import will be used by
    default; if you want to use something else, pass the Element class
    as the factory parameter.
    """

    if not isinstance(json_data, dict):
        json_data = json.loads(json_data)

    elem = internal_to_elem(json_data, factory)
    return ET.tostring(elem, encoding='utf-8')


def get_hash_type(hash_file):
    """
       Checks the type of the given hash. Returns 'md5', 'sha1', 'sha256' or 'Unknown'.

       :type hash_file: ``str``
       :param hash_file: The hash to be checked (required)

       :return: The hash type
       :rtype: ``str``
    """
    hash_len = len(hash_file)
    if (hash_len == 32):
        return 'md5'
    elif (hash_len == 40):
        return 'sha1'
    elif (hash_len == 64):
        return 'sha256'
    elif (hash_len == 128):
        return 'sha512'
    else:
        return 'Unknown'


def is_mac_address(mac):
    """
    Test for valid mac address

    :type mac: ``str``
    :param mac: MAC address in the form of AA:BB:CC:00:11:22

    :return: True/False
    :rtype: ``bool``
    """

    if re.search(r'([0-9A-F]{2}[:]){5}([0-9A-F]){2}', mac.upper()) is not None:
        return True
    else:
        return False


def is_ipv6_valid(address):
    """
    Checks if the given string represents a valid IPv6 address.

    :type address: str
    :param address: The string to check.

    :return: True if the given string represents a valid IPv6 address.
    :rtype: ``bool``
    """
    try:
        socket.inet_pton(socket.AF_INET6, address)
    except socket.error:  # not a valid address
        return False
    return True


def is_ip_valid(s, accept_v6_ips=False):
    """
       Checks if the given string represents a valid IP address.
       By default, will only return 'True' for IPv4 addresses.

       :type s: ``str``
       :param s: The string to be checked (required)
       :type accept_v6_ips: ``bool``
       :param accept_v6_ips: A boolean determining whether the
       function should accept IPv6 addresses

       :return: True if the given string represents a valid IP address, False otherwise
       :rtype: ``bool``
    """
    a = s.split('.')
    if accept_v6_ips and is_ipv6_valid(s):
        return True
    elif len(a) != 4:
        return False
    else:
        for x in a:
            if not x.isdigit():
                return False
            i = int(x)
            if i < 0 or i > 255:
                return False
        return True


def get_integration_name():
    """
    Getting calling integration's name
    :return: Calling integration's name
    :rtype: ``str``
    """
    return demisto.callingContext.get('IntegrationBrand')


class Common(object):
    class Indicator(object):
        """
        interface class
        """

        @abstractmethod
        def to_context(self):
            pass

    class DBotScore(object):
        """
        DBotScore class

        :type indicator: ``str``
        :param indicator: indicator value, ip, hash, domain, url, etc

        :type indicator_type: ``DBotScoreType``
        :param indicator_type: use DBotScoreType class

        :type integration_name: ``str``
        :param integration_name: integration name

        :type score: ``DBotScore``
        :param score: DBotScore.NONE, DBotScore.GOOD, DBotScore.SUSPICIOUS, DBotScore.BAD

        :type malicious_description: ``str``
        :param malicious_description: if the indicator is malicious and have explanation for it then set it to this field

        :return: None
        :rtype: ``None``
        """
        NONE = 0
        GOOD = 1
        SUSPICIOUS = 2
        BAD = 3

        CONTEXT_PATH = 'DBotScore(val.Indicator && val.Indicator == obj.Indicator && val.Vendor == obj.Vendor ' \
                       '&& val.Type == obj.Type)'

        CONTEXT_PATH_PRIOR_V5_5 = 'DBotScore'

        def __init__(self, indicator, indicator_type, integration_name, score, malicious_description=None):

            if not DBotScoreType.is_valid_type(indicator_type):
                raise TypeError('indicator_type must be of type DBotScoreType enum')

            if not Common.DBotScore.is_valid_score(score):
                raise TypeError('indicator_type must be of type DBotScore enum')

            self.indicator = indicator
            self.indicator_type = indicator_type
            self.integration_name = integration_name or get_integration_name()
            self.score = score
            self.malicious_description = malicious_description

        @staticmethod
        def is_valid_score(score):
            return score in (
                Common.DBotScore.NONE,
                Common.DBotScore.GOOD,
                Common.DBotScore.SUSPICIOUS,
                Common.DBotScore.BAD
            )

        @staticmethod
        def get_context_path():
            if is_demisto_version_ge('5.5.0'):
                return Common.DBotScore.CONTEXT_PATH
            else:
                return Common.DBotScore.CONTEXT_PATH_PRIOR_V5_5

        def to_context(self):
            return {
                Common.DBotScore.get_context_path(): {
                    'Indicator': self.indicator,
                    'Type': self.indicator_type,
                    'Vendor': self.integration_name,
                    'Score': self.score
                }
            }

    class IP(Indicator):
        """
        IP indicator class - https://xsoar.pan.dev/docs/context-standards-mandatory#ip

        :type ip: ``str``
        :param ip: IP address

        :type asn: ``str``
        :param asn: The autonomous system name for the IP address, for example: "AS8948".

        :type hostname: ``str``
        :param hostname: The hostname that is mapped to this IP address.

        :type geo_latitude: ``str``
        :param geo_latitude: The geolocation where the IP address is located, in the format: latitude

        :type geo_longitude: ``str``
        :param geo_longitude: The geolocation where the IP address is located, in the format: longitude.

        :type geo_country: ``str``
        :param geo_country: The country in which the IP address is located.

        :type geo_description: ``str``
        :param geo_description: Additional information about the location.

        :type detection_engines: ``int``
        :param detection_engines: The total number of engines that checked the indicator.

        :type positive_engines: ``int``
        :param positive_engines: The number of engines that positively detected the indicator as malicious.

        :type dbot_score: ``DBotScore``
        :param dbot_score: If IP has a score then create and set a DBotScore object.

        :return: None
        :rtype: ``None``
        """
        CONTEXT_PATH = 'IP(val.Address && val.Address == obj.Address)'

        def __init__(self, ip, dbot_score, asn=None, hostname=None, geo_latitude=None, geo_longitude=None,
                     geo_country=None, geo_description=None, detection_engines=None, positive_engines=None):
            self.ip = ip
            self.asn = asn
            self.hostname = hostname
            self.geo_latitude = geo_latitude
            self.geo_longitude = geo_longitude
            self.geo_country = geo_country
            self.geo_description = geo_description
            self.detection_engines = detection_engines
            self.positive_engines = positive_engines

            if not isinstance(dbot_score, Common.DBotScore):
                raise ValueError('dbot_score must be of type DBotScore')

            self.dbot_score = dbot_score

        def to_context(self):
            ip_context = {
                'Address': self.ip
            }

            if self.asn:
                ip_context['ASN'] = self.asn

            if self.hostname:
                ip_context['Hostname'] = self.hostname

            if self.geo_latitude or self.geo_country or self.geo_description:
                ip_context['Geo'] = {}

                if self.geo_latitude and self.geo_longitude:
                    ip_context['Geo']['Location'] = '{}:{}'.format(self.geo_latitude, self.geo_longitude)

                if self.geo_country:
                    ip_context['Geo']['Country'] = self.geo_country

                if self.geo_description:
                    ip_context['Geo']['Description'] = self.geo_description

            if self.detection_engines:
                ip_context['DetectionEngines'] = self.detection_engines

            if self.positive_engines:
                ip_context['PositiveDetections'] = self.positive_engines

            if self.dbot_score and self.dbot_score.score == Common.DBotScore.BAD:
                ip_context['Malicious'] = {
                    'Vendor': self.dbot_score.integration_name,
                    'Description': self.dbot_score.malicious_description
                }

            ret_value = {
                Common.IP.CONTEXT_PATH: ip_context
            }

            if self.dbot_score:
                ret_value.update(self.dbot_score.to_context())

            return ret_value

    class FileSignature(object):
        """
        FileSignature class
        :type authentihash: ``str``
        :param authentihash: The authentication hash.
        :type copyright: ``str``
        :param copyright: Copyright information.
        :type description: ``str``
        :param description: A description of the signature.
        :type file_version: ``str``
        :param file_version: The file version.
        :type internal_name: ``str``
        :param internal_name: The internal name of the file.
        :type original_name: ``str``
        :param original_name: The original name of the file.
        :return: None
        :rtype: ``None``
        """

        def __init__(self, authentihash, copyright, description, file_version, internal_name, original_name):
            self.authentihash = authentihash
            self.copyright = copyright
            self.description = description
            self.file_version = file_version
            self.internal_name = internal_name
            self.original_name = original_name

        def to_context(self):
            return {
                'Authentihash': self.authentihash,
                'Copyright': self.copyright,
                'Description': self.description,
                'FileVersion': self.file_version,
                'InternalName': self.internal_name,
                'OriginalName': self.original_name,
            }

    class File(Indicator):
        """
        File indicator class - https://xsoar.pan.dev/docs/context-standards-mandatory#file
        :type name: ``str``
        :param name: The full file name (including file extension).

        :type entry_id: ``str``
        :param entry_id: The ID for locating the file in the War Room.

        :type size: ``int``
        :param size: The size of the file in bytes.

        :type md5: ``str``
        :param md5: The MD5 hash of the file.

        :type sha1: ``str``
        :param sha1: The SHA1 hash of the file.

        :type sha256: ``str``
        :param sha256: The SHA256 hash of the file.

        :type sha512: ``str``
        :param sha512: The SHA512 hash of the file.

        :type ssdeep: ``str``
        :param ssdeep: The ssdeep hash of the file (same as displayed in file entries).

        :type extension: ``str``
        :param extension: The file extension, for example: "xls".

        :type file_type: ``str``
        :param file_type: The file type, as determined by libmagic (same as displayed in file entries).

        :type hostname: ``str``
        :param hostname: The name of the host where the file was found. Should match Path.

        :type path: ``str``
        :param path: The path where the file is located.

        :type company: ``str``
        :param company: The name of the company that released a binary.

        :type product_name: ``str``
        :param product_name: The name of the product to which this file belongs.

        :type digital_signature__publisher: ``str``
        :param digital_signature__publisher: The publisher of the digital signature for the file.

        :type signature: ``FileSignature``
        :param signature: File signature class

        :type actor: ``str``
        :param actor: The actor reference.

        :type tags: ``str``
        :param tags: Tags of the file.

        :type dbot_score: ``DBotScore``
        :param dbot_score: If file has a score then create and set a DBotScore object

        :rtype: ``None``
        :return: None
        """
        CONTEXT_PATH = 'File(val.MD5 && val.MD5 == obj.MD5 || val.SHA1 && val.SHA1 == obj.SHA1 || ' \
                       'val.SHA256 && val.SHA256 == obj.SHA256 || val.SHA512 && val.SHA512 == obj.SHA512 || ' \
                       'val.CRC32 && val.CRC32 == obj.CRC32 || val.CTPH && val.CTPH == obj.CTPH || ' \
                       'val.SSDeep && val.SSDeep == obj.SSDeep)'

        def __init__(self, dbot_score, name=None, entry_id=None, size=None, md5=None, sha1=None, sha256=None,
                     sha512=None, ssdeep=None, extension=None, file_type=None, hostname=None, path=None, company=None,
                     product_name=None, digital_signature__publisher=None, signature=None, actor=None, tags=None):

            self.name = name
            self.entry_id = entry_id
            self.size = size
            self.md5 = md5
            self.sha1 = sha1
            self.sha256 = sha256
            self.sha512 = sha512
            self.ssdeep = ssdeep
            self.extension = extension
            self.file_type = file_type
            self.hostname = hostname
            self.path = path
            self.company = company
            self.product_name = product_name
            self.digital_signature__publisher = digital_signature__publisher
            self.signature = signature
            self.actor = actor
            self.tags = tags

            self.dbot_score = dbot_score

        def to_context(self):
            file_context = {}

            if self.name:
                file_context['Name'] = self.name
            if self.entry_id:
                file_context['EntryID'] = self.entry_id
            if self.size:
                file_context['Size'] = self.size
            if self.md5:
                file_context['MD5'] = self.md5
            if self.sha1:
                file_context['SHA1'] = self.sha1
            if self.sha256:
                file_context['SHA256'] = self.sha256
            if self.sha512:
                file_context['SHA512'] = self.sha512
            if self.ssdeep:
                file_context['SSDeep'] = self.ssdeep
            if self.extension:
                file_context['Extension'] = self.extension
            if self.file_type:
                file_context['Type'] = self.file_type
            if self.hostname:
                file_context['Hostname'] = self.hostname
            if self.path:
                file_context['Path'] = self.path
            if self.company:
                file_context['Company'] = self.company
            if self.product_name:
                file_context['ProductName'] = self.product_name
            if self.digital_signature__publisher:
                file_context['DigitalSignature'] = {
                    'Published': self.digital_signature__publisher
                }
            if self.signature:
                file_context['Signature'] = self.signature.to_context()
            if self.actor:
                file_context['Actor'] = self.actor
            if self.tags:
                file_context['Tags'] = self.tags

            if self.dbot_score and self.dbot_score.score == Common.DBotScore.BAD:
                file_context['Malicious'] = {
                    'Vendor': self.dbot_score.integration_name,
                    'Description': self.dbot_score.malicious_description
                }

            ret_value = {
                Common.File.CONTEXT_PATH: file_context
            }

            if self.dbot_score:
                ret_value.update(self.dbot_score.to_context())

            return ret_value

    class CVE(Indicator):
        """
        CVE indicator class - https://xsoar.pan.dev/docs/context-standards-mandatory#cve
        :type id: ``str``
        :param id: The ID of the CVE, for example: "CVE-2015-1653".
        :type cvss: ``str``
        :param cvss: The CVSS of the CVE, for example: "10.0".
        :type published: ``str``
        :param published: The timestamp of when the CVE was published.
        :type modified: ``str``
        :param modified: The timestamp of when the CVE was last modified.
        :type description: ``str``
        :param description: A description of the CVE.
        :return: None
        :rtype: ``None``
        """
        CONTEXT_PATH = 'CVE(val.ID && val.ID == obj.ID)'

        def __init__(self, id, cvss, published, modified, description):
            # type (str, str, str, str, str) -> None

            self.id = id
            self.cvss = cvss
            self.published = published
            self.modified = modified
            self.description = description
            self.dbot_score = Common.DBotScore(
                indicator=id,
                indicator_type=DBotScoreType.CVE,
                integration_name=None,
                score=Common.DBotScore.NONE
            )

        def to_context(self):
            cve_context = {
                'ID': self.id
            }

            if self.cvss:
                cve_context['CVSS'] = self.cvss

            if self.published:
                cve_context['Published'] = self.published

            if self.modified:
                cve_context['Modified'] = self.modified

            if self.description:
                cve_context['Description'] = self.description

            ret_value = {
                Common.CVE.CONTEXT_PATH: cve_context
            }

            if self.dbot_score:
                ret_value.update(self.dbot_score.to_context())

            return ret_value

    class URL(Indicator):
        """
        URL indicator - https://xsoar.pan.dev/docs/context-standards-mandatory#url
        :type url: ``str``
        :param url: The URL

        :type detection_engines: ``int``
        :param detection_engines: The total number of engines that checked the indicator.

        :type positive_detections: ``int``
        :param positive_detections: The number of engines that positively detected the indicator as malicious.

        :type category: ``str``
        :param category: The category associated with the indicator.

        :type dbot_score: ``DBotScore``
        :param dbot_score: If URL has reputation then create DBotScore object

        :return: None
        :rtype: ``None``
        """
        CONTEXT_PATH = 'URL(val.Data && val.Data == obj.Data)'

        def __init__(self, url, dbot_score, detection_engines=None, positive_detections=None, category=None):
            self.url = url
            self.detection_engines = detection_engines
            self.positive_detections = positive_detections
            self.category = category

            self.dbot_score = dbot_score

        def to_context(self):
            url_context = {
                'Data': self.url
            }

            if self.detection_engines:
                url_context['DetectionEngines'] = self.detection_engines

            if self.positive_detections:
                url_context['PositiveDetections'] = self.positive_detections

            if self.category:
                url_context['Category'] = self.category

            if self.dbot_score and self.dbot_score.score == Common.DBotScore.BAD:
                url_context['Malicious'] = {
                    'Vendor': self.dbot_score.integration_name,
                    'Description': self.dbot_score.malicious_description
                }

            ret_value = {
                Common.URL.CONTEXT_PATH: url_context
            }

            if self.dbot_score:
                ret_value.update(self.dbot_score.to_context())

            return ret_value

    class Domain(Indicator):
        """ ignore docstring
        Domain indicator - https://xsoar.pan.dev/docs/context-standards-mandatory#domain
        """
        CONTEXT_PATH = 'Domain(val.Name && val.Name == obj.Name)'

        def __init__(self, domain, dbot_score, dns=None, detection_engines=None, positive_detections=None,
                     organization=None, sub_domains=None, creation_date=None, updated_date=None, expiration_date=None,
                     domain_status=None, name_servers=None,
                     registrar_name=None, registrar_abuse_email=None, registrar_abuse_phone=None,
                     registrant_name=None, registrant_email=None, registrant_phone=None, registrant_country=None,
                     admin_name=None, admin_email=None, admin_phone=None, admin_country=None):
            self.domain = domain
            self.dns = dns
            self.detection_engines = detection_engines
            self.positive_detections = positive_detections
            self.organization = organization
            self.sub_domains = sub_domains
            self.creation_date = creation_date
            self.updated_date = updated_date
            self.expiration_date = expiration_date

            self.registrar_name = registrar_name
            self.registrar_abuse_email = registrar_abuse_email
            self.registrar_abuse_phone = registrar_abuse_phone

            self.registrant_name = registrant_name
            self.registrant_email = registrant_email
            self.registrant_phone = registrant_phone
            self.registrant_country = registrant_country

            self.admin_name = admin_name
            self.admin_email = admin_email
            self.admin_phone = admin_phone
            self.admin_country = admin_country

            self.domain_status = domain_status
            self.name_servers = name_servers

            self.dbot_score = dbot_score

        def to_context(self):
            domain_context = {
                'Name': self.domain
            }
            whois_context = {}

            if self.dns:
                domain_context['DNS'] = self.dns

            if self.detection_engines:
                domain_context['DetectionEngines'] = self.detection_engines

            if self.positive_detections:
                domain_context['PositiveDetections'] = self.positive_detections

            if self.registrar_name or self.registrar_abuse_email or self.registrar_abuse_phone:
                domain_context['Registrar'] = {
                    'Name': self.registrar_name,
                    'AbuseEmail': self.registrar_abuse_email,
                    'AbusePhone': self.registrar_abuse_phone
                }
                whois_context['Registrar'] = domain_context['Registrar']

            if self.registrant_name or self.registrant_phone or self.registrant_email or self.registrant_country:
                domain_context['Registrant'] = {
                    'Name': self.registrant_name,
                    'Email': self.registrant_email,
                    'Phone': self.registrant_phone,
                    'Country': self.registrant_country
                }
                whois_context['Registrant'] = domain_context['Registrant']

            if self.admin_name or self.admin_email or self.admin_phone or self.admin_country:
                domain_context['Admin'] = {
                    'Name': self.admin_name,
                    'Email': self.admin_email,
                    'Phone': self.admin_phone,
                    'Country': self.admin_country
                }
                whois_context['Admin'] = domain_context['Admin']

            if self.organization:
                domain_context['Organization'] = self.organization

            if self.sub_domains:
                domain_context['Subdomains'] = self.sub_domains

            if self.domain_status:
                domain_context['DomainStatus'] = self.domain_status
                whois_context['DomainStatus'] = domain_context['DomainStatus']

            if self.creation_date:
                domain_context['CreationDate'] = self.creation_date
                whois_context['CreationDate'] = domain_context['CreationDate']

            if self.updated_date:
                domain_context['UpdatedDate'] = self.updated_date
                whois_context['UpdatedDate'] = domain_context['UpdatedDate']

            if self.expiration_date:
                domain_context['ExpirationDate'] = self.expiration_date
                whois_context['ExpirationDate'] = domain_context['ExpirationDate']

            if self.name_servers:
                domain_context['NameServers'] = self.name_servers
                whois_context['NameServers'] = domain_context['NameServers']

            if self.dbot_score and self.dbot_score.score == Common.DBotScore.BAD:
                domain_context['Malicious'] = {
                    'Vendor': self.dbot_score.integration_name,
                    'Description': self.dbot_score.malicious_description
                }

            if whois_context:
                domain_context['WHOIS'] = whois_context

            ret_value = {
                Common.Domain.CONTEXT_PATH: domain_context
            }

            if self.dbot_score:
                ret_value.update(self.dbot_score.to_context())

            return ret_value

    class Endpoint(Indicator):
        """ ignore docstring
        Endpoint indicator - https://xsoar.pan.dev/docs/integrations/context-standards-mandatory#endpoint
        """
        CONTEXT_PATH = 'Endpoint(val.ID && val.ID == obj.ID)'

        def __init__(self, id, hostname=None, ip_address=None, domain=None, mac_address=None,
                     os=None, os_version=None, dhcp_server=None, bios_version=None, model=None,
                     memory=None, processors=None, processor=None):
            self.id = id
            self.hostname = hostname
            self.ip_address = ip_address
            self.domain = domain
            self.mac_address = mac_address
            self.os = os
            self.os_version = os_version
            self.dhcp_server = dhcp_server
            self.bios_version = bios_version
            self.model = model
            self.memory = memory
            self.processors = processors
            self.processor = processor

        def to_context(self):
            endpoint_context = {
                'ID': self.id
            }

            if self.hostname:
                endpoint_context['Hostname'] = self.hostname

            if self.ip_address:
                endpoint_context['IPAddress'] = self.ip_address

            if self.domain:
                endpoint_context['Domain'] = self.domain

            if self.mac_address:
                endpoint_context['MACAddress'] = self.mac_address

            if self.os:
                endpoint_context['OS'] = self.os

            if self.os_version:
                endpoint_context['OSVersion'] = self.os_version

            if self.dhcp_server:
                endpoint_context['DHCPServer'] = self.dhcp_server

            if self.bios_version:
                endpoint_context['BIOSVersion'] = self.bios_version

            if self.model:
                endpoint_context['Model'] = self.model

            if self.memory:
                endpoint_context['Memory'] = self.memory

            if self.processors:
                endpoint_context['Processors'] = self.processors

            if self.processor:
                endpoint_context['Processor'] = self.processor

            ret_value = {
                Common.Endpoint.CONTEXT_PATH: endpoint_context
            }

            return ret_value

    class Account(Indicator):
        """
        Account indicator - https://xsoar.pan.dev/docs/integrations/context-standards-recommended#account

        :type dbot_score: ``DBotScore``
        :param dbot_score: If account has reputation then create DBotScore object

        :return: None
        :rtype: ``None``
        """
        CONTEXT_PATH = 'Account(val.id && val.id == obj.id)'

        def __init__(self, id, type=None, username=None, display_name=None, groups=None,
                     domain=None, email_address=None, telephone_number=None, office=None, job_title=None,
                     department=None, country=None, state=None, city=None, street=None, is_enabled=None,
                     dbot_score=None):
            self.id = id
            self.type = type
            self.username = username
            self.display_name = display_name
            self.groups = groups
            self.domain = domain
            self.email_address = email_address
            self.telephone_number = telephone_number
            self.office = office
            self.job_title = job_title
            self.department = department
            self.country = country
            self.state = state
            self.city = city
            self.street = street
            self.is_enabled = is_enabled

            if not isinstance(dbot_score, Common.DBotScore):
                raise ValueError('dbot_score must be of type DBotScore')

            self.dbot_score = dbot_score

        def to_context(self):
            account_context = {
                'Id': self.id
            }

            if self.type:
                account_context['Type'] = self.type

            irrelevent = ['CONTEXT_PATH', 'to_context', 'dbot_score', 'Id']
            details = [detail for detail in dir(self) if not detail.startswith('__') and detail not in irrelevent]
            for detail in details:
                if self.__getattribute__(detail):
                    if detail == 'email_address':
                        account_context['Email'] = {
                            'Address': self.email_address
                        }
                    else:
                        Detail = camelize_string(detail, '_')
                        account_context[Detail] = self.__getattribute__(detail)

            if self.dbot_score and self.dbot_score.score == Common.DBotScore.BAD:
                account_context['Malicious'] = {
                    'Vendor': self.dbot_score.integration_name,
                    'Description': self.dbot_score.malicious_description
                }

            ret_value = {
                Common.Account.CONTEXT_PATH: account_context
            }

            if self.dbot_score:
                ret_value.update(self.dbot_score.to_context())

            return ret_value

    class CertificatePublicKey(object):
        """
        CertificatePublicKey class
        Defines an X509  PublicKey used in Common.Certificate

        :type algorithm: ``str``
        :param algorithm: The encryption algorithm: DSA, RSA, EC or UNKNOWN (Common.CertificatePublicKey.Algorithm enum)

        :type length: ``int``
        :param length: The length of the public key

        :type publickey: ``Optional[str]``
        :param publickey: publickey

        :type p: ``Optional[str]``
        :param p: P parameter used in DSA algorithm

        :type q: ``Optional[str]``
        :param q: Q parameter used in DSA algorithm

        :type g: ``Optional[str]``
        :param g: G parameter used in DSA algorithm

        :type modulus: ``Optional[str]``
        :param modulus: modulus parameter used in RSA algorithm

        :type modulus: ``Optional[int]``
        :param modulus: exponent parameter used in RSA algorithm

        :type x: ``Optional[str]``
        :param x: X parameter used in EC algorithm

        :type y: ``Optional[str]``
        :param y: Y parameter used in EC algorithm

        :type curve: ``Optional[str]``
        :param curve: curve parameter used in EC algorithm

        :return: None
        :rtype: ``None``
        """
        class Algorithm(object):
            """
            Algorithm class to enumerate available algorithms

            :return: None
            :rtype: ``None``
            """
            DSA = "DSA"
            RSA = "RSA"
            EC = "EC"
            UNKNOWN = "Unknown Algorithm"

            @staticmethod
            def is_valid_type(_type):
                return _type in (
                    Common.CertificatePublicKey.Algorithm.DSA,
                    Common.CertificatePublicKey.Algorithm.RSA,
                    Common.CertificatePublicKey.Algorithm.EC,
                    Common.CertificatePublicKey.Algorithm.UNKNOWN
                )

        def __init__(
            self,
            algorithm,  # type: str
            length,  # type: int
            publickey=None,  # type: str
            p=None,  # type: str
            q=None,  # type: str
            g=None,  # type: str
            modulus=None,  # type: str
            exponent=None,  # type: int
            x=None,  # type: str
            y=None,  # type: str
            curve=None  # type: str
        ):

            if not Common.CertificatePublicKey.Algorithm.is_valid_type(algorithm):
                raise TypeError('algorithm must be of type Common.CertificatePublicKey.Algorithm enum')

            self.algorithm = algorithm
            self.length = length
            self.publickey = publickey
            self.p = p
            self.q = q
            self.g = g
            self.modulus = modulus
            self.exponent = exponent
            self.x = x
            self.y = y
            self.curve = curve

        def to_context(self):
            publickey_context = {
                'Algorithm': self.algorithm,
                'Length': self.length
            }

            if self.publickey:
                publickey_context['PublicKey'] = self.publickey

            if self.algorithm == Common.CertificatePublicKey.Algorithm.DSA:
                if self.p:
                    publickey_context['P'] = self.p
                if self.q:
                    publickey_context['Q'] = self.q
                if self.g:
                    publickey_context['G'] = self.g

            elif self.algorithm == Common.CertificatePublicKey.Algorithm.RSA:
                if self.modulus:
                    publickey_context['Modulus'] = self.modulus
                if self.exponent:
                    publickey_context['Exponent'] = self.exponent

            elif self.algorithm == Common.CertificatePublicKey.Algorithm.EC:
                if self.x:
                    publickey_context['X'] = self.x
                if self.y:
                    publickey_context['Y'] = self.y
                if self.curve:
                    publickey_context['Curve'] = self.curve

            elif self.algorithm == Common.CertificatePublicKey.Algorithm.UNKNOWN:
                pass

            return publickey_context

    class GeneralName(object):
        """
        GeneralName class
        Implements GeneralName interface from rfc5280
        Enumerates the available General Name Types

        :type gn_type: ``str``
        :param gn_type: General Name Type

        :type gn_value: ``str``
        :param gn_value: General Name Value

        :return: None
        :rtype: ``None``
        """
        OTHERNAME = 'otherName'
        RFC822NAME = 'rfc822Name'
        DNSNAME = 'dNSName'
        DIRECTORYNAME = 'directoryName'
        UNIFORMRESOURCEIDENTIFIER = 'uniformResourceIdentifier'
        IPADDRESS = 'iPAddress'
        REGISTEREDID = 'registeredID'

        @staticmethod
        def is_valid_type(_type):
            return _type in (
                Common.GeneralName.OTHERNAME,
                Common.GeneralName.RFC822NAME,
                Common.GeneralName.DNSNAME,
                Common.GeneralName.DIRECTORYNAME,
                Common.GeneralName.UNIFORMRESOURCEIDENTIFIER,
                Common.GeneralName.IPADDRESS,
                Common.GeneralName.REGISTEREDID
            )

        def __init__(
            self,
            gn_value,  # type: str
            gn_type  # type: str
        ):
            if not Common.GeneralName.is_valid_type(gn_type):
                raise TypeError(
                    'gn_type must be of type Common.GeneralName enum'
                )
            self.gn_type = gn_type
            self.gn_value = gn_value

        def to_context(self):
            return {
                'Type': self.gn_type,
                'Value': self.gn_value
            }

        def get_value(self):
            return self.gn_value

    class CertificateExtension(object):
        """
        CertificateExtension class
        Defines an X509 Certificate Extensions used in Common.Certificate


        :type extension_type: ``str``
        :param extension_type: The type of Extension (from Common.CertificateExtension.ExtensionType enum, or "Other)

        :type critical: ``bool``
        :param critical: Whether the extension is marked as critical

        :type extension_name: ``Optional[str]``
        :param extension_name: Name of the extension

        :type oid: ``Optional[str]``
        :param oid: OID of the extension

        :type subject_alternative_names: ``Optional[List[Common.CertificateExtension.SubjectAlternativeName]]``
        :param subject_alternative_names: Subject Alternative Names

        :type authority_key_identifier: ``Optional[Common.CertificateExtension.AuthorityKeyIdentifier]``
        :param authority_key_identifier: Authority Key Identifier

        :type digest: ``Optional[str]``
        :param digest: digest for Subject Key Identifier extension

        :type digital_signature: ``Optional[bool]``
        :param digital_signature: Digital Signature usage for Key Usage extension

        :type content_commitment: ``Optional[bool]``
        :param content_commitment: Content Commitment usage for Key Usage extension

        :type key_encipherment: ``Optional[bool]``
        :param key_encipherment: Key Encipherment usage for Key Usage extension

        :type data_encipherment: ``Optional[bool]``
        :param data_encipherment: Data Encipherment usage for Key Usage extension

        :type key_agreement: ``Optional[bool]``
        :param key_agreement: Key Agreement usage for Key Usage extension

        :type key_cert_sign: ``Optional[bool]``
        :param key_cert_sign: Key Cert Sign usage for Key Usage extension

        :type usages: ``Optional[List[str]]``
        :param usages: Usages for Extended Key Usage extension

        :type distribution_points: ``Optional[List[Common.CertificateExtension.DistributionPoint]]``
        :param distribution_points: Distribution Points

        :type certificate_policies: ``Optional[List[Common.CertificateExtension.CertificatePolicy]]``
        :param certificate_policies: Certificate Policies

        :type authority_information_access: ``Optional[List[Common.CertificateExtension.AuthorityInformationAccess]]``
        :param authority_information_access: Authority Information Access

        :type basic_constraints: ``Optional[Common.CertificateExtension.BasicConstraints]``
        :param basic_constraints: Basic Constraints

        :type signed_certificate_timestamps: ``Optional[List[Common.CertificateExtension.SignedCertificateTimestamp]]``
        :param signed_certificate_timestamps: (PreCertificate)Signed Certificate Timestamps

        :type value: ``Optional[Union[str, List[Any], Dict[str, Any]]]``
        :param value: Raw value of the Extension (used for "Other" type)

        :return: None
        :rtype: ``None``
        """
        class SubjectAlternativeName(object):
            """
            SubjectAlternativeName class
            Implements Subject Alternative Name extension interface

            :type gn: ``Optional[Common.GeneralName]``
            :param gn: General Name Type provided as Common.GeneralName

            :type gn_type: ``Optional[str]``
            :param gn_type: General Name Type provided as string

            :type gn_value: ``Optional[str]``
            :param gn_value: General Name Value provided as string

            :return: None
            :rtype: ``None``
            """
            def __init__(
                self,
                gn=None,  # type: Optional[Common.GeneralName]
                gn_type=None,  # type: Optional[str]
                gn_value=None  # type: Optional[str]
            ):
                if gn:
                    self.gn = gn
                elif gn_type and gn_value:
                    self.gn = Common.GeneralName(
                        gn_value=gn_value,
                        gn_type=gn_type
                    )
                else:
                    raise ValueError('either GeneralName or gn_type/gn_value required to inizialize SubjectAlternativeName')

            def to_context(self):
                return self.gn.to_context()

            def get_value(self):
                return self.gn.get_value()

        class AuthorityKeyIdentifier(object):
            """
            AuthorityKeyIdentifier class
            Implements Authority Key Identifier extension interface

            :type issuer: ``Optional[List[Common.GeneralName]]``
            :param issuer: Issuer list

            :type serial_number: ``Optional[str]``
            :param serial_number: Serial Number

            :type key_identifier: ``Optional[str]``
            :param key_identifier: Key Identifier

            :return: None
            :rtype: ``None``
            """
            def __init__(
                self,
                issuer=None,  # type: Optional[List[Common.GeneralName]]
                serial_number=None,  # type: Optional[str]
                key_identifier=None  # type: Optional[str]
            ):
                self.issuer = issuer
                self.serial_number = serial_number
                self.key_identifier = key_identifier

            def to_context(self):
                authority_key_identifier_context = {}  # type: Dict[str, Any]

                if self.issuer:
                    authority_key_identifier_context['Issuer'] = self.issuer,

                if self.serial_number:
                    authority_key_identifier_context["SerialNumber"] = self.serial_number
                if self.key_identifier:
                    authority_key_identifier_context["KeyIdentifier"] = self.key_identifier

                return authority_key_identifier_context

        class DistributionPoint(object):
            """
            DistributionPoint class
            Implements Distribution Point extension interface

            :type full_name: ``Optional[List[Common.GeneralName]]``
            :param full_name: Full Name list

            :type relative_name: ``Optional[str]``
            :param relative_name: Relative Name

            :type crl_issuer: ``Optional[List[Common.GeneralName]]``
            :param crl_issuer: CRL Issuer

            :type reasons: ``Optional[List[str]]``
            :param reasons: Reason list

            :return: None
            :rtype: ``None``
            """
            def __init__(
                self,
                full_name=None,  # type: Optional[List[Common.GeneralName]]
                relative_name=None,  # type:  Optional[str]
                crl_issuer=None,  # type: Optional[List[Common.GeneralName]]
                reasons=None  # type: Optional[List[str]]
            ):
                self.full_name = full_name
                self.relative_name = relative_name
                self.crl_issuer = crl_issuer
                self.reasons = reasons

            def to_context(self):
                distribution_point_context = {}  # type: Dict[str, Union[List, str]]
                if self.full_name:
                    distribution_point_context["FullName"] = [fn.to_context() for fn in self.full_name]
                if self.relative_name:
                    distribution_point_context["RelativeName"] = self.relative_name
                if self.crl_issuer:
                    distribution_point_context["CRLIssuer"] = [ci.to_context() for ci in self.crl_issuer]
                if self.reasons:
                    distribution_point_context["Reasons"] = self.reasons

                return distribution_point_context

        class CertificatePolicy(object):
            """
            CertificatePolicy class
            Implements Certificate Policy extension interface

            :type policy_identifier: ``str``
            :param policy_identifier: Policy Identifier

            :type policy_qualifiers: ``Optional[List[str]]``
            :param policy_qualifiers: Policy Qualifier list

            :return: None
            :rtype: ``None``
            """
            def __init__(
                self,
                policy_identifier,  # type: str
                policy_qualifiers=None  # type: Optional[List[str]]
            ):
                self.policy_identifier = policy_identifier
                self.policy_qualifiers = policy_qualifiers

            def to_context(self):
                certificate_policies_context = {
                    "PolicyIdentifier": self.policy_identifier
                }  # type: Dict[str, Union[List, str]]

                if self.policy_qualifiers:
                    certificate_policies_context["PolicyQualifiers"] = self.policy_qualifiers

                return certificate_policies_context

        class AuthorityInformationAccess(object):
            """
            AuthorityInformationAccess class
            Implements Authority Information Access extension interface

            :type access_method: ``str``
            :param access_method: Access Method

            :type access_location: ``Common.GeneralName``
            :param access_location: Access Location

            :return: None
            :rtype: ``None``
            """
            def __init__(
                self,
                access_method,  # type: str
                access_location  # type: Common.GeneralName
            ):
                self.access_method = access_method
                self.access_location = access_location

            def to_context(self):
                return {
                    "AccessMethod": self.access_method,
                    "AccessLocation": self.access_location.to_context()
                }

        class BasicConstraints(object):
            """
            BasicConstraints class
            Implements Basic Constraints extension interface

            :type ca: ``bool``
            :param ca: Certificate Authority

            :type path_length: ``int``
            :param path_length: Path Length

            :return: None
            :rtype: ``None``
            """
            def __init__(
                self,
                ca,  # type: bool
                path_length=None  # type: int
            ):
                self.ca = ca
                self.path_length = path_length

            def to_context(self):
                basic_constraints_context = {
                    "CA": self.ca
                }  # type: Dict[str, Union[str, int]]

                if self.path_length:
                    basic_constraints_context["PathLength"] = self.path_length

                return basic_constraints_context

        class SignedCertificateTimestamp(object):
            """
            SignedCertificateTimestamp class
            Implementsinterface for  "SignedCertificateTimestamp" extensions

            :type entry_type: ``str``
            :param entry_type: Entry Type (from Common.CertificateExtension.SignedCertificateTimestamp.EntryType enum)

            :type version: ``str``
            :param version: Version

            :type log_id: ``str``
            :param log_id: Log ID

            :type timestamp: ``str``
            :param timestamp: Timestamp (ISO8601 string representation in UTC)

            :return: None
            :rtype: ``None``
            """
            class EntryType(object):
                """
                EntryType class
                Enumerates Entry Types for SignedCertificateTimestamp class

                :return: None
                :rtype: ``None``
                """
                PRECERTIFICATE = "PreCertificate"
                X509CERTIFICATE = "X509Certificate"

                @staticmethod
                def is_valid_type(_type):
                    return _type in (
                        Common.CertificateExtension.SignedCertificateTimestamp.EntryType.PRECERTIFICATE,
                        Common.CertificateExtension.SignedCertificateTimestamp.EntryType.X509CERTIFICATE
                    )

            def __init__(
                self,
                entry_type,  # type: str
                version,  # type: int
                log_id,  # type: str
                timestamp  # type: str
            ):

                if not Common.CertificateExtension.SignedCertificateTimestamp.EntryType.is_valid_type(entry_type):
                    raise TypeError(
                        'entry_type must be of type Common.CertificateExtension.SignedCertificateTimestamp.EntryType enum'
                    )

                self.entry_type = entry_type
                self.version = version
                self.log_id = log_id
                self.timestamp = timestamp

            def to_context(self):
                timestamps_context = {}  # type: Dict[str, Any]

                timestamps_context['Version'] = self.version
                timestamps_context["LogId"] = self.log_id
                timestamps_context["Timestamp"] = self.timestamp
                timestamps_context["EntryType"] = self.entry_type

                return timestamps_context

        class ExtensionType(object):
            """
            ExtensionType class
            Enumerates Extension Types for Common.CertificatExtension class

            :return: None
            :rtype: ``None``
            """
            SUBJECTALTERNATIVENAME = "SubjectAlternativeName"
            AUTHORITYKEYIDENTIFIER = "AuthorityKeyIdentifier"
            SUBJECTKEYIDENTIFIER = "SubjectKeyIdentifier"
            KEYUSAGE = "KeyUsage"
            EXTENDEDKEYUSAGE = "ExtendedKeyUsage"
            CRLDISTRIBUTIONPOINTS = "CRLDistributionPoints"
            CERTIFICATEPOLICIES = "CertificatePolicies"
            AUTHORITYINFORMATIONACCESS = "AuthorityInformationAccess"
            BASICCONSTRAINTS = "BasicConstraints"
            SIGNEDCERTIFICATETIMESTAMPS = "SignedCertificateTimestamps"
            PRESIGNEDCERTIFICATETIMESTAMPS = "PreCertSignedCertificateTimestamps"
            OTHER = "Other"

            @staticmethod
            def is_valid_type(_type):
                return _type in (
                    Common.CertificateExtension.ExtensionType.SUBJECTALTERNATIVENAME,
                    Common.CertificateExtension.ExtensionType.AUTHORITYKEYIDENTIFIER,
                    Common.CertificateExtension.ExtensionType.SUBJECTKEYIDENTIFIER,
                    Common.CertificateExtension.ExtensionType.KEYUSAGE,
                    Common.CertificateExtension.ExtensionType.EXTENDEDKEYUSAGE,
                    Common.CertificateExtension.ExtensionType.CRLDISTRIBUTIONPOINTS,
                    Common.CertificateExtension.ExtensionType.CERTIFICATEPOLICIES,
                    Common.CertificateExtension.ExtensionType.AUTHORITYINFORMATIONACCESS,
                    Common.CertificateExtension.ExtensionType.BASICCONSTRAINTS,
                    Common.CertificateExtension.ExtensionType.SIGNEDCERTIFICATETIMESTAMPS,
                    Common.CertificateExtension.ExtensionType.PRESIGNEDCERTIFICATETIMESTAMPS,
                    Common.CertificateExtension.ExtensionType.OTHER  # for extensions that are not handled explicitly
                )

        def __init__(
            self,
            extension_type,  # type: str
            critical,  # type: bool
            oid=None,  # type: Optional[str]
            extension_name=None,  # type: Optional[str]
            subject_alternative_names=None,  # type: Optional[List[Common.CertificateExtension.SubjectAlternativeName]]
            authority_key_identifier=None,  # type: Optional[Common.CertificateExtension.AuthorityKeyIdentifier]
            digest=None,  # type: str
            digital_signature=None,  # type: Optional[bool]
            content_commitment=None,  # type: Optional[bool]
            key_encipherment=None,  # type: Optional[bool]
            data_encipherment=None,  # type: Optional[bool]
            key_agreement=None,  # type: Optional[bool]
            key_cert_sign=None,  # type: Optional[bool]
            crl_sign=None,  # type: Optional[bool]
            usages=None,  # type: Optional[List[str]]
            distribution_points=None,  # type: Optional[List[Common.CertificateExtension.DistributionPoint]]
            certificate_policies=None,  # type: Optional[List[Common.CertificateExtension.CertificatePolicy]]
            authority_information_access=None,  # type: Optional[List[Common.CertificateExtension.AuthorityInformationAccess]]
            basic_constraints=None,  # type: Optional[Common.CertificateExtension.BasicConstraints]
            signed_certificate_timestamps=None,  # type: Optional[List[Common.CertificateExtension.SignedCertificateTimestamp]]
            value=None  # type: Optional[Union[str, List[Any], Dict[str, Any]]]
        ):
            if not Common.CertificateExtension.ExtensionType.is_valid_type(extension_type):
                raise TypeError('algorithm must be of type Common.CertificateExtension.ExtensionType enum')

            self.extension_type = extension_type
            self.critical = critical

            if self.extension_type == Common.CertificateExtension.ExtensionType.SUBJECTALTERNATIVENAME:
                self.subject_alternative_names = subject_alternative_names
                self.oid = "2.5.29.17"
                self.extension_name = "subjectAltName"

            elif self.extension_type == Common.CertificateExtension.ExtensionType.SUBJECTKEYIDENTIFIER:
                if not digest:
                    raise ValueError('digest is mandatory for SubjectKeyIdentifier extension')
                self.digest = digest
                self.oid = "2.5.29.14"
                self.extension_name = "subjectKeyIdentifier"

            elif self.extension_type == Common.CertificateExtension.ExtensionType.KEYUSAGE:
                self.digital_signature = digital_signature
                self.content_commitment = content_commitment
                self.key_encipherment = key_encipherment
                self.data_encipherment = data_encipherment
                self.key_agreement = key_agreement
                self.key_cert_sign = key_cert_sign
                self.crl_sign = crl_sign
                self.oid = "2.5.29.15"
                self.extension_name = "keyUsage"

            elif self.extension_type == Common.CertificateExtension.ExtensionType.EXTENDEDKEYUSAGE:
                if not usages:
                    raise ValueError('usages is mandatory for ExtendedKeyUsage extension')
                self.usages = usages
                self.oid = "2.5.29.37"
                self.extension_name = "extendedKeyUsage"

            elif self.extension_type == Common.CertificateExtension.ExtensionType.AUTHORITYKEYIDENTIFIER:
                self.authority_key_identifier = authority_key_identifier
                self.oid = "2.5.29.35"
                self.extension_name = "authorityKeyIdentifier"

            elif self.extension_type == Common.CertificateExtension.ExtensionType.CRLDISTRIBUTIONPOINTS:
                self.distribution_points = distribution_points
                self.oid = "2.5.29.31"
                self.extension_name = "cRLDistributionPoints"

            elif self.extension_type == Common.CertificateExtension.ExtensionType.CERTIFICATEPOLICIES:
                self.certificate_policies = certificate_policies
                self.oid = "2.5.29.32"
                self.extension_name = "certificatePolicies"

            elif self.extension_type == Common.CertificateExtension.ExtensionType.AUTHORITYINFORMATIONACCESS:
                self.authority_information_access = authority_information_access
                self.oid = "1.3.6.1.5.5.7.1.1"
                self.extension_name = "authorityInfoAccess"

            elif self.extension_type == Common.CertificateExtension.ExtensionType.BASICCONSTRAINTS:
                self.basic_constraints = basic_constraints
                self.oid = "2.5.29.19"
                self.extension_name = "basicConstraints"

            elif self.extension_type == Common.CertificateExtension.ExtensionType.PRESIGNEDCERTIFICATETIMESTAMPS:
                self.signed_certificate_timestamps = signed_certificate_timestamps
                self.oid = "1.3.6.1.4.1.11129.2.4.2"
                self.extension_name = "signedCertificateTimestampList"

            elif self.extension_type == Common.CertificateExtension.ExtensionType.SIGNEDCERTIFICATETIMESTAMPS:
                self.signed_certificate_timestamps = signed_certificate_timestamps
                self.oid = "1.3.6.1.4.1.11129.2.4.5"
                self.extension_name = "signedCertificateTimestampList"

            elif self.extension_type == Common.CertificateExtension.ExtensionType.OTHER:
                self.value = value

            # override oid, extension_name if provided as inputs
            if oid:
                self.oid = oid
            if extension_name:
                self.extension_name = extension_name

        def to_context(self):
            extension_context = {
                "OID": self.oid,
                "Name": self.extension_name,
                "Critical": self.critical
            }  # type: Dict[str, Any]

            if (
                self.extension_type == Common.CertificateExtension.ExtensionType.SUBJECTALTERNATIVENAME
                and self.subject_alternative_names is not None
            ):
                extension_context["Value"] = [san.to_context() for san in self.subject_alternative_names]

            elif (
                self.extension_type == Common.CertificateExtension.ExtensionType.AUTHORITYKEYIDENTIFIER
                and self.authority_key_identifier is not None
            ):
                extension_context["Value"] = self.authority_key_identifier.to_context()

            elif (
                self.extension_type == Common.CertificateExtension.ExtensionType.SUBJECTKEYIDENTIFIER
                and self.digest is not None
            ):
                extension_context["Value"] = {
                    "Digest": self.digest
                }

            elif self.extension_type == Common.CertificateExtension.ExtensionType.KEYUSAGE:
                key_usage = {}  # type: Dict[str, bool]
                if self.digital_signature:
                    key_usage["DigitalSignature"] = self.digital_signature
                if self.content_commitment:
                    key_usage["ContentCommitment"] = self.content_commitment
                if self.key_encipherment:
                    key_usage["KeyEncipherment"] = self.key_encipherment
                if self.data_encipherment:
                    key_usage["DataEncipherment"] = self.data_encipherment
                if self.key_agreement:
                    key_usage["KeyAgreement"] = self.key_agreement
                if self.key_cert_sign:
                    key_usage["KeyCertSign"] = self.key_cert_sign
                if self.crl_sign:
                    key_usage["CrlSign"] = self.crl_sign

                if key_usage:
                    extension_context["Value"] = key_usage

            elif (
                self.extension_type == Common.CertificateExtension.ExtensionType.EXTENDEDKEYUSAGE
                and self.usages is not None
            ):
                extension_context["Value"] = {
                    "Usages": [u for u in self.usages]
                }

            elif (
                self.extension_type == Common.CertificateExtension.ExtensionType.CRLDISTRIBUTIONPOINTS
                and self.distribution_points is not None
            ):
                extension_context["Value"] = [dp.to_context() for dp in self.distribution_points]

            elif (
                self.extension_type == Common.CertificateExtension.ExtensionType.CERTIFICATEPOLICIES
                and self.certificate_policies is not None
            ):
                extension_context["Value"] = [cp.to_context() for cp in self.certificate_policies]

            elif (
                self.extension_type == Common.CertificateExtension.ExtensionType.AUTHORITYINFORMATIONACCESS
                and self.authority_information_access is not None
            ):
                extension_context["Value"] = [aia.to_context() for aia in self.authority_information_access]

            elif (
                self.extension_type == Common.CertificateExtension.ExtensionType.BASICCONSTRAINTS
                and self.basic_constraints is not None
            ):
                extension_context["Value"] = self.basic_constraints.to_context()

            elif (
                self.extension_type in [
                    Common.CertificateExtension.ExtensionType.SIGNEDCERTIFICATETIMESTAMPS,
                    Common.CertificateExtension.ExtensionType.PRESIGNEDCERTIFICATETIMESTAMPS
                ]
                and self.signed_certificate_timestamps is not None
            ):
                extension_context["Value"] = [sct.to_context() for sct in self.signed_certificate_timestamps]

            elif (
                self.extension_type == Common.CertificateExtension.ExtensionType.OTHER
                and self.value is not None
            ):
                extension_context["Value"] = self.value

            return extension_context

    class Certificate(Indicator):
        """
        Implements the X509 Certificate interface
        Certificate indicator - https://xsoar.pan.dev/docs/integrations/context-standards-mandatory#certificate

        :type subject_dn: ``str``
        :param subject_dn: Subject Distinguished Name

        :type dbot_score: ``DBotScore``
        :param dbot_score: If Certificate has a score then create and set a DBotScore object.

        :type name: ``Optional[Union[str, List[str]]]``
        :param name: Name (if not provided output is calculated from SubjectDN and SAN)

        :type issuer_dn: ``Optional[str]``
        :param issuer_dn: Issuer Distinguished Name

        :type serial_number: ``Optional[str]``
        :param serial_number: Serial Number

        :type validity_not_after: ``Optional[str]``
        :param validity_not_after: Certificate Expiration Timestamp (ISO8601 string representation)

        :type validity_not_before: ``Optional[str]``
        :param validity_not_before: Initial Certificate Validity Timestamp (ISO8601 string representation)

        :type sha512: ``Optional[str]``
        :param sha512: The SHA-512 hash of the certificate in binary encoded format (DER)

        :type sha256: ``Optional[str]``
        :param sha256: The SHA-256 hash of the certificate in binary encoded format (DER)

        :type sha1: ``Optional[str]``
        :param sha1: The SHA-1 hash of the certificate in binary encoded format (DER)

        :type md5: ``Optional[str]``
        :param md5: The MD5 hash of the certificate in binary encoded format (DER)

        :type publickey: ``Optional[Common.CertificatePublicKey]``
        :param publickey: Certificate Public Key

        :type spki_sha256: ``Optional[str]``
        :param sha1: The SHA-256 hash of the SPKI

        :type signature_algorithm: ``Optional[str]``
        :param signature_algorithm: Signature Algorithm

        :type signature: ``Optional[str]``
        :param signature: Certificate Signature

        :type subject_alternative_name: \
        ``Optional[List[Union[str,Dict[str, str],Common.CertificateExtension.SubjectAlternativeName]]]``
        :param subject_alternative_name: Subject Alternative Name list

        :type extensions: ``Optional[List[Common.CertificateExtension]]`
        :param extensions: Certificate Extension List

        :type pem: ``Optional[str]``
        :param pem: PEM encoded certificate

        :return: None
        :rtype: ``None``
        """
        CONTEXT_PATH = 'Certificate(val.MD5 && val.MD5 == obj.MD5 || val.SHA1 && val.SHA1 == obj.SHA1 || ' \
                       'val.SHA256 && val.SHA256 == obj.SHA256 || val.SHA512 && val.SHA512 == obj.SHA512)'

        def __init__(
            self,
            subject_dn,  # type: str
            dbot_score=None,  # type: Optional[Common.DBotScore]
            name=None,  # type: Optional[Union[str, List[str]]]
            issuer_dn=None,  # type: Optional[str]
            serial_number=None,  # type: Optional[str]
            validity_not_after=None,  # type: Optional[str]
            validity_not_before=None,  # type: Optional[str]
            sha512=None,  # type: Optional[str]
            sha256=None,  # type: Optional[str]
            sha1=None,  # type: Optional[str]
            md5=None,  # type: Optional[str]
            publickey=None,  # type: Optional[Common.CertificatePublicKey]
            spki_sha256=None,  # type: Optional[str]
            signature_algorithm=None,  # type: Optional[str]
            signature=None,  # type: Optional[str]
            subject_alternative_name=None, \
            # type: Optional[List[Union[str,Dict[str, str],Common.CertificateExtension.SubjectAlternativeName]]]
            extensions=None,  # type: Optional[List[Common.CertificateExtension]]
            pem=None  # type: Optional[str]

        ):

            self.subject_dn = subject_dn
            self.dbot_score = dbot_score

            self.name = None
            if name:
                if isinstance(name, str):
                    self.name = [name]
                elif isinstance(name, list):
                    self.name = name
                else:
                    raise TypeError('certificate name must be of type str or List[str]')

            self.issuer_dn = issuer_dn
            self.serial_number = serial_number
            self.validity_not_after = validity_not_after
            self.validity_not_before = validity_not_before

            self.sha512 = sha512
            self.sha256 = sha256
            self.sha1 = sha1
            self.md5 = md5

            if publickey and not isinstance(publickey, Common.CertificatePublicKey):
                raise TypeError('publickey must be of type Common.CertificatePublicKey')
            self.publickey = publickey

            self.spki_sha256 = spki_sha256

            self.signature_algorithm = signature_algorithm
            self.signature = signature

            # if subject_alternative_name is set and is a list
            # make sure it is a list of strings, dicts of strings or SAN Extensions
            if (
                subject_alternative_name
                and isinstance(subject_alternative_name, list)
                and not all(
                    isinstance(san, str)
                    or isinstance(san, dict)
                    or isinstance(san, Common.CertificateExtension.SubjectAlternativeName)
                    for san in subject_alternative_name)
            ):
                raise TypeError(
                    'subject_alternative_name must be list of str or Common.CertificateExtension.SubjectAlternativeName'
                )
            self.subject_alternative_name = subject_alternative_name

            if (
                extensions
                and not isinstance(extensions, list)
                and any(isinstance(e, Common.CertificateExtension) for e in extensions)
            ):
                raise TypeError('extensions must be of type List[Common.CertificateExtension]')
            self.extensions = extensions

            self.pem = pem

            if not isinstance(dbot_score, Common.DBotScore):
                raise ValueError('dbot_score must be of type DBotScore')

        def to_context(self):
            certificate_context = {
                "SubjectDN": self.subject_dn
            }  # type: Dict[str, Any]

            san_list = []  # type: List[Dict[str, str]]
            if self.subject_alternative_name:
                for san in self.subject_alternative_name:
                    if isinstance(san, str):
                        san_list.append({
                            'Value': san
                        })
                    elif isinstance(san, dict):
                        san_list.append(san)
                    elif(isinstance(san, Common.CertificateExtension.SubjectAlternativeName)):
                        san_list.append(san.to_context())

            elif self.extensions:  # autogenerate it from extensions
                for ext in self.extensions:
                    if (
                        ext.extension_type == Common.CertificateExtension.ExtensionType.SUBJECTALTERNATIVENAME
                        and ext.subject_alternative_names is not None
                    ):
                        for san in ext.subject_alternative_names:
                            san_list.append(san.to_context())

            if san_list:
                certificate_context['SubjectAlternativeName'] = san_list

            if self.name:
                certificate_context["Name"] = self.name
            else:  # autogenerate it
                name = set()  # type: Set[str]
                # add subject alternative names
                if san_list:
                    name = set([
                        sn['Value'] for sn in san_list
                        if (
                            'Value' in sn
                            and (
                                'Type' not in sn
                                or sn['Type'] in (Common.GeneralName.DNSNAME, Common.GeneralName.IPADDRESS)
                            )
                        )
                    ])

                # subject_dn is RFC4515 escaped
                # replace \, and \+ with the long escaping \2c and \2b
                long_escaped_subject_dn = self.subject_dn.replace("\\,", "\\2c")
                long_escaped_subject_dn = long_escaped_subject_dn.replace("\\+", "\\2b")
                # we then split RDN (separated by ,) and multi-valued RDN (sep by +)
                rdns = long_escaped_subject_dn.replace('+', ',').split(',')
                cn = next((rdn for rdn in rdns if rdn.startswith('CN=')), None)
                if cn:
                    name.add(cn.split('=', 1)[-1])

                if name:
                    certificate_context["Name"] = sorted(list(name))

            if self.issuer_dn:
                certificate_context["IssuerDN"] = self.issuer_dn

            if self.serial_number:
                certificate_context["SerialNumber"] = self.serial_number

            if self.validity_not_before:
                certificate_context["ValidityNotBefore"] = self.validity_not_before

            if self.validity_not_after:
                certificate_context["ValidityNotAfter"] = self.validity_not_after

            if self.sha512:
                certificate_context["SHA512"] = self.sha512

            if self.sha256:
                certificate_context["SHA256"] = self.sha256

            if self.sha1:
                certificate_context["SHA1"] = self.sha1

            if self.md5:
                certificate_context["MD5"] = self.md5

            if self.publickey and isinstance(self.publickey, Common.CertificatePublicKey):
                certificate_context["PublicKey"] = self.publickey.to_context()

            if self.spki_sha256:
                certificate_context["SPKISHA256"] = self.spki_sha256

            sig = {}  # type: Dict[str, str]
            if self.signature_algorithm:
                sig["Algorithm"] = self.signature_algorithm
            if self.signature:
                sig["Signature"] = self.signature
            if sig:
                certificate_context["Signature"] = sig

            if self.extensions:
                certificate_context["Extension"] = [e.to_context() for e in self.extensions]

            if self.pem:
                certificate_context["PEM"] = self.pem

            if self.dbot_score and self.dbot_score.score == Common.DBotScore.BAD:
                certificate_context['Malicious'] = {
                    'Vendor': self.dbot_score.integration_name,
                    'Description': self.dbot_score.malicious_description
                }

            ret_value = {
                Common.Certificate.CONTEXT_PATH: certificate_context
            }

            if self.dbot_score:
                ret_value.update(self.dbot_score.to_context())

            return ret_value


def camelize_string(src_str, delim='_'):
    """
    Transform snake_case to CamelCase

    :type src_str: ``str``
    :param src_str: snake_case string to convert.

    :type delim: ``str``
    :param delim: indicator category.

    :return: A CammelCase string.
    :rtype: ``str``
    """
    components = src_str.split(delim)
    return ''.join(map(lambda x: x.title(), components))


class IndicatorsTimeline:
    """
    IndicatorsTimeline class - use to return Indicator Timeline object to be used in CommandResults

    :type indicators: ``list``
    :param indicators: expects a list of indicators.

    :type category: ``str``
    :param category: indicator category.

    :type message: ``str``
    :param message: indicator message.

    :return: None
    :rtype: ``None``
    """
    def __init__(self, indicators=None, category=None, message=None):
        # type: (list, str, str) -> None
        if indicators is None:
            indicators = []

        # check if we are running from an integration or automation
        try:
            _ = demisto.params()
            default_category = 'Integration Update'
        except AttributeError:
            default_category = 'Automation Update'

        timelines = []
        timeline = {}
        for indicator in indicators:
            timeline['Value'] = indicator

            if category:
                timeline['Category'] = category
            else:
                timeline['Category'] = default_category

            if message:
                timeline['Message'] = message

            timelines.append(timeline)

        self.indicators_timeline = timelines


def arg_to_number(arg, arg_name=None, required=False):
    # type: (Any, Optional[str], bool) -> Optional[int]

    """Converts an XSOAR argument to a Python int

    This function is used to quickly validate an argument provided to XSOAR
    via ``demisto.args()`` into an ``int`` type. It will throw a ValueError
    if the input is invalid. If the input is None, it will throw a ValueError
    if required is ``True``, or ``None`` if required is ``False.

    :type arg: ``Any``
    :param arg: argument to convert

    :type arg_name: ``str``
    :param arg_name: argument name

    :type required: ``bool``
    :param required:
        throws exception if ``True`` and argument provided is None

    :return:
        returns an ``int`` if arg can be converted
        returns ``None`` if arg is ``None`` and required is set to ``False``
        otherwise throws an Exception
    :rtype: ``Optional[int]``
    """

    if arg is None or arg == '':
        if required is True:
            if arg_name:
                raise ValueError('Missing "{}"'.format(arg_name))
            else:
                raise ValueError('Missing required argument')

        return None
    if isinstance(arg, str):
        if arg.isdigit():
            return int(arg)

        try:
            return int(float(arg))
        except Exception:
            if arg_name:
                raise ValueError('Invalid number: "{}"="{}"'.format(arg_name, arg))
            else:
                raise ValueError('"{}" is not a valid number'.format(arg))
    if isinstance(arg, int):
        return arg

    if arg_name:
        raise ValueError('Invalid number: "{}"="{}"'.format(arg_name, arg))
    else:
        raise ValueError('"{}" is not a valid number'.format(arg))


def arg_to_datetime(arg, arg_name=None, is_utc=True, required=False, settings=None):
    # type: (Any, Optional[str], bool, bool, dict) -> Optional[datetime]

    """Converts an XSOAR argument to a datetime

    This function is used to quickly validate an argument provided to XSOAR
    via ``demisto.args()`` into an ``datetime``. It will throw a ValueError if the input is invalid.
    If the input is None, it will throw a ValueError if required is ``True``,
    or ``None`` if required is ``False.

    :type arg: ``Any``
    :param arg: argument to convert

    :type arg_name: ``str``
    :param arg_name: argument name

    :type is_utc: ``bool``
    :param is_utc: if True then date converted as utc timezone, otherwise will convert with local timezone.

    :type required: ``bool``
    :param required:
        throws exception if ``True`` and argument provided is None

    :type settings: ``dict``
    :param settings: If provided, passed to dateparser.parse function.

    :return:
        returns an ``datetime`` if conversion works
        returns ``None`` if arg is ``None`` and required is set to ``False``
        otherwise throws an Exception
    :rtype: ``Optional[datetime]``
    """

    if arg is None:
        if required is True:
            if arg_name:
                raise ValueError('Missing "{}"'.format(arg_name))
            else:
                raise ValueError('Missing required argument')
        return None

    if isinstance(arg, str) and arg.isdigit() or isinstance(arg, (int, float)):
        # timestamp is a str containing digits - we just convert it to int
        ms = float(arg)
        if ms > 2000000000.0:
            # in case timestamp was provided as unix time (in milliseconds)
            ms = ms / 1000.0

        if is_utc:
            return datetime.utcfromtimestamp(ms).replace(tzinfo=timezone.utc)
        else:
            return datetime.fromtimestamp(ms)
    if isinstance(arg, str):
        # we use dateparser to handle strings either in ISO8601 format, or
        # relative time stamps.
        # For example: format 2019-10-23T00:00:00 or "3 days", etc
        if settings:
            date = dateparser.parse(arg, settings=settings)
        else:
            date = dateparser.parse(arg, settings={'TIMEZONE': 'UTC'})

        if date is None:
            # if d is None it means dateparser failed to parse it
            if arg_name:
                raise ValueError('Invalid date: "{}"="{}"'.format(arg_name, arg))
            else:
                raise ValueError('"{}" is not a valid date'.format(arg))

        return date

    if arg_name:
        raise ValueError('Invalid date: "{}"="{}"'.format(arg_name, arg))
    else:
        raise ValueError('"{}" is not a valid date'.format(arg))


class CommandResults:
    """
    CommandResults class - use to return results to warroom

    :type outputs_prefix: ``str``
    :param outputs_prefix: should be identical to the prefix in the yml contextPath in yml file. for example:
            CortexXDR.Incident

    :type outputs_key_field: ``str`` or ``list[str]``
    :param outputs_key_field: primary key field in the main object. If the command returns Incidents, and of the
            properties of Incident is incident_id, then outputs_key_field='incident_id'. If object has multiple
            unique keys, then list of strings is supported outputs_key_field=['id1', 'id2']

    :type outputs: ``list`` or ``dict``
    :param outputs: the data to be returned and will be set to context

    :type indicators: ``list``
    :param indicators: DEPRECATED: use 'indicator' instead.

    :type indicator: ``Common.Indicator``
    :param indicator: single indicator like Common.IP, Common.URL, Common.File, etc.

    :type readable_output: ``str``
    :param readable_output: (Optional) markdown string that will be presented in the warroom, should be human readable -
        (HumanReadable) - if not set, readable output will be generated

    :type raw_response: ``dict`` | ``list``
    :param raw_response: must be dictionary, if not provided then will be equal to outputs. usually must be the original
        raw response from the 3rd party service (originally Contents)

    :type indicators_timeline: ``IndicatorsTimeline``
    :param indicators_timeline: must be an IndicatorsTimeline. used by the server to populate an indicator's timeline.

    :type ignore_auto_extract: ``bool``
    :param ignore_auto_extract: must be a boolean, default value is False. Used to prevent AutoExtract on output.

    :return: None
    :rtype: ``None``
    """

    def __init__(self, outputs_prefix=None, outputs_key_field=None, outputs=None, indicators=None, readable_output=None,
                 raw_response=None, indicators_timeline=None, indicator=None, ignore_auto_extract=False):
        # type: (str, object, object, list, str, object, IndicatorsTimeline, Common.Indicator, bool) -> None
        if raw_response is None:
            raw_response = outputs

        if indicators and indicator:
            raise ValueError('indicators is DEPRECATED, use only indicator')
        self.indicators = indicators  # type: Optional[List[Common.Indicator]]
        self.indicator = indicator  # type: Optional[Common.Indicator]

        self.outputs_prefix = outputs_prefix

        # this is public field, it is used by a lot of unit tests, so I don't change it
        self.outputs_key_field = outputs_key_field

        self._outputs_key_field = None  # type: Optional[List[str]]
        if not outputs_key_field:
            self._outputs_key_field = None
        elif isinstance(outputs_key_field, STRING_TYPES):
            self._outputs_key_field = [outputs_key_field]
        elif isinstance(outputs_key_field, list):
            self._outputs_key_field = outputs_key_field
        else:
            raise TypeError('outputs_key_field must be of type str or list')

        self.outputs = outputs

        self.raw_response = raw_response
        self.readable_output = readable_output
        self.indicators_timeline = indicators_timeline
        self.ignore_auto_extract = ignore_auto_extract

    def to_context(self):
        outputs = {}  # type: dict
        if self.readable_output:
            human_readable = self.readable_output
        else:
            human_readable = None  # type: ignore[assignment]
        raw_response = None  # type: ignore[assignment]
        indicators_timeline = []  # type: ignore[assignment]
        ignore_auto_extract = False  # type: bool

        indicators = [self.indicator] if self.indicator else self.indicators

        if indicators:
            for indicator in indicators:
                context_outputs = indicator.to_context()

                for key, value in context_outputs.items():
                    if key not in outputs:
                        outputs[key] = []

                    outputs[key].append(value)

        if self.raw_response:
            raw_response = self.raw_response

        if self.ignore_auto_extract:
            ignore_auto_extract = True

        if self.indicators_timeline:
            indicators_timeline = self.indicators_timeline.indicators_timeline

        if self.outputs is not None and self.outputs != []:
            if not self.readable_output:
                # if markdown is not provided then create table by default
                human_readable = tableToMarkdown('Results', self.outputs)
            if self.outputs_prefix and self._outputs_key_field:
                # if both prefix and key field provided then create DT key
                formatted_outputs_key = ' && '.join(['val.{0} == obj.{0}'.format(key_field)
                                                     for key_field in self._outputs_key_field])
                outputs_key = '{0}({1})'.format(self.outputs_prefix, formatted_outputs_key)
                outputs[outputs_key] = self.outputs
            elif self.outputs_prefix:
                outputs_key = '{}'.format(self.outputs_prefix)
                outputs[outputs_key] = self.outputs
            else:
                outputs = self.outputs  # type: ignore[assignment]

        content_format = EntryFormat.JSON
        if isinstance(raw_response, STRING_TYPES) or isinstance(raw_response, int):
            content_format = EntryFormat.TEXT

        return_entry = {
            'Type': EntryType.NOTE,
            'ContentsFormat': content_format,
            'Contents': raw_response,
            'HumanReadable': human_readable,
            'EntryContext': outputs,
            'IndicatorTimeline': indicators_timeline,
            'IgnoreAutoExtract': True if ignore_auto_extract else False
        }

        return return_entry


def return_results(results):
    """
    This function wraps the demisto.results(), supports.

    :type results: ``CommandResults`` or ``str`` or ``dict`` or ``BaseWidget`` or ``IAMUserProfile`` or ``list``
    :param results: A result object to return as a War-Room entry.

    :return: None
    :rtype: ``None``
    """
    if results is None:
        # backward compatibility reasons
        demisto.results(None)
        return

    if results and isinstance(results, list) and len(results) > 0 and isinstance(results[0], CommandResults):
        for result in results:
            demisto.results(result.to_context())
        return

    if isinstance(results, CommandResults):
        demisto.results(results.to_context())
        return

    if isinstance(results, BaseWidget):
        demisto.results(results.to_display())
        return

    if isinstance(results, GetMappingFieldsResponse):
        demisto.results(results.extract_mapping())
        return

    if isinstance(results, GetRemoteDataResponse):
        demisto.results(results.extract_for_local())
        return

    if isinstance(results, IAMUserProfile):
        demisto.results(results.to_entry())
        return

    if isinstance(results, GetModifiedRemoteDataResponse):
        demisto.results(results.to_entry())
        return

    demisto.results(results)


# deprecated
def return_outputs(readable_output, outputs=None, raw_response=None, timeline=None, ignore_auto_extract=False):
    """
    DEPRECATED: use return_results() instead

    This function wraps the demisto.results(), makes the usage of returning results to the user more intuitively.

    :type readable_output: ``str`` | ``int``
    :param readable_output: markdown string that will be presented in the warroom, should be human readable -
        (HumanReadable)

    :type outputs: ``dict``
    :param outputs: the outputs that will be returned to playbook/investigation context (originally EntryContext)

    :type raw_response: ``dict`` | ``list`` | ``str``
    :param raw_response: must be dictionary, if not provided then will be equal to outputs. usually must be the original
        raw response from the 3rd party service (originally Contents)

    :type timeline: ``dict`` | ``list``
    :param timeline: expects a list, if a dict is passed it will be put into a list. used by server to populate an
        indicator's timeline. if the 'Category' field is not present in the timeline dict(s), it will automatically
        be be added to the dict(s) with its value set to 'Integration Update'.

    :type ignore_auto_extract: ``bool``
    :param ignore_auto_extract: expects a bool value. if true then the warroom entry readable_output will not be auto enriched.

    :return: None
    :rtype: ``None``
    """
    timeline_list = [timeline] if isinstance(timeline, dict) else timeline
    if timeline_list:
        for tl_obj in timeline_list:
            if 'Category' not in tl_obj.keys():
                tl_obj['Category'] = 'Integration Update'

    return_entry = {
        "Type": entryTypes["note"],
        "HumanReadable": readable_output,
        "ContentsFormat": formats["text"] if isinstance(raw_response, STRING_TYPES) else formats['json'],
        "Contents": raw_response,
        "EntryContext": outputs,
        'IgnoreAutoExtract': ignore_auto_extract,
        "IndicatorTimeline": timeline_list
    }
    # Return 'readable_output' only if needed
    if readable_output and not outputs and not raw_response:
        return_entry["Contents"] = readable_output
        return_entry["ContentsFormat"] = formats["text"]
    elif outputs and raw_response is None:
        # if raw_response was not provided but outputs were provided then set Contents as outputs
        return_entry["Contents"] = outputs
    demisto.results(return_entry)


def return_error(message, error='', outputs=None):
    """
        Returns error entry with given message and exits the script

        :type message: ``str``
        :param message: The message to return in the entry (required)

        :type error: ``str`` or Exception
        :param error: The raw error message to log (optional)

        :type outputs: ``dict or None``
        :param outputs: the outputs that will be returned to playbook/investigation context (optional)

        :return: Error entry object
        :rtype: ``dict``
    """
    is_server_handled = hasattr(demisto, 'command') and demisto.command() in ('fetch-incidents',
                                                                              'long-running-execution',
                                                                              'fetch-indicators')
    if is_debug_mode() and not is_server_handled and any(sys.exc_info()):  # Checking that an exception occurred
        message = "{}\n\n{}".format(message, traceback.format_exc())

    LOG(message)
    if error:
        LOG(str(error))

    LOG.print_log()
    if not isinstance(message, str):
        message = message.encode('utf8') if hasattr(message, 'encode') else str(message)

    if is_server_handled:
        raise Exception(message)
    else:
        demisto.results({
            'Type': entryTypes['error'],
            'ContentsFormat': formats['text'],
            'Contents': message,
            'EntryContext': outputs
        })
        sys.exit(0)


def return_warning(message, exit=False, warning='', outputs=None, ignore_auto_extract=False):
    """
        Returns a warning entry with the specified message, and exits the script.

        :type message: ``str``
        :param message: The message to return in the entry (required).

        :type exit: ``bool``
        :param exit: Determines if the program will terminate after the command is executed. Default is False.

        :type warning: ``str``
        :param warning: The warning message (raw) to log (optional).

        :type outputs: ``dict or None``
        :param outputs: The outputs that will be returned to playbook/investigation context (optional).

        :type ignore_auto_extract: ``bool``
        :param ignore_auto_extract: Determines if the War Room entry will be auto-enriched. Default is false.

        :return: Warning entry object
        :rtype: ``dict``
    """
    LOG(message)
    if warning:
        LOG(warning)
    LOG.print_log()

    demisto.results({
        'Type': entryTypes['warning'],
        'ContentsFormat': formats['text'],
        'IgnoreAutoExtract': ignore_auto_extract,
        'Contents': str(message),
        "EntryContext": outputs
    })
    if exit:
        sys.exit(0)


def camelize(src, delim=' '):
    """
        Convert all keys of a dictionary (or list of dictionaries) to CamelCase (with capital first letter)

        :type src: ``dict`` or ``list``
        :param src: The dictionary (or list of dictionaries) to convert the keys for. (required)

        :type delim: ``str``
        :param delim: The delimiter between two words in the key (e.g. delim=' ' for "Start Date"). Default ' '.

        :return: The dictionary (or list of dictionaries) with the keys in CamelCase.
        :rtype: ``dict`` or ``list``
    """

    def camelize_str(src_str):
        if callable(getattr(src_str, "decode", None)):
            src_str = src_str.decode('utf-8')
        components = src_str.split(delim)
        return ''.join(map(lambda x: x.title(), components))

    if isinstance(src, list):
        return [camelize(phrase, delim) for phrase in src]
    return {camelize_str(key): value for key, value in src.items()}


# Constants for common merge paths
outputPaths = {
    'file': 'File(val.MD5 && val.MD5 == obj.MD5 || val.SHA1 && val.SHA1 == obj.SHA1 || '
            'val.SHA256 && val.SHA256 == obj.SHA256 || val.SHA512 && val.SHA512 == obj.SHA512 || '
            'val.CRC32 && val.CRC32 == obj.CRC32 || val.CTPH && val.CTPH == obj.CTPH || '
            'val.SSDeep && val.SSDeep == obj.SSDeep)',
    'ip': 'IP(val.Address && val.Address == obj.Address)',
    'url': 'URL(val.Data && val.Data == obj.Data)',
    'domain': 'Domain(val.Name && val.Name == obj.Name)',
    'cve': 'CVE(val.ID && val.ID == obj.ID)',
    'email': 'Account.Email(val.Address && val.Address == obj.Address)',
    'dbotscore': 'DBotScore'
}


def replace_in_keys(src, existing='.', new='_'):
    """
        Replace a substring in all of the keys of a dictionary (or list of dictionaries)

        :type src: ``dict`` or ``list``
        :param src: The dictionary (or list of dictionaries) with keys that need replacement. (required)

        :type existing: ``str``
        :param existing: substring to replace.

        :type new: ``str``
        :param new: new substring that will replace the existing substring.

        :return: The dictionary (or list of dictionaries) with keys after substring replacement.
        :rtype: ``dict`` or ``list``
    """

    def replace_str(src_str):
        if callable(getattr(src_str, "decode", None)):
            src_str = src_str.decode('utf-8')
        return src_str.replace(existing, new)

    if isinstance(src, list):
        return [replace_in_keys(x, existing, new) for x in src]
    return {replace_str(k): v for k, v in src.items()}


# ############################## REGEX FORMATTING ###############################
regexFlags = re.M  # Multi line matching
# for the global(/g) flag use re.findall({regex_format},str)
# else, use re.match({regex_format},str)

ipv4Regex = r'\b((25[0-5]|2[0-4][0-9]|[01]?[0-9][0-9]?)\.){3}(25[0-5]|2[0-4][0-9]|[01]?[0-9][0-9]?)\b([^\/]|$)'
ipv4cidrRegex = r'\b(?:(?:25[0-5]|2[0-4][0-9]|1[0-9][0-9]|[1-9]?[0-9])(?:\[\.\]|\.)){3}(?:25[0-5]|2[0-4][0-9]|1[0-9][0-9]|[1-9]?[0-9])(\/([0-9]|[1-2][0-9]|3[0-2]))\b'  # noqa: E501
ipv6Regex = r'\b(?:(?:[0-9a-fA-F]{1,4}:){7,7}[0-9a-fA-F]{1,4}|(?:[0-9a-fA-F]{1,4}:){1,7}:|(?:[0-9a-fA-F]{1,4}:){1,6}:[0-9a-fA-F]{1,4}|(?:[0-9a-fA-F]{1,4}:){1,5}(:[0-9a-fA-F]{1,4}){1,2}|(?:[0-9a-fA-F]{1,4}:){1,4}(:[0-9a-fA-F]{1,4}){1,3}|(?:[0-9a-fA-F]{1,4}:){1,3}(:[0-9a-fA-F]{1,4}){1,4}|(?:[0-9a-fA-F]{1,4}:){1,2}(:[0-9a-fA-F]{1,4}){1,5}|[0-9a-fA-F]{1,4}:((:[0-9a-fA-F]{1,4}){1,6})|:(?:(:[0-9a-fA-F]{1,4}){1,7}|:)|fe80:(:[0-9a-fA-F]{0,4}){0,4}%[0-9a-zA-Z]{1,}|::(ffff(:0{1,4}){0,1}:){0,1}((25[0-5]|(2[0-4]|1{0,1}[0-9]){0,1}[0-9])\.){3,3}(25[0-5]|(2[0-4]|1{0,1}[0-9]){0,1}[0-9])|([0-9a-fA-F]{1,4}:){1,4}:((25[0-5]|(2[0-4]|1{0,1}[0-9]){0,1}[0-9])\.){3,3}(25[0-5]|(2[0-4]|1{0,1}[0-9]){0,1}[0-9]))\b'  # noqa: E501
ipv6cidrRegex = r'\b(([0-9a-fA-F]{1,4}:){7,7}[0-9a-fA-F]{1,4}|([0-9a-fA-F]{1,4}:){1,7}:|([0-9a-fA-F]{1,4}:){1,6}:[0-9a-fA-F]{1,4}|([0-9a-fA-F]{1,4}:){1,5}(:[0-9a-fA-F]{1,4}){1,2}|([0-9a-fA-F]{1,4}:){1,4}(:[0-9a-fA-F]{1,4}){1,3}|([0-9a-fA-F]{1,4}:){1,3}(:[0-9a-fA-F]{1,4}){1,4}|([0-9a-fA-F]{1,4}:){1,2}(:[0-9a-fA-F]{1,4}){1,5}|[0-9a-fA-F]{1,4}:((:[0-9a-fA-F]{1,4}){1,6})|:((:[0-9a-fA-F]{1,4}){1,7}|:)|fe80:(:[0-9a-fA-F]{0,4}){0,4}%[0-9a-zA-Z]{1,}|::(ffff(:0{1,4}){0,1}:){0,1}((25[0-5]|(2[0-4]|1{0,1}[0-9]){0,1}[0-9])\.){3,3}(25[0-5]|(2[0-4]|1{0,1}[0-9]){0,1}[0-9])|([0-9a-fA-F]{1,4}:){1,4}:((25[0-5]|(2[0-4]|1{0,1}[0-9]){0,1}[0-9])\.){3,3}(25[0-5]|(2[0-4]|1{0,1}[0-9]){0,1}[0-9]))(\/(12[0-8]|1[0-1][0-9]|[1-9][0-9]|[0-9]))\b'  # noqa: E501
emailRegex = r'\b[^@]+@[^@]+\.[^@]+\b'
hashRegex = r'\b[0-9a-fA-F]+\b'
urlRegex = r'(?:(?:https?|ftp|hxxps?):\/\/|www\[?\.\]?|ftp\[?\.\]?)(?:[-\w\d]+\[?\.\]?)+[-\w\d]+(?::\d+)?' \
           r'(?:(?:\/|\?)[-\w\d+&@#\/%=~_$?!\-:,.\(\);]*[\w\d+&@#\/%=~_$\(\);])?'
cveRegex = r'(?i)^cve-\d{4}-([1-9]\d{4,}|\d{4})$'
md5Regex = re.compile(r'\b[0-9a-fA-F]{32}\b', regexFlags)
sha1Regex = re.compile(r'\b[0-9a-fA-F]{40}\b', regexFlags)
sha256Regex = re.compile(r'\b[0-9a-fA-F]{64}\b', regexFlags)
sha512Regex = re.compile(r'\b[0-9a-fA-F]{128}\b', regexFlags)

pascalRegex = re.compile('([A-Z]?[a-z]+)')


# ############################## REGEX FORMATTING end ###############################


def underscoreToCamelCase(s):
    """
       Convert an underscore separated string to camel case

       :type s: ``str``
       :param s: The string to convert (e.g. hello_world) (required)

       :return: The converted string (e.g. HelloWorld)
       :rtype: ``str``
    """
    if not isinstance(s, STRING_OBJ_TYPES):
        return s

    components = s.split('_')
    return ''.join(x.title() for x in components)


def camel_case_to_underscore(s):
    """Converts a camelCase string to snake_case

   :type s: ``str``
   :param s: The string to convert (e.g. helloWorld) (required)

   :return: The converted string (e.g. hello_world)
   :rtype: ``str``
    """
    s1 = re.sub('(.)([A-Z][a-z]+)', r'\1_\2', s)
    return re.sub('([a-z0-9])([A-Z])', r'\1_\2', s1).lower()


def snakify(src):
    """Convert all keys of a dictionary to snake_case (underscored separated)

    :type src: ``dict``
    :param src: The dictionary to convert the keys for. (required)

    :return: The dictionary (or list of dictionaries) with the keys in CamelCase.
    :rtype: ``dict``
    """
    return {camel_case_to_underscore(k): v for k, v in src.items()}


def pascalToSpace(s):
    """
       Converts pascal strings to human readable (e.g. "ThreatScore" -> "Threat Score",  "thisIsIPAddressName" ->
       "This Is IP Address Name"). Could be used as headerTransform

       :type s: ``str``
       :param s: The string to be converted (required)

       :return: The converted string
       :rtype: ``str``
    """

    if not isinstance(s, STRING_OBJ_TYPES):
        return s

    tokens = pascalRegex.findall(s)
    for t in tokens:
        # double space to handle capital words like IP/URL/DNS that not included in the regex
        s = s.replace(t, ' {} '.format(t.title()))

    # split and join: to remove double spacing caused by previous workaround
    s = ' '.join(s.split())
    return s


def string_to_table_header(string):
    """
      Checks if string, change underscores to spaces, capitalize every word.
      Example: "one_two" to "One Two"

      :type string: ``str``
      :param string: The string to be converted (required)

      :return: The converted string
      :rtype: ``str``
    """
    if isinstance(string, STRING_OBJ_TYPES):
        return " ".join(word.capitalize() for word in string.replace("_", " ").split())
    else:
        raise Exception('The key is not a string: {}'.format(string))


def string_to_context_key(string):
    """
     Checks if string, removes underscores, capitalize every word.
     Example: "one_two" to "OneTwo"

     :type string: ``str``
     :param string: The string to be converted (required)

     :return: The converted string
     :rtype: ``str``
    """
    if isinstance(string, STRING_OBJ_TYPES):
        return "".join(word.capitalize() for word in string.split('_'))
    else:
        raise Exception('The key is not a string: {}'.format(string))


def parse_date_range(date_range, date_format=None, to_timestamp=False, timezone=0, utc=True):
    """
        THIS FUNCTTION IS DEPRECATED - USE dateparser.parse instead

      Parses date_range string to a tuple date strings (start, end). Input must be in format 'number date_range_unit')
      Examples: (2 hours, 4 minutes, 6 month, 1 day, etc.)

      :type date_range: ``str``
      :param date_range: The date range to be parsed (required)

      :type date_format: ``str``
      :param date_format: Date format to convert the date_range to. (optional)

      :type to_timestamp: ``bool``
      :param to_timestamp: If set to True, then will return time stamp rather than a datetime.datetime. (optional)

      :type timezone: ``int``
      :param timezone: timezone should be passed in hours (e.g if +0300 then pass 3, if -0200 then pass -2).

      :type utc: ``bool``
      :param utc: If set to True, utc time will be used, otherwise local time.

      :return: The parsed date range.
      :rtype: ``(datetime.datetime, datetime.datetime)`` or ``(int, int)`` or ``(str, str)``
    """
    range_split = date_range.strip().split(' ')
    if len(range_split) != 2:
        return_error('date_range must be "number date_range_unit", examples: (2 hours, 4 minutes,6 months, 1 day, '
                     'etc.)')

    try:
        number = int(range_split[0])
    except ValueError:
        return_error('The time value is invalid. Must be an integer.')

    unit = range_split[1].lower()
    if unit not in ['minute', 'minutes',
                    'hour', 'hours',
                    'day', 'days',
                    'month', 'months',
                    'year', 'years',
                    ]:
        return_error('The unit of date_range is invalid. Must be minutes, hours, days, months or years.')

    if not isinstance(timezone, (int, float)):
        return_error('Invalid timezone "{}" - must be a number (of type int or float).'.format(timezone))

    if utc:
        end_time = datetime.utcnow() + timedelta(hours=timezone)
        start_time = datetime.utcnow() + timedelta(hours=timezone)
    else:
        end_time = datetime.now() + timedelta(hours=timezone)
        start_time = datetime.now() + timedelta(hours=timezone)

    if 'minute' in unit:
        start_time = end_time - timedelta(minutes=number)
    elif 'hour' in unit:
        start_time = end_time - timedelta(hours=number)
    elif 'day' in unit:
        start_time = end_time - timedelta(days=number)
    elif 'month' in unit:
        start_time = end_time - timedelta(days=number * 30)
    elif 'year' in unit:
        start_time = end_time - timedelta(days=number * 365)

    if to_timestamp:
        return date_to_timestamp(start_time), date_to_timestamp(end_time)

    if date_format:
        return datetime.strftime(start_time, date_format), datetime.strftime(end_time, date_format)

    return start_time, end_time


def timestamp_to_datestring(timestamp, date_format="%Y-%m-%dT%H:%M:%S.000Z", is_utc=False):
    """
      Parses timestamp (milliseconds) to a date string in the provided date format (by default: ISO 8601 format)
      Examples: (1541494441222, 1541495441000, etc.)

      :type timestamp: ``int`` or ``str``
      :param timestamp: The timestamp to be parsed (required)

      :type date_format: ``str``
      :param date_format: The date format the timestamp should be parsed to. (optional)

      :type is_utc: ``bool``
      :param is_utc: Should the string representation of the timestamp use UTC time or the local machine time

      :return: The parsed timestamp in the date_format
      :rtype: ``str``
    """
    use_utc_time = is_utc or date_format.endswith('Z')
    if use_utc_time:
        return datetime.utcfromtimestamp(int(timestamp) / 1000.0).strftime(date_format)
    return datetime.fromtimestamp(int(timestamp) / 1000.0).strftime(date_format)


def date_to_timestamp(date_str_or_dt, date_format='%Y-%m-%dT%H:%M:%S'):
    """
      Parses date_str_or_dt in the given format (default: %Y-%m-%dT%H:%M:%S) to milliseconds
      Examples: ('2018-11-06T08:56:41', '2018-11-06T08:56:41', etc.)

      :type date_str_or_dt: ``str`` or ``datetime.datetime``
      :param date_str_or_dt: The date to be parsed. (required)

      :type date_format: ``str``
      :param date_format: The date format of the date string (will be ignored if date_str_or_dt is of type
        datetime.datetime). (optional)

      :return: The parsed timestamp.
      :rtype: ``int``
    """
    if isinstance(date_str_or_dt, STRING_OBJ_TYPES):
        return int(time.mktime(time.strptime(date_str_or_dt, date_format)) * 1000)

    # otherwise datetime.datetime
    return int(time.mktime(date_str_or_dt.timetuple()) * 1000)


def remove_nulls_from_dictionary(data):
    """
        Remove Null values from a dictionary. (updating the given dictionary)

        :type data: ``dict``
        :param data: The data to be added to the context (required)

        :return: No data returned
        :rtype: ``None``
    """
    list_of_keys = list(data.keys())[:]
    for key in list_of_keys:
        if data[key] in ('', None, [], {}, ()):
            del data[key]


def assign_params(keys_to_ignore=None, values_to_ignore=None, **kwargs):
    """Creates a dictionary from given kwargs without empty values.
    empty values are: None, '', [], {}, ()
`   Examples:
        >>> assign_params(a='1', b=True, c=None, d='')
        {'a': '1', 'b': True}

        >>> since_time = 'timestamp'
        >>> assign_params(values_to_ignore=(15, ), sinceTime=since_time, b=15)
        {'sinceTime': 'timestamp'}

        >>> item_id = '1236654'
        >>> assign_params(keys_to_ignore=['rnd'], ID=item_id, rnd=15)
        {'ID': '1236654'}

    :type keys_to_ignore: ``tuple`` or ``list``
    :param keys_to_ignore: Keys to ignore if exists

    :type values_to_ignore: ``tuple`` or ``list``
    :param values_to_ignore: Values to ignore if exists

    :type kwargs: ``kwargs``
    :param kwargs: kwargs to filter

    :return: dict without empty values
    :rtype: ``dict``

    """
    if values_to_ignore is None:
        values_to_ignore = (None, '', [], {}, ())
    if keys_to_ignore is None:
        keys_to_ignore = tuple()
    return {
        key: value for key, value in kwargs.items()
        if value not in values_to_ignore and key not in keys_to_ignore
    }


class GetDemistoVersion:
    """
    Callable class to replace get_demisto_version function
    """

    def __init__(self):
        self._version = None

    def __call__(self):
        """Returns the Demisto version and build number.

        :return: Demisto version object if Demisto class has attribute demistoVersion, else raises AttributeError
        :rtype: ``dict``
        """
        if self._version is None:
            if hasattr(demisto, 'demistoVersion'):
                self._version = demisto.demistoVersion()
            else:
                raise AttributeError('demistoVersion attribute not found.')
        return self._version


get_demisto_version = GetDemistoVersion()


def get_demisto_version_as_str():
    """Get the Demisto Server version as a string <version>-<build>. If unknown will return: 'Unknown'.
    Meant to be use in places where we want to display the version. If you want to perform logic based upon vesrion
    use: is_demisto_version_ge.

    :return: Demisto version as string
    :rtype: ``dict``
    """
    try:
        ver_obj = get_demisto_version()
        return '{}-{}'.format(ver_obj.get('version', 'Unknown'),
                              ver_obj.get("buildNumber", 'Unknown'))
    except AttributeError:
        return "Unknown"


def is_demisto_version_ge(version, build_number=''):
    """Utility function to check if current running integration is at a server greater or equal to the passed version

    :type version: ``str``
    :param version: Version to check

    :type build_number: ``str``
    :param build_number: Build number to check

    :return: True if running within a Server version greater or equal than the passed version
    :rtype: ``bool``
    """
    try:
        server_version = get_demisto_version()
        return \
            server_version.get('version') >= version and \
            (not build_number or server_version.get('buildNumber') >= build_number)
    except AttributeError:
        # demistoVersion was added in 5.0.0. We are currently running in 4.5.0 and below
        if version >= "5.0.0":
            return False
        raise


def is_debug_mode():
    """Return if this script/command was passed debug-mode=true option

    :return: true if debug-mode is enabled
    :rtype: ``bool``
    """
    # use `hasattr(demisto, 'is_debug')` to ensure compatibility with server version <= 4.5
    return hasattr(demisto, 'is_debug') and demisto.is_debug


class DemistoHandler(logging.Handler):
    """
        Handler to route logging messages to an IntegrationLogger or demisto.debug if not supplied
    """

    def __init__(self, int_logger=None):
        logging.Handler.__init__(self)
        self.int_logger = int_logger

    def emit(self, record):
        msg = self.format(record)
        try:
            if self.int_logger:
                self.int_logger.write(msg)
            else:
                demisto.debug(msg)
        except Exception:
            pass


class DebugLogger(object):
    """
        Wrapper to initiate logging at logging.DEBUG level.
        Is used when `debug-mode=True`.
    """

    def __init__(self):
        logging.raiseExceptions = False
        self.handler = None  # just in case our http_client code throws an exception. so we don't error in the __del__
        self.int_logger = IntegrationLogger()
        self.int_logger.set_buffering(False)
        self.http_client_print = None
        self.http_client = None
        if IS_PY3:
            # pylint: disable=import-error
            import http.client as http_client
            # pylint: enable=import-error
            self.http_client = http_client
            self.http_client.HTTPConnection.debuglevel = 1
            self.http_client_print = getattr(http_client, 'print', None)  # save in case someone else patched it already
            setattr(http_client, 'print', self.int_logger.print_override)
        self.handler = DemistoHandler()
        demisto_formatter = logging.Formatter(fmt='%(asctime)s - %(message)s', datefmt=None)
        self.handler.setFormatter(demisto_formatter)
        self.root_logger = logging.getLogger()
        self.prev_log_level = self.root_logger.getEffectiveLevel()
        self.root_logger.setLevel(logging.DEBUG)
        self.org_handlers = list()
        if self.root_logger.handlers:
            self.org_handlers.extend(self.root_logger.handlers)
            for h in self.org_handlers:
                self.root_logger.removeHandler(h)
        self.root_logger.addHandler(self.handler)

    def __del__(self):
        if self.handler:
            self.root_logger.setLevel(self.prev_log_level)
            self.root_logger.removeHandler(self.handler)
            self.handler.flush()
            self.handler.close()
        if self.org_handlers:
            for h in self.org_handlers:
                self.root_logger.addHandler(h)
        if self.http_client:
            self.http_client.HTTPConnection.debuglevel = 0
            if self.http_client_print:
                setattr(self.http_client, 'print', self.http_client_print)
            else:
                delattr(self.http_client, 'print')

    def log_start_debug(self):
        """
        Utility function to log start of debug mode logging
        """
        msg = "debug-mode started.\n#### http client print found: {}.\n#### Env {}.".format(self.http_client_print is not None,
                                                                                            os.environ)
        if hasattr(demisto, 'params'):
            msg += "\n#### Params: {}.".format(json.dumps(demisto.params(), indent=2))
        callingContext = demisto.callingContext.get('context', {})
        msg += "\n#### Docker image: [{}]".format(callingContext.get('DockerImage'))
        brand = callingContext.get('IntegrationBrand')
        if brand:
            msg += "\n#### Integration: brand: [{}] instance: [{}]".format(brand, callingContext.get('IntegrationInstance'))
        self.int_logger.write(msg)


_requests_logger = None
try:
    if is_debug_mode():
        _requests_logger = DebugLogger()
        _requests_logger.log_start_debug()
except Exception as ex:
    # Should fail silently so that if there is a problem with the logger it will
    # not affect the execution of commands and playbooks
    demisto.info('Failed initializing DebugLogger: {}'.format(ex))


def parse_date_string(date_string, date_format='%Y-%m-%dT%H:%M:%S'):
    """
        Parses the date_string function to the corresponding datetime object.
        Note: If possible (e.g. running Python 3), it is suggested to use
              dateutil.parser.parse or dateparser.parse functions instead.

        Examples:
        >>> parse_date_string('2019-09-17T06:16:39Z')
        datetime.datetime(2019, 9, 17, 6, 16, 39)
        >>> parse_date_string('2019-09-17T06:16:39.22Z')
        datetime.datetime(2019, 9, 17, 6, 16, 39, 220000)
        >>> parse_date_string('2019-09-17T06:16:39.4040+05:00', '%Y-%m-%dT%H:%M:%S+02:00')
        datetime.datetime(2019, 9, 17, 6, 16, 39, 404000)

        :type date_string: ``str``
        :param date_string: The date string to parse. (required)

        :type date_format: ``str``
        :param date_format:
            The date format of the date string. If the date format is known, it should be provided. (optional)

        :return: The parsed datetime.
        :rtype: ``(datetime.datetime, datetime.datetime)``
    """
    try:
        return datetime.strptime(date_string, date_format)
    except ValueError as e:
        error_message = str(e)

        date_format = '%Y-%m-%dT%H:%M:%S'
        time_data_regex = r'time data \'(.*?)\''
        time_data_match = re.findall(time_data_regex, error_message)
        sliced_time_data = ''

        if time_data_match:
            # found time date which does not match date format
            # example of caught error message:
            # "time data '2019-09-17T06:16:39Z' does not match format '%Y-%m-%dT%H:%M:%S.%fZ'"
            time_data = time_data_match[0]

            # removing YYYY-MM-DDThh:mm:ss from the time data to keep only milliseconds and time zone
            sliced_time_data = time_data[19:]
        else:
            unconverted_data_remains_regex = r'unconverted data remains: (.*)'
            unconverted_data_remains_match = re.findall(unconverted_data_remains_regex, error_message)

            if unconverted_data_remains_match:
                # found unconverted_data_remains
                # example of caught error message:
                # "unconverted data remains: 22Z"
                sliced_time_data = unconverted_data_remains_match[0]

        if not sliced_time_data:
            # did not catch expected error
            raise ValueError(e)

        if '.' in sliced_time_data:
            # found milliseconds - appending ".%f" to date format
            date_format += '.%f'

        timezone_regex = r'[Zz+-].*'
        time_zone = re.findall(timezone_regex, sliced_time_data)

        if time_zone:
            # found timezone - appending it to the date format
            date_format += time_zone[0]

        return datetime.strptime(date_string, date_format)


def build_dbot_entry(indicator, indicator_type, vendor, score, description=None, build_malicious=True):
    """Build a dbot entry. if score is 3 adds malicious
    Examples:
        >>> build_dbot_entry('user@example.com', 'Email', 'Vendor', 1)
        {'DBotScore': {'Indicator': 'user@example.com', 'Type': 'email', 'Vendor': 'Vendor', 'Score': 1}}

        >>> build_dbot_entry('user@example.com', 'Email', 'Vendor', 3,  build_malicious=False)
        {'DBotScore': {'Indicator': 'user@example.com', 'Type': 'email', 'Vendor': 'Vendor', 'Score': 3}}

        >>> build_dbot_entry('user@example.com', 'email', 'Vendor', 3, 'Malicious email')
        {'DBotScore': {'Vendor': 'Vendor', 'Indicator': 'user@example.com', 'Score': 3, 'Type': 'email'}, \
'Account.Email(val.Address && val.Address == obj.Address)': {'Malicious': {'Vendor': 'Vendor', 'Description': \
'Malicious email'}, 'Address': 'user@example.com'}}

        >>> build_dbot_entry('md5hash', 'md5', 'Vendor', 1)
        {'DBotScore': {'Indicator': 'md5hash', 'Type': 'file', 'Vendor': 'Vendor', 'Score': 1}}

    :type indicator: ``str``
    :param indicator: indicator field. if using file hashes, can be dict

    :type indicator_type: ``str``
    :param indicator_type:
        type of indicator ('url, 'domain', 'ip', 'cve', 'email', 'md5', 'sha1', 'sha256', 'crc32', 'sha512', 'ctph')

    :type vendor: ``str``
    :param vendor: Integration ID

    :type score: ``int``
    :param score: DBot score (0-3)

    :type description: ``str`` or ``None``
    :param description: description (will be added to malicious if dbot_score is 3). can be None

    :type build_malicious: ``bool``
    :param build_malicious: if True, will add a malicious entry

    :return: dbot entry
    :rtype: ``dict``
    """
    if not 0 <= score <= 3:
        raise DemistoException('illegal DBot score, expected 0-3, got `{}`'.format(score))
    indicator_type_lower = indicator_type.lower()
    if indicator_type_lower not in INDICATOR_TYPE_TO_CONTEXT_KEY:
        raise DemistoException('illegal indicator type, expected one of {}, got `{}`'.format(
            INDICATOR_TYPE_TO_CONTEXT_KEY.keys(), indicator_type_lower
        ))
    # handle files
    if INDICATOR_TYPE_TO_CONTEXT_KEY[indicator_type_lower] == 'file':
        indicator_type_lower = 'file'
    dbot_entry = {
        outputPaths['dbotscore']: {
            'Indicator': indicator,
            'Type': indicator_type_lower,
            'Vendor': vendor,
            'Score': score
        }
    }
    if score == 3 and build_malicious:
        dbot_entry.update(build_malicious_dbot_entry(indicator, indicator_type, vendor, description))
    return dbot_entry


def build_malicious_dbot_entry(indicator, indicator_type, vendor, description=None):
    """ Build Malicious dbot entry
    Examples:
        >>> build_malicious_dbot_entry('8.8.8.8', 'ip', 'Vendor', 'Google DNS')
        {'IP(val.Address && val.Address == obj.Address)': {'Malicious': {'Vendor': 'Vendor', 'Description': 'Google DNS\
'}, 'Address': '8.8.8.8'}}

        >>> build_malicious_dbot_entry('md5hash', 'MD5', 'Vendor', 'Malicious File')
        {'File(val.MD5 && val.MD5 == obj.MD5 || val.SHA1 && val.SHA1 == obj.SHA1 || val.SHA256 && val.SHA256 == obj.SHA\
256 || val.SHA512 && val.SHA512 == obj.SHA512 || val.CRC32 && val.CRC32 == obj.CRC32 || val.CTPH && val.CTPH == obj.CTP\
H || val.SSDeep && val.SSDeep == obj.SSDeep)': {'Malicious': {'Vendor': 'Vendor', 'Description': 'Malicious File'}\
, 'MD5': 'md5hash'}}

    :type indicator: ``str``
    :param indicator: Value (e.g. 8.8.8.8)

    :type indicator_type: ``str``
    :param indicator_type: e.g. 'IP'

    :type vendor: ``str``
    :param vendor: Integration ID

    :type description: ``str``
    :param description: Why it's malicious

    :return: A malicious DBot entry
    :rtype: ``dict``
    """
    indicator_type_lower = indicator_type.lower()
    if indicator_type_lower in INDICATOR_TYPE_TO_CONTEXT_KEY:
        key = INDICATOR_TYPE_TO_CONTEXT_KEY[indicator_type_lower]
        # `file` indicator works a little different
        if key == 'file':
            entry = {
                indicator_type.upper(): indicator,
                'Malicious': {
                    'Vendor': vendor,
                    'Description': description
                }
            }
            return {outputPaths[key]: entry}
        else:
            entry = {
                key: indicator,
                'Malicious': {
                    'Vendor': vendor,
                    'Description': description
                }
            }
            return {outputPaths[indicator_type_lower]: entry}
    else:
        raise DemistoException('Wrong indicator type supplied: {}, expected {}'
                               .format(indicator_type, INDICATOR_TYPE_TO_CONTEXT_KEY.keys()))


# Will add only if 'requests' module imported
if 'requests' in sys.modules:
    class BaseClient(object):
        """Client to use in integrations with powerful _http_request
        :type base_url: ``str``
        :param base_url: Base server address with suffix, for example: https://example.com/api/v2/.

        :type verify: ``bool``
        :param verify: Whether the request should verify the SSL certificate.

        :type proxy: ``bool``
        :param proxy: Whether to run the integration using the system proxy.

        :type ok_codes: ``tuple``
        :param ok_codes:
            The request codes to accept as OK, for example: (200, 201, 204).
            If you specify "None", will use requests.Response.ok

        :type headers: ``dict``
        :param headers:
            The request headers, for example: {'Accept`: `application/json`}.
            Can be None.

        :type auth: ``dict`` or ``tuple``
        :param auth:
            The request authorization, for example: (username, password).
            Can be None.

        :return: No data returned
        :rtype: ``None``
        """

        def __init__(self, base_url, verify=True, proxy=False, ok_codes=tuple(), headers=None, auth=None):
            self._base_url = base_url
            self._verify = verify
            self._ok_codes = ok_codes
            self._headers = headers
            self._auth = auth
            self._session = requests.Session()
            if not proxy:
                self._session.trust_env = False

        def _implement_retry(self, retries=0,
                             status_list_to_retry=None,
                             backoff_factor=5,
                             raise_on_redirect=False,
                             raise_on_status=False):
            """
            Implements the retry mechanism.
            In the default case where retries = 0 the request will fail on the first time

            :type retries: ``int``
            :param retries: How many retries should be made in case of a failure. when set to '0'- will fail on the first time

            :type status_list_to_retry: ``iterable``
            :param status_list_to_retry: A set of integer HTTP status codes that we should force a retry on.
                A retry is initiated if the request method is in ['GET', 'POST', 'PUT']
                and the response status code is in ``status_list_to_retry``.

            :type backoff_factor ``float``
            :param backoff_factor:
                A backoff factor to apply between attempts after the second try
                (most errors are resolved immediately by a second try without a
                delay). urllib3 will sleep for::

                    {backoff factor} * (2 ** ({number of total retries} - 1))

                seconds. If the backoff_factor is 0.1, then :func:`.sleep` will sleep
                for [0.0s, 0.2s, 0.4s, ...] between retries. It will never be longer
                than :attr:`Retry.BACKOFF_MAX`.

                By default, backoff_factor set to 5

            :type raise_on_redirect ``bool``
            :param raise_on_redirect: Whether, if the number of redirects is
                exhausted, to raise a MaxRetryError, or to return a response with a
                response code in the 3xx range.

            :type raise_on_status ``bool``
            :param raise_on_status: Similar meaning to ``raise_on_redirect``:
                whether we should raise an exception, or return a response,
                if status falls in ``status_forcelist`` range and retries have
                been exhausted.
            """
            try:
                retry = Retry(
                    total=retries,
                    read=retries,
                    connect=retries,
                    backoff_factor=backoff_factor,
                    status=retries,
                    status_forcelist=status_list_to_retry,
                    method_whitelist=frozenset(['GET', 'POST', 'PUT']),
                    raise_on_status=raise_on_status,
                    raise_on_redirect=raise_on_redirect
                )
                adapter = HTTPAdapter(max_retries=retry)
                self._session.mount('http://', adapter)
                self._session.mount('https://', adapter)
            except NameError:
                pass

        def _http_request(self, method, url_suffix='', full_url=None, headers=None, auth=None, json_data=None,
                          params=None, data=None, files=None, timeout=10, resp_type='json', ok_codes=None,
                          return_empty_response=False, retries=0, status_list_to_retry=None,
                          backoff_factor=5, raise_on_redirect=False, raise_on_status=False,
                          error_handler=None, empty_valid_codes=None, **kwargs):
            """A wrapper for requests lib to send our requests and handle requests and responses better.

            :type method: ``str``
            :param method: The HTTP method, for example: GET, POST, and so on.

            :type url_suffix: ``str``
            :param url_suffix: The API endpoint.

            :type full_url: ``str``
            :param full_url:
                Bypasses the use of self._base_url + url_suffix. This is useful if you need to
                make a request to an address outside of the scope of the integration
                API.

            :type headers: ``dict``
            :param headers: Headers to send in the request. If None, will use self._headers.

            :type auth: ``tuple``
            :param auth:
                The authorization tuple (usually username/password) to enable Basic/Digest/Custom HTTP Auth.
                if None, will use self._auth.

            :type params: ``dict``
            :param params: URL parameters to specify the query.

            :type data: ``dict``
            :param data: The data to send in a 'POST' request.

            :type json_data: ``dict``
            :param json_data: The dictionary to send in a 'POST' request.

            :type files: ``dict``
            :param files: The file data to send in a 'POST' request.

            :type timeout: ``float`` or ``tuple``
            :param timeout:
                The amount of time (in seconds) that a request will wait for a client to
                establish a connection to a remote machine before a timeout occurs.
                can be only float (Connection Timeout) or a tuple (Connection Timeout, Read Timeout).

            :type resp_type: ``str``
            :param resp_type:
                Determines which data format to return from the HTTP request. The default
                is 'json'. Other options are 'text', 'content', 'xml' or 'response'. Use 'response'
                 to return the full response object.

            :type ok_codes: ``tuple``
            :param ok_codes:
                The request codes to accept as OK, for example: (200, 201, 204). If you specify
                "None", will use self._ok_codes.

            :return: Depends on the resp_type parameter
            :rtype: ``dict`` or ``str`` or ``requests.Response``

            :type retries: ``int``
            :param retries: How many retries should be made in case of a failure. when set to '0'- will fail on the first time

            :type status_list_to_retry: ``iterable``
            :param status_list_to_retry: A set of integer HTTP status codes that we should force a retry on.
                A retry is initiated if the request method is in ['GET', 'POST', 'PUT']
                and the response status code is in ``status_list_to_retry``.

            :type backoff_factor ``float``
            :param backoff_factor:
                A backoff factor to apply between attempts after the second try
                (most errors are resolved immediately by a second try without a
                delay). urllib3 will sleep for::

                    {backoff factor} * (2 ** ({number of total retries} - 1))

                seconds. If the backoff_factor is 0.1, then :func:`.sleep` will sleep
                for [0.0s, 0.2s, 0.4s, ...] between retries. It will never be longer
                than :attr:`Retry.BACKOFF_MAX`.

                By default, backoff_factor set to 5

            :type raise_on_redirect ``bool``
            :param raise_on_redirect: Whether, if the number of redirects is
                exhausted, to raise a MaxRetryError, or to return a response with a
                response code in the 3xx range.

            :type raise_on_status ``bool``
            :param raise_on_status: Similar meaning to ``raise_on_redirect``:
                whether we should raise an exception, or return a response,
                if status falls in ``status_forcelist`` range and retries have
                been exhausted.

            :type error_handler ``callable``
            :param error_handler: Given an error entery, the error handler outputs the
                new formatted error message.

            :type empty_valid_codes: ``list``
            :param empty_valid_codes: A list of all valid status codes of empty responses (usually only 204, but
                can vary)

            """
            try:
                # Replace params if supplied
                address = full_url if full_url else urljoin(self._base_url, url_suffix)
                headers = headers if headers else self._headers
                auth = auth if auth else self._auth
                self._implement_retry(retries, status_list_to_retry, backoff_factor, raise_on_redirect, raise_on_status)
                # Execute
                res = self._session.request(
                    method,
                    address,
                    verify=self._verify,
                    params=params,
                    data=data,
                    json=json_data,
                    files=files,
                    headers=headers,
                    auth=auth,
                    timeout=timeout,
                    **kwargs
                )
                # Handle error responses gracefully
                if not self._is_status_code_valid(res, ok_codes):
                    if error_handler:
                        error_handler(res)
                    else:
                        err_msg = 'Error in API call [{}] - {}' \
                            .format(res.status_code, res.reason)
                        try:
                            # Try to parse json error response
                            error_entry = res.json()
                            err_msg += '\n{}'.format(json.dumps(error_entry))
                            raise DemistoException(err_msg, res=res)
                        except ValueError:
                            err_msg += '\n{}'.format(res.text)
                            raise DemistoException(err_msg, res=res)

                if not empty_valid_codes:
                    empty_valid_codes = [204]
                is_response_empty_and_successful = (res.status_code in empty_valid_codes)
                if is_response_empty_and_successful and return_empty_response:
                    return res

                resp_type = resp_type.lower()
                try:
                    if resp_type == 'json':
                        return res.json()
                    if resp_type == 'text':
                        return res.text
                    if resp_type == 'content':
                        return res.content
                    if resp_type == 'xml':
                        ET.parse(res.text)
                    return res
                except ValueError as exception:
                    raise DemistoException('Failed to parse json object from response: {}'
                                           .format(res.content), exception)
            except requests.exceptions.ConnectTimeout as exception:
                err_msg = 'Connection Timeout Error - potential reasons might be that the Server URL parameter' \
                          ' is incorrect or that the Server is not accessible from your host.'
                raise DemistoException(err_msg, exception)
            except requests.exceptions.SSLError as exception:
                err_msg = 'SSL Certificate Verification Failed - try selecting \'Trust any certificate\' checkbox in' \
                          ' the integration configuration.'
                raise DemistoException(err_msg, exception)
            except requests.exceptions.ProxyError as exception:
                err_msg = 'Proxy Error - if the \'Use system proxy\' checkbox in the integration configuration is' \
                          ' selected, try clearing the checkbox.'
                raise DemistoException(err_msg, exception)
            except requests.exceptions.ConnectionError as exception:
                # Get originating Exception in Exception chain
                error_class = str(exception.__class__)
                err_type = '<' + error_class[error_class.find('\'') + 1: error_class.rfind('\'')] + '>'
                err_msg = 'Verify that the server URL parameter' \
                          ' is correct and that you have access to the server from your host.' \
                          '\nError Type: {}\nError Number: [{}]\nMessage: {}\n' \
                    .format(err_type, exception.errno, exception.strerror)
                raise DemistoException(err_msg, exception)
            except requests.exceptions.RetryError as exception:
                try:
                    reason = 'Reason: {}'.format(exception.args[0].reason.args[0])
                except Exception:
                    reason = ''
                err_msg = 'Max Retries Error- Request attempts with {} retries failed. \n{}'.format(retries, reason)
                raise DemistoException(err_msg, exception)

        def _is_status_code_valid(self, response, ok_codes=None):
            """If the status code is OK, return 'True'.

            :type response: ``requests.Response``
            :param response: Response from API after the request for which to check the status.

            :type ok_codes: ``tuple`` or ``list``
            :param ok_codes:
                The request codes to accept as OK, for example: (200, 201, 204). If you specify
                "None", will use response.ok.

            :return: Whether the status of the response is valid.
            :rtype: ``bool``
            """
            # Get wanted ok codes
            status_codes = ok_codes if ok_codes else self._ok_codes
            if status_codes:
                return response.status_code in status_codes
            return response.ok


def batch(iterable, batch_size=1):
    """Gets an iterable and yields slices of it.

    :type iterable: ``list``
    :param iterable: list or other iterable object.

    :type batch_size: ``int``
    :param batch_size: the size of batches to fetch

    :rtype: ``list``
    :return:: Iterable slices of given
    """
    current_batch = iterable[:batch_size]
    not_batched = iterable[batch_size:]
    while current_batch:
        yield current_batch
        current_batch = not_batched[:batch_size]
        not_batched = not_batched[batch_size:]


def dict_safe_get(dict_object, keys, default_return_value=None, return_type=None, raise_return_type=True):
    """Recursive safe get query (for nested dicts and lists), If keys found return value otherwise return None or default value.
    Example:
    >>> dict = {"something" : {"test": "A"}}
    >>> dict_safe_get(dict,['something', 'test'])
    >>> 'A'
    >>> dict_safe_get(dict,['something', 'else'],'default value')
    >>> 'default value'

    :type dict_object: ``dict``
    :param dict_object: dictionary to query.

    :type keys: ``list``
    :param keys: keys for recursive get.

    :type default_return_value: ``object``
    :param default_return_value: Value to return when no key available.

    :type return_type: ``object``
    :param return_type: Excepted return type.

    :type raise_return_type: ``bool``
    :param raise_return_type: Whether to raise an error when the value didn't match the expected return type.

    :rtype: ``object``
    :return:: Value from nested query.
    """
    return_value = dict_object

    for key in keys:
        try:
            return_value = return_value[key]
        except (KeyError, TypeError, IndexError, AttributeError):
            return_value = default_return_value
            break

    if return_type and not isinstance(return_value, return_type):
        if raise_return_type:
            raise TypeError("Safe get Error:\nDetails: Return Type Error Excepted return type {0},"
                            " but actual type from nested dict/list is {1} with value {2}.\n"
                            "Query: {3}\nQueried object: {4}".format(return_type, type(return_value),
                                                                     return_value, keys, dict_object))
        return_value = default_return_value

    return return_value


CONTEXT_UPDATE_RETRY_TIMES = 3
MIN_VERSION_FOR_VERSIONED_CONTEXT = '6.0.0'


def merge_lists(original_list, updated_list, key):
    """
    Replace values in a list with those in an updated list.
    Example:
    >>> original = [{'id': '1', 'updated': 'n'}, {'id': '2', 'updated': 'n'}, {'id': '11', 'updated': 'n'}]
    >>> updated = [{'id': '1', 'updated': 'y'}, {'id': '3', 'updated': 'y'}, {'id': '11', 'updated': 'n',
    >>>                                                                                             'remove': True}]
    >>> result = [{'id': '1', 'updated': 'y'}, {'id': '2', 'updated': 'n'}, {'id': '3', 'updated': 'y'}]

    :type original_list: ``list``
    :param original_list: The original list.

    :type updated_list: ``list``
    :param updated_list: The updated list.

    :type key: ``str``
    :param key: The key to replace elements by.

    :rtype: ``list``
    :return: The merged list.

    """

    original_dict = {element[key]: element for element in original_list}
    updated_dict = {element[key]: element for element in updated_list}
    original_dict.update(updated_dict)

    removed = [obj for obj in original_dict.values() if obj.get('remove', False) is True]
    for r in removed:
        demisto.debug('Removing from integration context: {}'.format(str(r)))

    merged_list = [obj for obj in original_dict.values() if obj.get('remove', False) is False]

    return merged_list


def set_integration_context(context, sync=True, version=-1):
    """
    Sets the integration context.

    :type context: ``dict``
    :param context: The context to set.

    :type sync: ``bool``
    :param sync: Whether to save the context directly to the DB.

    :type version: ``Any``
    :param version: The version of the context to set.

    :rtype: ``dict``
    :return: The new integration context
    """
    demisto.debug('Setting integration context')
    if is_versioned_context_available():
        demisto.debug('Updating integration context with version {}. Sync: {}'.format(version, sync))
        return demisto.setIntegrationContextVersioned(context, version, sync)
    else:
        return demisto.setIntegrationContext(context)


def get_integration_context(sync=True, with_version=False):
    """
    Gets the integration context.

    :type sync: ``bool``
    :param sync: Whether to get the integration context directly from the DB.

    :type with_version: ``bool``
    :param with_version: Whether to return the version.

    :rtype: ``dict``
    :return: The integration context.
    """
    if is_versioned_context_available():
        integration_context = demisto.getIntegrationContextVersioned(sync)

        if with_version:
            return integration_context
        else:
            return integration_context.get('context', {})
    else:
        return demisto.getIntegrationContext()


def is_versioned_context_available():
    """
    Determines whether versioned integration context is available according to the server version.

    :rtype: ``bool``
    :return: Whether versioned integration context is available
    """
    return is_demisto_version_ge(MIN_VERSION_FOR_VERSIONED_CONTEXT)


def set_to_integration_context_with_retries(context, object_keys=None, sync=True,
                                            max_retry_times=CONTEXT_UPDATE_RETRY_TIMES):
    """
    Update the integration context with a dictionary of keys and values with multiple attempts.
    The function supports merging the context keys using the provided object_keys parameter.
    If the version is too old by the time the context is set,
    another attempt will be made until the limit after a random sleep.

    :type context: ``dict``
    :param context: A dictionary of keys and values to set.

    :type object_keys: ``dict``
    :param object_keys: A dictionary to map between context keys and their unique ID for merging them.

    :type sync: ``bool``
    :param sync: Whether to save the context directly to the DB.

    :type max_retry_times: ``int``
    :param max_retry_times: The maximum number of attempts to try.

    :rtype: ``None``
    :return: None
    """
    attempt = 0

    # do while...
    while True:
        if attempt == max_retry_times:
            raise Exception('Failed updating integration context. Max retry attempts exceeded.')

        # Update the latest context and get the new version
        integration_context, version = update_integration_context(context, object_keys, sync)

        demisto.debug('Attempting to update the integration context with version {}.'.format(version))

        # Attempt to update integration context with a version.
        # If we get a ValueError (DB Version), then the version was not updated and we need to try again.
        attempt += 1
        try:
            set_integration_context(integration_context, sync, version)
            demisto.debug('Successfully updated integration context with version {}.'
                          ''.format(version))
            break
        except ValueError as ve:
            demisto.debug('Failed updating integration context with version {}: {} Attempts left - {}'
                          ''.format(version, str(ve), CONTEXT_UPDATE_RETRY_TIMES - attempt))
            # Sleep for a random time
            time_to_sleep = randint(1, 100) / 1000
            time.sleep(time_to_sleep)


def get_integration_context_with_version(sync=True):
    """
    Get the latest integration context with version, if available.

    :type sync: ``bool``
    :param sync: Whether to get the context directly from the DB.

    :rtype: ``tuple``
    :return: The latest integration context with version.
    """
    latest_integration_context_versioned = get_integration_context(sync, with_version=True)
    version = -1
    if is_versioned_context_available():
        integration_context = latest_integration_context_versioned.get('context', {})
        if sync:
            version = latest_integration_context_versioned.get('version', 0)
    else:
        integration_context = latest_integration_context_versioned

    return integration_context, version


def update_integration_context(context, object_keys=None, sync=True):
    """
    Update the integration context with a given dictionary after merging it with the latest integration context.

    :type context: ``dict``
    :param context: The keys and values to update in the integration context.

    :type object_keys: ``dict``
    :param object_keys: A dictionary to map between context keys and their unique ID for merging them
    with the latest context.

    :type sync: ``bool``
    :param sync: Whether to use the context directly from the DB.

    :rtype: ``tuple``
    :return: The updated integration context along with the current version.

    """
    integration_context, version = get_integration_context_with_version(sync)
    if not object_keys:
        object_keys = {}

    for key, _ in context.items():
        latest_object = json.loads(integration_context.get(key, '[]'))
        updated_object = context[key]
        if key in object_keys:
            merged_list = merge_lists(latest_object, updated_object, object_keys[key])
            integration_context[key] = json.dumps(merged_list)
        else:
            integration_context[key] = json.dumps(updated_object)

    return integration_context, version


class DemistoException(Exception):
    def __init__(self, message, exception=None, res=None, *args):
        self.res = res
        self.message = message
        self.exception = exception
        super(DemistoException, self).__init__(message, exception, *args)

    def __str__(self):
        return str(self.message)


class GetRemoteDataArgs:
    """get-remote-data args parser
    :type args: ``dict``
    :param args: arguments for the command.

    :return: No data returned
    :rtype: ``None``
    """

    def __init__(self, args):
        self.remote_incident_id = args['id']
        self.last_update = args['lastUpdate']


class GetModifiedRemoteDataArgs:
    """get-modified-remote-data args parser
    :type args: ``dict``
    :param args: arguments for the command.

    :return: No data returned
    :rtype: ``None``
    """

    def __init__(self, args):
        self.last_update = args['lastUpdate']


class UpdateRemoteSystemArgs:
    """update-remote-system args parser
    :type args: ``dict``
    :param args: arguments for the command of the command.

    :return: No data returned
    :rtype: ``None``
    """

    def __init__(self, args):
        self.data = args.get('data')  # type: ignore
        self.entries = args.get('entries')
        self.incident_changed = args.get('incidentChanged')
        self.remote_incident_id = args.get('remoteId')
        self.inc_status = args.get('status')
        self.delta = args.get('delta')


class GetRemoteDataResponse:
    """get-remote-data response parser
    :type mirrored_object: ``dict``
    :param mirrored_object: The object you are mirroring, in most cases the incident.

    :type entries: ``list``
    :param entries: The entries you want to add to the war room.

    :return: No data returned
    :rtype: ``None``
    """

    def __init__(self, mirrored_object, entries):
        self.mirrored_object = mirrored_object
        self.entries = entries

    def extract_for_local(self):
        """Extracts the response into the mirrored incident.

        :return: List of details regarding the mirrored incident.
        :rtype: ``list``
        """
        if self.mirrored_object:
            demisto.info('Updating object {}'.format(self.mirrored_object["id"]))
            return [self.mirrored_object] + self.entries


class GetModifiedRemoteDataResponse:
    """get-modified-remote-data response parser
    :type modified_incident_ids: ``list``
    :param modified_incident_ids: The incidents that were modified since the last check.

    :return: No data returned
    :rtype: ``None``
    """

    def __init__(self, modified_incident_ids):
        self.modified_incident_ids = modified_incident_ids

    def to_entry(self):
        """Extracts the response

        :return: List of incidents to run the get-remote-data command on.
        :rtype: ``list``
        """
        demisto.info('Modified incidents: {}'.format(self.modified_incident_ids))
        return {'Contents': self.modified_incident_ids, 'Type': EntryType.NOTE, 'ContentsFormat': EntryFormat.JSON}


class SchemeTypeMapping:
    """Scheme type mappings builder.

    :type type_name: ``str``
    :param type_name: The name of the remote incident type.

    :type fields: ``dict``
    :param fields: The dict of fields to their description.

    :return: No data returned
    :rtype: ``None``
    """

    def __init__(self, type_name='', fields=None):
        self.type_name = type_name
        self.fields = fields if fields else {}

    def add_field(self, name, description=''):
        """Adds a field to the incident type mapping.

        :type name: ``str``
        :param name: The name of the field.

        :type description: ``str``
        :param description: The description for that field.a

        :return: No data returned
        :rtype: ``None``
        """
        self.fields.update({
            name: description
        })

    def extract_mapping(self):
        """Extracts the mapping into XSOAR mapping screen.

        :return: the mapping object for the current field.
        :rtype: ``dict``
        """
        return {
            self.type_name: self.fields
        }


class GetMappingFieldsResponse:
    """Handler for the mapping fields object.

    :type scheme_types_mapping: ``list``
    :param scheme_types_mapping: List of all the mappings in the remote system.

    :return: No data returned
    :rtype: ``None``
    """

    def __init__(self, scheme_types_mapping=None):
        self.scheme_types_mappings = scheme_types_mapping if scheme_types_mapping else []

    def add_scheme_type(self, scheme_type_mapping):
        """Add another incident type mapping.

        :type scheme_type_mapping: ``dict``
        :param scheme_type_mapping: mapping of a singular field.

        :return: No data returned
        :rtype: ``None``
        """
        self.scheme_types_mappings.append(scheme_type_mapping)

    def extract_mapping(self):
        """Extracts the mapping into XSOAR mapping screen.

        :return: the mapping object for the current field.
        :rtype: ``dict``
        """
        all_mappings = []
        for scheme_types_mapping in self.scheme_types_mappings:
            all_mappings.append(scheme_types_mapping.extract_mapping())

        return all_mappings


def get_x_content_info_headers():
    """Get X-Content-* headers to send in outgoing requests to use when performing requests to
    external services such as oproxy.

    :return: headers dict
    :rtype: ``dict``
    """
    calling_context = demisto.callingContext.get('context', {})
    brand_name = calling_context.get('IntegrationBrand', '')
    instance_name = calling_context.get('IntegrationInstance', '')
    headers = {
        'X-Content-Version': CONTENT_RELEASE_VERSION,
        'X-Content-Name': brand_name or instance_name or 'Name not found',
        'X-Content-LicenseID': demisto.getLicenseID(),
        'X-Content-Branch': CONTENT_BRANCH_NAME,
        'X-Content-Server-Version': get_demisto_version_as_str(),
    }
    return headers


class BaseWidget:
    @abstractmethod
    def to_display(self):
        pass


class TextWidget(BaseWidget):
    """Text Widget representation

    :type text: ``str``
    :param text: The text for the widget to display

    :return: No data returned
    :rtype: ``None``
    """

    def __init__(self, text):
        # type: (str) -> None
        self.text = text

    def to_display(self):
        """Text Widget representation

        :type text: ``str``
        :param text: The text for the widget to display

        :return: No data returned
        :rtype: ``None``
        """
        return self.text


class TrendWidget(BaseWidget):
    """Trend Widget representation

    :type current_number: ``int``
    :param current_number: The Current number in the trend.

    :type previous_number: ``int``
    :param previous_number: The previous number in the trend.

    :return: No data returned
    :rtype: ``None``
    """

    def __init__(self, current_number, previous_number):
        # type: (int, int) -> None
        self.current_number = current_number
        self.previous_number = previous_number

    def to_display(self):
        return json.dumps({
            'currSum': self.current_number,
            'prevSum': self.previous_number
        })


class NumberWidget(BaseWidget):
    """Number Widget representation

    :type number: ``int``
    :param number: The number for the widget to display.

    :return: No data returned
    :rtype: ``None``
    """

    def __init__(self, number):
        # type: (int) -> None
        self.number = number

    def to_display(self):
        return self.number


class BarColumnPieWidget(BaseWidget):
    """Bar/Column/Pie Widget representation

    :type categories: ``list``
    :param categories: a list of categories to display(Better use the add_category function to populate the data.

    :return: No data returned
    :rtype: ``None``
    """

    def __init__(self, categories=None):
        # type: (list) -> None
        self.categories = categories if categories else []  # type: List[dict]

    def add_category(self, name, number):
        """Add a category to widget.

        :type name: ``str``
        :param name: the name of the category to add.

        :type number: ``int``
        :param number: the number value of the category.

        :return: No data returned.
        :rtype: ``None``
        """
        self.categories.append({
            'name': name,
            'data': [number]
        })

    def to_display(self):
        return json.dumps(self.categories)


class LineWidget(BaseWidget):
    """Line Widget representation

    :type categories: ``Any``
    :param categories: a list of categories to display(Better use the add_category function to populate the data.

    :return: No data returned
    :rtype: ``None``
    """

    def __init__(self, categories=None):
        # type: (list) -> None
        self.categories = categories if categories else []  # type: List[dict]

    def add_category(self, name, number, group):
        """Add a category to widget.

        :type name: ``str``
        :param name: the name of the category to add.

        :type number: ``int``
        :param number: the number value of the category.

        :type group: ``str``
        :param group: the name of the relevant group.

        :return: No data returned
        :rtype: ``None``
        """
        self.categories.append({
            'name': name,
            'data': [number],
            'groups': [
                {
                    'name': group,
                    'data': [number]
                },
            ]
        })

    def to_display(self):
        processed_names = []  # type: List[str]
        processed_categories = []  # type: List[dict]
        for cat in self.categories:
            if cat['name'] in processed_names:
                for processed_category in processed_categories:
                    if cat['name'] == processed_category['name']:
                        processed_category['data'] = [processed_category['data'][0] + cat['data'][0]]
                        processed_category['groups'].extend(cat['groups'])
                        break

            else:
                processed_categories.append(cat)
                processed_names.append(cat['name'])

        return json.dumps(processed_categories)


class TableOrListWidget(BaseWidget):
    """Table/List Widget representation

    :type data: ``Any``
    :param data: a list of data to display(Better use the add_category function to populate the data.

    :return: No data returned
    :rtype: ``None``
    """

    def __init__(self, data=None):
        # type: (Any) -> None
        self.data = data if data else []
        if not isinstance(self.data, list):
            self.data = [data]

    def add_row(self, data):
        """Add a row to the widget.

        :type data: ``Any``
        :param data: the data to add to the list/table.

        :return: No data returned
        :rtype: ``None``
        """
        self.data.append(data)

    def to_display(self):
        return json.dumps({
            'total': len(self.data),
            'data': self.data
        })


class IAMErrors(object):
    """
    An enum class to manually handle errors in IAM integrations
    :return: None
    :rtype: ``None``
    """
    USER_DOES_NOT_EXIST = 404, 'User does not exist'
    USER_ALREADY_EXISTS = 409, 'User already exists'


class IAMActions(object):
    """
    Enum: contains all the IAM actions (e.g. get, update, create, etc.)
    :return: None
    :rtype: ``None``
    """
    GET_USER = 'get'
    UPDATE_USER = 'update'
    CREATE_USER = 'create'
    DISABLE_USER = 'disable'
    ENABLE_USER = 'enable'


class IAMVendorActionResult:
    """ This class is used in IAMUserProfile class to represent actions data.
    :return: None
    :rtype: ``None``
    """

    def __init__(self, success=True, active=None, iden=None, username=None, email=None, error_code=None,
                 error_message=None, details=None, skip=False, skip_reason=None, action=None, return_error=False):
        """ Sets the outputs and readable outputs attributes according to the given arguments.

        :param success: (bool) whether or not the command succeeded.
        :param active:  (bool) whether or not the user status is active.
        :param iden: (str) the user ID.
        :param username: (str) the username of the user.
        :param email:  (str) the email of the user.
        :param error_code: (str or int) the error code of the response, if exists.
        :param error_message: (str) the error details of the response, if exists.
        :param details: (dict) the full response.
        :param skip: (bool) whether or not the command is skipped.
        :param skip_reason: (str) If the command is skipped, describes the reason.
        :param action: (IAMActions) An enum object represents the action taken (get, update, create, etc).
        :param return_error: (bool) Whether or not to return an error entry.
        """
        self._brand = demisto.callingContext.get('context', {}).get('IntegrationBrand')
        self._instance_name = demisto.callingContext.get('context', {}).get('IntegrationInstance')
        self._success = success
        self._active = active
        self._iden = iden
        self._username = username
        self._email = email
        self._error_code = error_code
        self._error_message = error_message
        self._details = details
        self._skip = skip
        self._skip_reason = skip_reason
        self._action = action
        self._return_error = return_error

    def should_return_error(self):
        return self._return_error

    def create_outputs(self):
        """ Sets the outputs in `_outputs` attribute.
        """
        outputs = {
            'brand': self._brand,
            'instanceName': self._instance_name,
            'action': self._action,
            'success': self._success,
            'active': self._active,
            'id': self._iden,
            'username': self._username,
            'email': self._email,
            'errorCode': self._error_code,
            'errorMessage': self._error_message,
            'details': self._details,
            'skipped': self._skip,
            'reason': self._skip_reason
        }
        return outputs

    def create_readable_outputs(self, outputs):
        """ Sets the human readable output in `_readable_output` attribute.

        :param outputs: (dict) the command outputs.
        """
        title = self._action.title() + ' User Results ({})'.format(self._brand)

        if not self._skip:
            headers = ["brand", "instanceName", "success", "active", "id", "username",
                       "email", "errorCode", "errorMessage", "details"]
        else:
            headers = ["brand", "instanceName", "skipped", "reason"]

        readable_output = tableToMarkdown(
            name=title,
            t=outputs,
            headers=headers,
            removeNull=True
        )

        return readable_output


class IAMUserProfile:
    """
        A User Profile object class for IAM integrations.

        Attributes:
            _user_profile (str): The user profile information.
            _user_profile_delta (str): The user profile delta.
            _vendor_action_results (list): A List of data returned from the vendor.
    :return: None
    :rtype: ``None``
    """

    INDICATOR_TYPE = 'User Profile'

    def __init__(self, user_profile, user_profile_delta=None):
        """ IAMUserProfile c'tor.

        :param user_profile: (dict) the user-profile argument.
        :param user_profile_delta: (dict) the user-profile argument.
        """
        self._user_profile = safe_load_json(user_profile)
        self._user_profile_delta = safe_load_json(user_profile_delta) if user_profile_delta else {}
        self._vendor_action_results = []

    def get_attribute(self, item):
        return self._user_profile.get(item)

    def to_entry(self):
        """ Generates a XSOAR IAM entry from the data in _vendor_action_results.
        Note: Currently we are using only the first element of the list, in the future we will support multiple results.

        :return: (dict) A XSOAR entry.
        """

        outputs = self._vendor_action_results[0].create_outputs()
        readable_output = self._vendor_action_results[0].create_readable_outputs(outputs)

        entry_context = {
            'IAM.UserProfile(val.email && val.email == obj.email)': self._user_profile,
            'IAM.Vendor(val.instanceName && val.instanceName == obj.instanceName && '
            'val.email && val.email == obj.email)': outputs
        }

        return_entry = {
            'ContentsFormat': EntryFormat.JSON,
            'Contents': outputs,
            'EntryContext': entry_context
        }

        if self._vendor_action_results[0].should_return_error():
            return_entry['Type'] = EntryType.ERROR
        else:
            return_entry['Type'] = EntryType.NOTE
            return_entry['HumanReadable'] = readable_output

        return return_entry

    def set_result(self, success=True, active=None, iden=None, username=None, email=None, error_code=None,
                   error_message=None, details=None, skip=False, skip_reason=None, action=None, return_error=False):
        """ Sets the outputs and readable outputs attributes according to the given arguments.

        :param success: (bool) whether or not the command succeeded.
        :param active:  (bool) whether or not the user status is active.
        :param iden: (str) the user ID.
        :param username: (str) the username of the user.
        :param email:  (str) the email of the user.
        :param error_code: (str or int) the error code of the response, if exists.
        :param error_message: (str) the error details of the response, if exists.
        :param details: (dict) the full response.
        :param skip: (bool) whether or not the command is skipped.
        :param skip_reason: (str) If the command is skipped, describes the reason.
        :param action: (IAMActions) An enum object represents the action taken (get, update, create, etc).
        :param return_error: (bool) Whether or not to return an error entry.
        """
        if not email:
            email = self.get_attribute('email')

        vendor_action_result = IAMVendorActionResult(
            success=success,
            active=active,
            iden=iden,
            username=username,
            email=email,
            error_code=error_code,
            error_message=error_message if error_message else '',
            details=details,
            skip=skip,
            skip_reason=skip_reason if skip_reason else '',
            action=action,
            return_error=return_error
        )

        self._vendor_action_results.append(vendor_action_result)

    def map_object(self, mapper_name, mapping_type=None):
        """ Returns the user data, in an application data format.

        :param mapper_name: (str) The outgoing mapper from XSOAR to the application.
        :param mapping_type: (str) The mapping type of the mapper (optional).
        :return: (dict) the user data, in the app data format.
        """
        if not mapping_type:
            mapping_type = IAMUserProfile.INDICATOR_TYPE
        if not self._user_profile:
            raise DemistoException('You must provide the user profile data.')
        app_data = demisto.mapObject(self._user_profile, mapper_name, mapping_type)
        return app_data

    def update_with_app_data(self, app_data, mapper_name, mapping_type=None):
        """ updates the user_profile attribute according to the given app_data

        :param app_data: (dict) The user data in app
        :param mapper_name: (str) incoming mapper name
        :param mapping_type: (str) Optional - mapping type
        """
        if not mapping_type:
            mapping_type = IAMUserProfile.INDICATOR_TYPE
        if not isinstance(app_data, dict):
            app_data = safe_load_json(app_data)
        self._user_profile = demisto.mapObject(app_data, mapper_name, mapping_type)<|MERGE_RESOLUTION|>--- conflicted
+++ resolved
@@ -4,6 +4,7 @@
 Note that adding code to CommonServerUserPython can override functions in CommonServerPython
 """
 from __future__ import print_function
+
 import base64
 import json
 import logging
@@ -1339,7 +1340,6 @@
         demisto.setContext(key, data)
 
 
-<<<<<<< HEAD
 def url_to_clickable_markdown(data, url_keys):
     """
     Turn the given urls fields in to clickable url, used for the markdown table.
@@ -1382,8 +1382,6 @@
     return '[{}]({})'.format(url, url)
 
 
-=======
->>>>>>> 78daa92e
 def tableToMarkdown(name, t, headers=None, headerTransform=None, removeNull=False, metadata=None, url_keys=None):
     """
        Converts a demisto table in JSON form to a Markdown table
