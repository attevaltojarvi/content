{
    "testTimeout": 160,
    "testInterval": 20,
    "tests": [
        {
            "playbookID": "HighlightWords_Test"
        },
        {
            "playbookID": "StringContainsArray_test"
        },
        {
            "integrations": "ThreatMiner",
            "playbookID": "ThreatMiner-Test"
        },
        {
            "integrations": "Pwned",
            "playbookID": "Pwned test",
            "nightly": true
        },
        {
            "integrations": "Alexa Rank Indicator",
            "playbookID": "Alexa Test Playbook"
        },
        {
            "playbookID": "TestUnEscapeUrl"
        },
        {
            "playbookID": "ConvertKeysToTableFieldFormat_Test"
        },
        {
            "playbookID": "ParseCSVnullbytesTest"
        },
        {
            "integrations": "CVE Search",
            "playbookID": "cveReputation Test"
        },
        {
            "integrations": "HashiCorp Vault",
            "playbookID": "hashicorp_test"
        },
        {
            "integrations": "Dell Secureworks",
            "playbookID": "secureworks_test"
        },
        {
            "playbookID": "Test CommonServer"
        },
        {
            "integrations": "CIRCL",
            "playbookID": "CirclIntegrationTest"
        },
        {
            "integrations": "MISP V2",
            "playbookID": "MISP V2 Test"
        },
        {
            "playbookID": "test-LinkIncidentsWithRetry"
        },
        {
            "playbookID": "CopyContextToFieldTest"
        },
        {
            "integrations": "OTRS",
            "playbookID": "OTRS Test"
        },
        {
            "integrations": "Attivo Botsink",
            "playbookID": "AttivoBotsinkTest"
        },
        {
            "playbookID": "CreatePhishingClassifierMLTest",
            "timeout" : 2400
        },
        {
            "integrations": "Cymon",
            "playbookID": "playbook-Cymon_Test"
        },
        {
            "integrations": "FortiGate",
            "playbookID": "Fortigate Test"
        },
        {
            "integrations": [
                "Lastline",
                "WildFire",
                "SNDBOX",
                "VxStream"
            ],
            "playbookID" : "Detonate File - Generic Test",
            "timeout" : 2400,
            "nightly" : true
        },
        {
            "integrations": [
                "Lastline",
                "WildFire",
                "SNDBOX",
                "VxStream"
            ],
            "playbookID" : "detonate_file_-_generic_test"
        },
        {
            "integrations": "SNDBOX",
            "playbookID": "SNDBOX_Test"
        },
        {
            "integrations": "SNDBOX",
            "playbookID": "Detonate File - SNDBOX - Test",
            "timeout": 2400,
            "nightly": true
        },
        {
            "integrations": "VxStream",
            "playbookID": "Detonate File - HybridAnalysis - Test",
            "timeout": 2400
        },
        {
            "playbookID": "WordTokenizeTest"
        },
        {
            "integrations": "Awake Security",
            "playbookID": "awake_security_test_pb"
        },
        {
          "integrations": "Tenable.sc",
          "playbookID": "tenable-sc-test",
          "timeout": 240,
          "nightly": true
        },
        {
            "integrations": "MimecastV2",
            "playbookID": "Mimecast test"
        },
        {
            "playbookID": "CreateEmailHtmlBody_test_pb"
        },
        {
          "playbookID": "ReadPDFFile-Test"
        },
        {
          "playbookID": "JSONtoCSV-Test"
        },
        {
            "integrations": "Panorama",
            "instance_names": "palo_alto_firewall",
            "playbookID": "palo_alto_firewall_test_pb",
            "timeout": 1000,
            "nightly": true
        },
        {
            "integrations": "Panorama",
            "instance_names": "palo_alto_panorama",
            "playbookID": "palo_alto_panorama_test_pb",
            "timeout": 1000,
            "nightly": true
        },
        {
          "integrations": "Tenable.io",
          "playbookID": "Tenable.io test"
        },
        {
          "playbookID": "URLDecode-Test"
        },
        {
          "playbookID": "GetTime-Test"
        },
        {
          "integrations": "Tenable.io",
          "playbookID": "Tenable.io Scan Test",
          "nightly": true,
          "timeout": 900
        },
        {
            "integrations": "Tenable.sc",
            "playbookID": "tenable-sc-scan-test",
            "nightly": true,
            "timeout": 600
        },
        {
            "integrations": "google-vault",
            "playbookID": "Google-Vault-Generic-Test",
            "nightly": true,
            "timeout": 3600
        },
        {
            "integrations": "google-vault",
            "playbookID": "Google_Vault-Search_And_Display_Results_test",
            "nightly": true,
            "timeout": 3600
        },
        {
            "playbookID": "Luminate-TestPlaybook",
            "integrations": "Luminate"
        },
        {
            "playbookID": "ParseEmailFiles-test"
        },
        {
            "playbookID": "ParseExcel-test"
        },
        {
            "playbookID": "Detonate File - No Files test"
        },
        {
            "integrations": [
                "Panorama",
                "Check Point"
            ],
            "instance_names": "palo_alto_firewall",
            "playbookID": "blockip_test_playbook"
        },
        {
            "integrations": "Palo Alto Minemeld",
            "playbookID": "minemeld_test"
        },
        {
            "integrations": "InfoArmor VigilanteATI",
            "playbookID": "InfoArmorVigilanteATITest"
        },
        {
            "integrations": "IntSights",
            "playbookID": "IntSights Test",
            "nightly": true,
            "timeout": 500
        },
        {
            "integrations": "dnstwist",
            "playbookID": "dnstwistTest"
        },
        {
            "integrations": "BitDam",
            "playbookID": "Detonate File - BitDam Test"
        },
        {
            "integrations": "Threat Grid",
            "playbookID": "ThreatGridTest",
            "timeout": 600
        },
        {
            "integrations": [
                "Palo Alto Minemeld",
                "Panorama"
            ],
            "instance_names": "palo_alto_firewall",
            "playbookID": "block_indicators_-_generic_-_test"
        },
        {
          "integrations": "Signal Sciences WAF",
          "playbookID": "SignalSciences Test"
        },
        {
            "integrations": "RTIR",
            "playbookID": "RTIR Test"
        },
        {
            "integrations": "RedCanary",
            "playbookID": "RedCanaryTest",
            "nightly" : true
        },
        {
          "integrations": "Devo",
          "playbookID": "devo_test_playbook"
        },
        {
          "integrations": "urlscan.io",
            "playbookID": "url_enrichment_-_generic_test",
            "timeout": 500
        },
        {
            "integrations": "SCADAfence CNM",
            "playbookID": "SCADAfence_test"
        },
        {

            "integrations": "BigFix",
            "playbookID": "BigFixTest"
        },
        {
            "integrations": "Lastline",
            "playbookID": "Lastline - testplaybook",
            "nightly": true
        },
        {
            "integrations": "epo",
            "playbookID": "Test Playbook McAfee ePO"
        },
        {
            "integrations": "activedir",
            "playbookID": "calculate_severity_-_critical_assets_-_test"
        },
        {
            "playbookID": "TextFromHTML_test_playbook"
        },
        {
            "playbookID": "PortListenCheck-test"
        },
        {
            "integrations": "ThreatExchange",
            "playbookID": "ThreatExchange-test"
        },
        {
            "integrations": "ThreatExchange",
            "playbookID": "extract_indicators_-_generic_-_test",
            "timeout": 240
        },
        {
            "integrations": "Joe Security",
            "playbookID": "JoeSecurityTestPlaybook",
            "timeout": 500,
            "nightly": true
        },
        {
            "integrations": "Joe Security",
            "playbookID": "JoeSecurityTestDetonation",
            "timeout": 2000,
            "nightly": true
        },
        {
            "integrations": "WildFire",
            "playbookID": "Wildfire Test"
        },
        {
            "integrations": "GRR",
            "playbookID": "grr_test",
            "nightly": true
        },
        {
            "integrations": "RSA NetWitness Packets and Logs",
            "playbookID": "rsa_packets_and_logs_test"
        },
        {
            "integrations": "VirusTotal",
            "playbookID": "virusTotal-test-playbook",
            "nightly": true,
            "timeout": 1400
        },
        {
            "integrations": "Preempt",
            "playbookID": "Preempt Test"
        },
        {   "integrations": "Gmail",
            "playbookID": "get_original_email_-_gmail_-_test"
        },
        {
            "integrations": "EWS v2",
            "playbookID": "get_original_email_-_ews-_test"
        },
        {
            "integrations": ["EWS v2","EWS Mail Sender"],
            "playbookID": "EWS search-mailbox test",
            "timeout": 300
        },
        {
            "integrations": "PagerDuty v2",
            "playbookID": "PagerDuty Test"
        },
        {
            "playbookID": "test_delete_context"
        },
        {
            "playbookID": "GmailTest",
            "integrations": "Gmail"
        },
        {
            "playbookID": "Gmail Convert Html Test",
            "integrations": "Gmail"
        },
        {
            "playbookID": "TestParseCSV"
        },
        {
            "integrations": "Shodan",
            "playbookID": "ShodanTest"
        },
        {
            "playbookID": "Extract Indicators From File - test"
        },
        {
            "playbookID": "dedup_-_generic_-_test"
        },
        {
            "integrations": "McAfee Advanced Threat Defense",
            "playbookID": "Test Playbook McAfee ATD",
            "timeout": 700
        },
        {
            "playbookID": "exporttocsv_script_test"
        },
        {
            "integrations": "Intezer",
            "playbookID": "Intezer Testing",
            "nightly": true,
            "timeout": 500
        },
        {
            "integrations": "FalconIntel",
            "playbookID": "CrowdStrike Falcon Intel v2"
        },
        {
            "integrations": [
                "Mail Sender (New)",
                "google"
            ],
            "playbookID": "Mail Sender (New) Test"
        },
        {
            "playbookID": "buildewsquery_test"
        },
        {
            "integrations": "Rapid7 Nexpose",
            "playbookID": "nexpose_test",
            "timeout": 240
        },
        {
            "integrations": "EWS Mail Sender",
            "playbookID": "EWS Mail Sender Test"
        },
        {
            "playbookID": "decodemimeheader_-_test"
        },
        {
            "integrations": "CVE Search",
            "playbookID": "cve_enrichment_-_generic_-_test"
        },
        {
            "playbookID": "test_url_regex"
        },
        {
            "integrations": "Skyformation",
            "playbookID": "TestSkyformation"
        },
        {
            "integrations": "okta",
            "playbookID": "okta_test_playbook",
            "timeout": 240
        },
        {
            "playbookID": "Test filters & transformers scripts"
        },
        {
            "integrations": "Salesforce",
            "playbookID": "SalesforceTestPlaybook"
        },
        {
            "integrations": "McAfee ESM-v10",
            "playbookID": "McAfeeESMTest",
            "timeout": 500
        },
        {
            "integrations": "GoogleSafeBrowsing",
            "playbookID": "Google Safe Browsing Test",
            "timeout": 240
        },
        {
            "integrations": "EWS v2",
            "playbookID": "EWSv2_empty_attachment_test"
        },
        {
            "playbookID": "TestWordFileToIOC",
            "timeout": 300
        },
        {
            "integrations": "Symantec Endpoint Protection",
            "playbookID": "sep_-_test_endpoint_search"
        },
        {
            "integrations": "carbonblackprotection",
            "playbookID": "search_endpoints_by_hash_-_carbon_black_protection_-_test",
            "timeout": 500
        },
        {
            "playbookID": "process_email_-_generic_-_test",
            "timeout": 240
        },
        {
            "integrations": "activedir",
            "playbookID": "account_enrichment_-_generic_test"
        },
        {
            "integrations": "FalconHost",
            "playbookID": "search_endpoints_by_hash_-_crowdstrike_-_test",
            "timeout": 500
        },
        {
            "integrations": "FalconHost",
            "playbookID": "CrowdStrike Endpoint Enrichment - Test"
        },
        {
          "integrations": "FalconHost",
          "playbookID": "crowdstrike_falconhost_test"
        },
        {
            "integrations": [
                "VirusTotal"
            ],
            "playbookID": "ip_enrichment_generic_test"
        },
        {
            "playbookID": "ExposeIncidentOwner-Test"
        },
        {
            "integrations": "OpenPhish",
            "playbookID": "email_test"
        },
        {
            "integrations": "VirusTotal",
            "playbookID": "domain_enrichment_generic_test"
        },
        {
            "integrations": "PostgreSQL",
            "playbookID": "PostgreSQL Test"
        },
        {
            "integrations": "google",
            "playbookID": "GsuiteTest"
        },
        {
            "integrations": "OpenPhish",
            "playbookID": "OpenPhish Test Playbook"
        },
        {
            "integrations": "RSA Archer",
            "playbookID": "Archer-Test-Playbook",
            "nightly": true
        },
        {
            "integrations": "jira",
            "playbookID": "Jira-Test"
        },
        {
            "integrations": "ipinfo",
            "playbookID": "IPInfoTest"
        },
        {
            "integrations": "jira",
            "playbookID": "VerifyHumanReadableFormat"
        },
        {
            "playbookID": "ExtractURL Test"
        },
        {
            "playbookID": "strings-test"
        },
        {
            "playbookID": "TestCommonPython"
        },
        {
            "playbookID": "TestFileCreateAndUpload"
        },
        {
            "playbookID": "TestIsValueInArray"
        },
        {
            "playbookID": "TestStringReplace"
        },
        {
            "playbookID": "TestHttpPlaybook"
        },
        {
            "integrations": "SplunkPy",
            "playbookID": "Splunk-Test"
        },
        {
            "integrations": "SplunkPy",
            "playbookID": "SplunkPySearch_Test"
        },
        {
            "integrations" : "McAfee NSM",
            "playbookID" : "McAfeeNSMTest",
            "timeout" : 400,
            "nightly": true
        },
        {
            "integrations": "PhishTank",
            "playbookID": "PhishTank Testing"
        },
        {
            "integrations": "McAfee Web Gateway",
            "playbookID": "McAfeeWebGatewayTest",
            "timeout" : 500
        },
        {
            "integrations": "TCPIPUtils",
            "playbookID": "TCPUtils-Test"
        },
        {
            "playbookID": "ProofpointDecodeURL-Test",
            "timeout": 300
        },
        {
            "playbookID": "listExecutedCommands-Test"
        },
        {
            "integrations": "Service Manager",
            "playbookID": "TestHPServiceManager",
            "timeout": 400
        },
        {
            "playbookID": "LanguageDetect-Test",
            "timeout": 300
        },
        {
            "integrations": "Forcepoint",
            "playbookID": "forcepoint test",
            "timeout": 500,
            "nightly": true
        },
        {
            "playbookID": "GeneratePassword-Test"
        },
        {
            "playbookID": "ZipFile-Test"
        },
        {
            "playbookID": "ExtractDomainTest"
        },
        {
            "playbookID": "Detonate File - Generic Test",
            "timeout": 500
        },
        {
            "playbookID": "Test-IsMaliciousIndicatorFound"
        },
        {
            "playbookID": "TestExtractHTMLTables"
        },
        {
            "integrations": "carbonblackliveresponse",
            "playbookID": "CarbonBlackLiveResponseTest",
            "nightly": true
        },
        {
            "playbookID": "TestSafeBreach",
            "integrations": "SafeBreach"
        },
        {
            "integrations": "urlscan.io",
            "playbookID": "urlscan_malicious_Test"
        },
        {
            "integrations": "EWS v2",
            "playbookID": "pyEWS_Test"
        },
        {

            "integrations": "Netskope",
            "playbookID": "Netskope Test"
        },
        {
            "integrations": "Cylance Protect v2",
            "playbookID": "Cylance Protect v2 Test"
        },
        {
            "integrations": "ReversingLabs Titanium Cloud",
            "playbookID": "ReversingLabsTCTest"
        },
        {
            "integrations": "ReversingLabs A1000",
            "playbookID": "ReversingLabsA1000Test"
        },
        {
            "integrations": "Demisto Lock",
            "playbookID": "DemistoLockTest"
        },
        {
            "playbookID": "test-domain-indicator",
            "timeout": 400
        },
        {
            "playbookID": "Cybereason Test",
            "integrations": "Cybereason",
            "timeout": 1200
        },
        {
            "integrations": "VirusTotal - Private API",
            "playbookID": "virusTotalPrivateAPI-test-playbook",
            "nightly": true
        },
        {
            "integrations": "Cisco Meraki",
            "playbookID": "Cisco-Meraki-Test"
        },
        {
            "integrations": "Tanium",
            "playbookID": "Tanium Test Playbook",
            "nightly": true,
            "timeout": 1200
        },
        {
            "integrations": "Recorded Future",
            "playbookID": "Recorded Future Test",
            "nightly": true
        },
        {
            "integrations": "Microsoft Graph",
            "playbookID": "Microsoft Graph Test"
        },
        {
            "integrations": "RedLock",
            "playbookID": "RedLockTest",
            "nightly": true
        },
        {
            "integrations": "Symantec Messaging Gateway",
            "playbookID": "Symantec Messaging Gateway Test"
        },
        {
            "integrations": "ThreatConnect",
            "playbookID": "test-ThreatConnect"
        },
        {
            "integrations": "VxStream",
            "playbookID": "VxStream Test",
            "nightly": true
        },
        {
            "integrations":"Cylance Protect",
            "playbookID": "get_file_sample_by_hash_-_cylance_protect_-_test",
            "timeout": 240
        },
        {
            "integrations": "Cylance Protect",
            "playbookID": "endpoint_enrichment_-_generic_test"
        },
        {
            "integrations": "QRadar",
            "playbookID": "test_Qradar"
        },
        {
            "integrations": "VMware",
            "playbookID": "VMWare Test"
        },
        {
            "integrations": "Anomali ThreatStream",
            "playbookID": "Anomali_ThreatStream_Test"
        },
        {
            "integrations": "Farsight DNSDB",
            "playbookID": "DNSDBTest"
        },
        {
            "integrations": "carbonblack-v2",
            "playbookID": "CarbonBlackResponseTest"
        },
        {
            "integrations": "Cisco Umbrella Investigate",
            "playbookID": "Cisco Umbrella Test"
        },
        {
            "integrations": "icebrg",
            "playbookID": "Icebrg Test",
            "timeout" : 500
        },
        {
            "integrations": "Symantec MSS",
            "playbookID": "SymantecMSSTest"
        },
        {
            "integrations": "Remedy AR",
            "playbookID": "Remedy AR Test"
        },
        {
            "integrations": "McAfee Active Response",
            "playbookID": "McAfee-MAR_Test"
        },
        {
            "integrations": "McAfee Threat Intelligence Exchange",
            "playbookID": "McAfee-TIE Test"
        },
        {
            "integrations": "ArcSight Logger",
            "playbookID": "ArcSight Logger test"
        },
        {
            "integrations": "XFE",
            "playbookID": "XFE Test",
            "timeout": 140,
            "nightly": true
        },
        {
            "integrations": [
                "VirusTotal"
            ],
            "playbookID": "File Enrichment - Generic Test"
        },
        {
            "integrations": "McAfee Threat Intelligence Exchange",
            "playbookID": "search_endpoints_by_hash_-_tie_-_test",
            "timeout": 500
        },
        {
            "integrations": "iDefense",
            "playbookID": "iDefenseTest",
            "timeout": 300
        },
        {
            "integrations": "AbuseIPDB",
            "playbookID": "AbuseIPDB Test",
            "nightly": true
        },
        {
            "integrations": "AbuseIPDB",
            "playbookID": "AbuseIPDB PopulateIndicators Test",
            "nightly": true
        },
        {
            "integrations" : "jira",
            "playbookID" : "JiraCreateIssue-example-test"
        },
        {
            "integrations": "LogRhythm",
            "playbookID": "LogRhythm-Test-Playbook",
            "timeout": 200
        },
        {
            "integrations": "FireEye HX",
            "playbookID": "FireEye HX Test"
        },
        {
            "integrations": "Phish.AI",
            "playbookID": "PhishAi-Test"
        },
        {
            "integrations": "Phish.AI",
            "playbookID": "Test-Detonate URL - Phish.AI"
        },
        {
            "integrations": "Centreon",
            "playbookID": "Centreon-Test-Playbook"
        },
        {
            "integrations": "TruSTAR",
            "playbookID": "TruSTAR Test"
        },
        {
            "integrations": "AlphaSOC Wisdom",
            "playbookID": "AlphaSOC-Wisdom-Test"
        },
        {
            "integrations": "Jask",
            "playbookID": "Jask_Test"
        },
        {
            "integrations": "Qualys",
            "playbookID": "Qualys-Test",
            "nightly": true
        },
        {
            "playbookID": "whois_test"
        },
        {
            "integrations": "RSA NetWitness Endpoint",
            "playbookID": "NetWitness Endpoint Test"
        },
        {
            "integrations": "Check Point Sandblast",
            "playbookID": "Sandblast_malicious_test"
        },
        {
            "playbookID": "TestMatchRegex"
        },
        {
            "integrations": "ActiveMQ",
            "playbookID": "ActiveMQ Test"
        },
        {
            "playbookID": "RegexGroups Test"
        },
        {
            "integrations": "Cisco pxGrid ISE",
            "playbookID": "cisco-ise-test-playbook"
        },
        {
            "integrations": "RSA NetWitness v11.1",
            "playbookID": "RSA NetWitness Test"
        },
        {
            "integrations": "Rasterize",
            "playbookID": "RasterizeImageTest"
        },
        {
            "playbookID": "ExifReadTest"
        },
        {
          "integrations": "Cuckoo Sandbox",
          "playbookID": "CuckooTest",
          "timeout": 600
        },
        {
            "integrations" : "VxStream",
            "playbookID" : "Test-Detonate URL - Crowdstrike",
            "timeout" : 1200
        },
        {
           "playbookID": "Detonate File - Generic Test",
           "timeout": 2000,
           "nightly": true,
           "integrations": [
             "VxStream",
             "McAfee Advanced Threat Defense",
             "WildFire",
             "Lastline"
           ]
        },
        {
           "playbookID": "Detonate URL - Generic Test",
           "timeout": 2000,
           "nightly": true,
           "integrations": [
             "McAfee Advanced Threat Defense",
             "VxStream",
             "Lastline"
           ]
        },
        {
            "playbookID": "ReadPDFFile-Test"
        },
        {
            "integrations": [
                "VirusTotal",
                "urlscan.io",
                "activedir"
            ],
            "playbookID": "entity_enrichment_generic_test",
            "timeout": 240
        },
        {
            "integrations": [
                "FalconHost",
                "McAfee Threat Intelligence Exchange",
                "carbonblackprotection",
                "carbonblack"
            ],
            "playbookID": "search_endpoints_by_hash_-_generic_-_test",
            "timeout": 500
        },
        {
            "integrations": "Zscaler",
            "playbookID": "Zscaler Test",
            "nightly": true
        },
        {
            "playbookID": "DemistoUploadFileToIncident Test",
            "integrations": "Demisto REST API"

        },
        {
            "playbookID": "MaxMind Test",
            "integrations": "MaxMind GeoIP2"

        },
        {
            "playbookID": "Test_Sagemaker",
            "integrations": "AWS Sagemaker"

        },
        {
            "playbookID": "Phishing test - attachment",
            "timeout": 500,
            "nightly": true,
            "integrations": [
                "EWS Mail Sender",
                "Pwned",
                "Demisto REST API",
                "Palo Alto Minemeld"
            ]
        },
        {
            "playbookID": "Phishing test - Inline",
            "timeout": 500,
            "nightly": true,
            "integrations": [
                "EWS Mail Sender",
                "Pwned",
                "Demisto REST API",
                "Palo Alto Minemeld"
            ]
        },
        {
            "integrations": "duo",
            "playbookID": "DUO Test Playbook"
        },
        {
          "playbookID": "SLA Scripts - Test"
        },
        {
            "playbookID": "Ping Test Playbook"
        },
        {
<<<<<<< HEAD
            "playbookID": "Test-PcapHTTPExtractor"
=======
            "integrations": "mysql",
            "playbookID": "MySQL Test"
        },
        {
            "integrations": "Phishme Intelligence",
            "playbookID": "Test - PhishMe Intelligence"
        },
        {
            "integrations": "Google Resource Manager",
            "playbookID": "GoogleResourceManager-Test",
            "timeout": 500,
            "nightly": true
>>>>>>> 79023527
        }
    ],
    "skipped_tests": {
        "blockip_test_playbook": "No Check Point FW license",
        "entity_enrichment_generic_test": "Need to check the reason for skipping",
        "search_endpoints_by_hash_-_generic_-_test": "Need to check the reason for skipping",
        "ArcSight Logger test": "Possibly outdated API calls",
        "Qualys-Test": "Need to check the reason for skipping",
        "sep_-_test_endpoint_search": "Failed test, need to fix",
        "tenable-sc-scan-test": "Scan takes too long",
        "Microsoft Graph Test": "DB is missing alerts to test on - in work of DevOps",
        "tenable-sc-test": "Unstable instance = flaky test",
        "XFE Test": "License expired",
        "TruSTAR Test": "The test runs even when not supposed to, which causes its quota to run out",
        "Tenable.io test": "Error 409 ISSUE OPENED",
        "Tenable.io Scan Test": "Error 409 ISSUE OPENED",
        "FireEye HX Test": "Problem with file acquisition - need to contact FireEye "
    },
    "skipped_integrations": {
        "FortiGate": "License expired, in the process of getting new one",
        "Skyformation": "Server installed by skyformation is down, waiting on reply",
        "icebrg": "Requires BD",
        "Anomali ThreatStream": "Instance is down",
        "Cylance Protect": "Under development",
        "VMware": "DevOps investigation",
        "Farsight DNSDB": "No instance",
        "Symantec MSS": "No instance",
        "Remedy AR": "DevOps investigation",
        "McAfee Active Response": "DevOps investigation",
        "McAfee Threat Intelligence Exchange": "DevOps investigation",
        "iDefense": "DevOps investigation",
        "LogRhythm": "DevOps investigation",
        "Dell Secureworks": "Instance locally installed on @liorblob PC",
        "Service Manager": "Expired license",
        "Signal Sciences WAF": "API problems, not returning the correct data",
        "Server Message Block (SMB)": "No instance",
        "ServiceNow": "Instance goes to hibernate every few hours",
        "MimecastV2": "Several issues with instance",
        "AWS Sagemaker": "License expired, no renewal in the near future",
        "Attivo Botsink": "no instance, @Arian will update",
        "carbonblackprotection": "License expired",
        "Lastline": "Out of quota",
        "Netskope": "instance is down",
        "Joe Security": "Reached number of allowed submissions per month, untill 1/2/19",
        "Google Resource Manager": "Cannot create projects because have reached alloted quota",
        "RSA NetWitness Endpoint": "Instance is down, waiting for devops to rebuild",
        "WildFire": "Quota is temporarily over due to circle ci issues"
    },
    "nigthly_integrations": [
        "Lastline",
        "TruSTAR"
    ]
}<|MERGE_RESOLUTION|>--- conflicted
+++ resolved
@@ -987,9 +987,9 @@
             "playbookID": "Ping Test Playbook"
         },
         {
-<<<<<<< HEAD
             "playbookID": "Test-PcapHTTPExtractor"
-=======
+        },
+        {
             "integrations": "mysql",
             "playbookID": "MySQL Test"
         },
@@ -1002,7 +1002,7 @@
             "playbookID": "GoogleResourceManager-Test",
             "timeout": 500,
             "nightly": true
->>>>>>> 79023527
+
         }
     ],
     "skipped_tests": {
