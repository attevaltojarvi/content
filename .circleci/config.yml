--- conflicted
+++ resolved
@@ -290,11 +290,7 @@
                   else
                     export IFRA_ENV_TYPE=Content-Env # disable-secrets-detection
                 fi
-<<<<<<< HEAD
-                python3 ./Tests/scripts/awsinstancetool/aws_instance_tool.py -envType $IFRA_ENV_TYPE -outfile ./env_results.json
-=======
-                python ./Tests/scripts/awsinstancetool/aws_instance_tool.py -envType "$IFRA_ENV_TYPE" -outfile ./env_results.json
->>>>>>> 008dbd7c
+                python3 ./Tests/scripts/awsinstancetool/aws_instance_tool.py -envType "$IFRA_ENV_TYPE" -outfile ./env_results.json
 
               else
                 python3 ./Tests/scripts/awsinstancetool/aws_instance_tool.py -envType CustomBuild -outfile ./env_results.json
