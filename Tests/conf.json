--- conflicted
+++ resolved
@@ -3,13 +3,6 @@
     "testInterval": 20,
     "tests": [
         {
-<<<<<<< HEAD
-=======
-            "integrations": "Server Message Block (SMB)",
-            "playbookID": "SMB test"
-        },
-        {
->>>>>>> f0e86aec
             "playbookID": "TestParseEmailHeaders"
         },
         {
