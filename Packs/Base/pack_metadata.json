{
    "name": "Base",
    "description": "The base pack for Cortex XSOAR.",
    "support": "xsoar",
<<<<<<< HEAD
    "currentVersion": "1.4.4",
=======
    "currentVersion": "1.4.5",
>>>>>>> 42445577
    "author": "Cortex XSOAR",
    "url": "https://www.paloaltonetworks.com/cortex",
    "email": "",
    "created": "2020-03-08T09:36:23Z",
    "categories": [
        "Utilities"
    ],
    "tags": [],
    "useCases": [],
    "keywords": [
        "base",
        "common"
    ],
    "dependencies": {}
}<|MERGE_RESOLUTION|>--- conflicted
+++ resolved
@@ -2,11 +2,7 @@
     "name": "Base",
     "description": "The base pack for Cortex XSOAR.",
     "support": "xsoar",
-<<<<<<< HEAD
-    "currentVersion": "1.4.4",
-=======
     "currentVersion": "1.4.5",
->>>>>>> 42445577
     "author": "Cortex XSOAR",
     "url": "https://www.paloaltonetworks.com/cortex",
     "email": "",
