--- conflicted
+++ resolved
@@ -2,11 +2,7 @@
     "name": "Base",
     "description": "The base pack for Cortex XSOAR.",
     "support": "xsoar",
-<<<<<<< HEAD
-    "currentVersion": "1.4.6",
-=======
-    "currentVersion": "1.5.0",
->>>>>>> 998bf580
+    "currentVersion": "1.5.1",
     "author": "Cortex XSOAR",
     "url": "https://www.paloaltonetworks.com/cortex",
     "email": "",
