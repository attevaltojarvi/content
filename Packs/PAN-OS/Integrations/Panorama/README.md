This integration supports both Palo Alto Networks Panorama and Palo Alto Networks Firewall. You can create separate instances of each integration, and they are not necessarily related or dependent on one another.
The integration manages Palo Alto Networks Firewall and Panorama. For more information see the Panorama documentation.
This integration was integrated and tested with version 8.1.0 and 9.0.1 of Palo Alto Firewall, Palo Alto Panorama.

## Panorama Playbook
* **PanoramaCommitConfiguration** : Based on the playbook input, the playbook will commit the configuration to Palo Alto Firewall, or push the configuration from Panorama to predefined device groups of firewalls. The integration is available from Demisto v3.0, but the playbook uses the GenericPooling sub-playbook, which is only available from Demisto v4.0.
* **Panorama Query Logs** : Wraps several commands (listed below) with genericPolling to enable a complete flow to query the following log types: traffic, threat, URL, data-filtering, and Wildfire.
   * [panorama-query-logs](#panorama-query-logs)
   * [panorama-check-logs-status](#panorama-check-logs-status)
   * [panorama-get-logs](#panorama-get-logs)
* PAN-OS DAG Configuration
* PAN-OS EDL Setup

## Use Cases
* Create custom security rules in Palo Alto Networks PAN-OS.
* Creating and updating address objects, address-groups, custom URL categories, URL filtering objects.
* Get URL Filtering category information from Palo Alto - Request Change is a known Palo Alto limitation.
* Add URL filtering objects including overrides to Palo Alto Panorama and Firewall.
* Committing configuration to Palo Alto Firewall and to Panorama, and pushing configuration from Panorama to Pre-Defined Device-Groups of Firewalls.
* Block IP addresses using registered IP tags from PAN-OS without committing the PAN-OS instance. First you have to create a registered IP tag, DAG, and security rule, and commit the instance. You can then register additional IP addresses to the tag without committing the instance.

   i. Create a registered IP tag and add the necessary IP addresses by running the [panorama-register-ip-tag](#panorama-register-ip-tag) command.
   
   ii. Create a dynamic address group (DAG), by running the [panorama-create-address-group](#panorama-create-address-group) command. Specify values for the following arguments: type="dynamic", match={ tagname }.
   
   iii. Create a security rule using the DAG created in the previous step, by running the [panorama-create-rule](#panorama-create-rule) command.
   
   iv. Commit the PAN-OS instance by running the PanoramaCommitConfiguration playbook.
   
   v. You can now register IP addresses to, or unregister IP addresses from the IP tag by running the [panorama-register-ip-tag](#panorama-register-ip-tag) command, or [panorama-unregister-ip-tag command](#panorama-unregister-ip-tag), respectively, without committing the PAN-OS instance.

* Create a predefined security profiles with the best practices by Palo Alto Networks.
* Get security profiles best practices as defined by Palo Alto Networks. For more information about Palo Alto Networks best practices, visit [Palo Alto Networks best practices](https://docs.paloaltonetworks.com/best-practices/9-0/internet-gateway-best-practices/best-practice-internet-gateway-security-policy/create-best-practice-security-profiles).
* Apply security profiles to specific rule.
* Set default categories to block in the URL filtering profile.
* Enforce WildFire best practice.
   
   i. Set file upload to the maximum size.
   ii. WildFire Update Schedule is set to download and install updates every minute.
   iii. All file types are forwarded.

## Known Limitations
* Maximum commit queue length is 3. Running numerous Panorama commands simultaneously might cause errors.
* After you run the ***panorama-create-*** commands and the object is not committed, then the ***panorama-edit*** commands or ***panorama-get*** commands might not run correctly.
* URL Filtering `request change` of a URL is not available via the API. Instead, you need to use the https://urlfiltering.paloaltonetworks.com website.
* If you do not specify a vsys (Firewall instances) or a device group (Panorama instances), you will only be able to execute certain commands.
   * [panorama-get-url-category](#panorama-get-url-category)
   * [panorama-commit](#panorama-commit)
   * [panorama-push-to-device-group](#panorama-push-to-device-group)
   * [panorama-register-ip-tag](#panorama-register-ip-tag)
   * [panorama-unregister-ip-tag](#panorama-unregister-ip-tag)
   * [panorama-query-logs](#panorama-query-logs)
   * [panorama-check-logs-status](#panorama-check-logs-status)
   * [panorama-get-logs](#panorama-get-logs)

## Configure Panorama on Cortex XSOAR

1. Navigate to **Settings** > **Integrations** > **Servers & Services**.
2. Search for Panorama.
3. Click **Add instance** to create and configure a new integration instance.

| **Parameter** | **Description** | **Required** |
| --- | --- | --- |
| server | Server URL \(e.g., https://192.168.0.1\) | True |
| port | Port \(e.g., 443\) | False |
| key | API Key | True |
| device_group | Device group - Panorama instances only \(write shared for Shared location\) | False |
| vsys | Vsys - Firewall instances only | False |
| template | Template - Panorama instances only | False |
| use_url_filtering | Use URL Filtering for auto enrichment | False |
| additional_suspicious | URL Filtering Additional suspicious categories. CSV list of categories that will be considered suspicious. | False |
| additional_malicious | URL Filtering Additional malicious categories. CSV list of categories that will be considered malicious. | False |
| insecure | Trust any certificate \(not secure\) | False |
| proxy | Use system proxy settings | False |

4. Click **Test** to validate the URLs, token, and connection.
   

## Commands
You can execute these commands from the Cortex XSOAR CLI, as part of an automation, or in a playbook.
After you successfully execute a command, a DBot message appears in the War Room with the command details.

1. [Run any command supported in the Panorama API: panorama](#panorama)
2. [Get pre-defined threats list from a Firewall or Panorama and stores as a JSON file in the context: panorama-get-predefined-threats-list](#panorama-get-predefined-threats-list)
3. [Commit a configuration: panorama-commit](#panorama-commit)
4. [Pushes rules from PAN-OS to the configured device group: panorama-push-to-device-group](#panorama-push-to-device-group)
5. [Returns a list of addresses: panorama-list-addresses](#panorama-list-addresses)
6. [Returns address details for the supplied address name: panorama-get-address](#panorama-get-address)
7. [Creates an address object: panorama-create-address](#panorama-create-address)
8. [Delete an address object: panorama-delete-address](#panorama-delete-address)
9. [Returns a list of address groups: panorama-list-address-groups](#panorama-list-address-groups)
10. [Get details for the specified address group: panorama-get-address-group](#panorama-get-address-group)
11. [Creates a static or dynamic address group: panorama-create-address-group](#panorama-create-address-group)
12. [Sets a vulnerability signature to block mode: panorama-block-vulnerability](#panorama-block-vulnerability)
13. [Deletes an address group: panorama-delete-address-group](#panorama-delete-address-group)
14. [Edits a static or dynamic address group: panorama-edit-address-group](#panorama-edit-address-group)
15. [Returns a list of addresses: panorama-list-services](#panorama-list-services)
16. [Returns service details for the supplied service name: panorama-get-service](#panorama-get-service)
17. [Creates a service: panorama-create-service](#panorama-create-service)
18. [Deletes a service: panorama-delete-service](#panorama-delete-service)
19. [Returns a list of service groups: panorama-list-service-groups](#panorama-list-service-groups)
20. [Returns details for the specified service group: panorama-get-service-group](#panorama-get-service-group)
21. [Creates a service group: panorama-create-service-group](#panorama-create-service-group)
22. [Deletes a service group: panorama-delete-service-group](#panorama-delete-service-group)
23. [Edit a service group: panorama-edit-service-group](#panorama-edit-service-group)
24. [Returns information for a custom URL category: panorama-get-custom-url-category](#panorama-get-custom-url-category)
25. [Creates a custom URL category: panorama-create-custom-url-category](#panorama-create-custom-url-category)
26. [Deletes a custom URL category: panorama-delete-custom-url-category](#panorama-delete-custom-url-category)
27. [Adds or removes sites to and from a custom URL category: panorama-edit-custom-url-category](#panorama-edit-custom-url-category)
28. [Gets a URL category from URL Filtering: panorama-get-url-category](#panorama-get-url-category)
29. [Gets a URL information: url](#url)
30. [Returns a URL category from URL Filtering in the cloud: panorama-get-url-category-from-cloud](#panorama-get-url-category-from-cloud)
31. [Returns a URL category from URL Filtering on the host: panorama-get-url-category-from-host](#panorama-get-url-category-from-host)
32. [Returns information for a URL filtering rule: panorama-get-url-filter](#panorama-get-url-filter)
33. [Creates a URL filtering rule: panorama-create-url-filter](#panorama-create-url-filter)
34. [Edit a URL filtering rule: panorama-edit-url-filter](#panorama-edit-url-filter)
35. [Deletes a URL filtering rule: panorama-delete-url-filter](#panorama-delete-url-filter)
36. [Returns a list of external dynamic lists: panorama-list-edls](#panorama-list-edls)
37. [Returns information for an external dynamic list: panorama-get-edl](#panorama-get-edl)
38. [Creates an external dynamic list: panorama-create-edl](#panorama-create-edl)
39. [Modifies an element of an external dynamic list: panorama-edit-edl](#panorama-edit-edl)
40. [Deletes an external dynamic list: panorama-delete-edl](#panorama-delete-edl)
41. [Refreshes the specified external dynamic list: panorama-refresh-edl](#panorama-refresh-edl)
42. [Creates a policy rule: panorama-create-rule](#panorama-create-rule)
43. [Creates a custom block policy rule: panorama-custom-block-rule](#panorama-custom-block-rule)
44. [Changes the location of a policy rule: panorama-move-rule](#panorama-move-rule)
45. [Edits a policy rule: panorama-edit-rule](#panorama-edit-rule)
46. [Deletes a policy rule: panorama-delete-rule](#panorama-delete-rule)
47. [Returns a list of applications: panorama-list-applications](#panorama-list-applications)
48. [Returns commit status for a configuration: panorama-commit-status](#panorama-commit-status)
49. [Returns the push status for a configuration: panorama-push-status](#panorama-push-status)
50. [Returns information for a Panorama PCAP file: panorama-get-pcap](#panorama-get-pcap)
51. [Returns a list of all PCAP files by PCAP type: panorama-list-pcaps](#panorama-list-pcaps)
52. [Registers IP addresses to a tag: panorama-register-ip-tag](#panorama-register-ip-tag)
53. [Unregisters IP addresses from a tag: panorama-unregister-ip-tag](#panorama-unregister-ip-tag)
54. [Registers Users to a tag: panorama-register-user-tag](#panorama-register-user-tag)
55. [Unregisters Users from a tag: panorama-unregister-user-tag](#panorama-unregister-user-tag)
56. [Deprecated. Queries traffic logs: panorama-query-traffic-logs](#panorama-query-traffic-logs)
57. [Deprecated. Checks the query status of traffic logs: panorama-check-traffic-logs-status](#panorama-check-traffic-logs-status)
58. [Deprecated. Retrieves traffic log query data by job id: panorama-get-traffic-logs](#panorama-get-traffic-logs)
59. [Returns a list of predefined Security Rules: panorama-list-rules](#panorama-list-rules)
60. [Query logs in Panorama: panorama-query-logs](#panorama-query-logs)
61. [Checks the status of a logs query: panorama-check-logs-status](#panorama-check-logs-status)
62. [Retrieves the data of a logs query: panorama-get-logs](#panorama-get-logs)
63. [Checks whether a session matches the specified security policy: panorama-security-policy-match](#panorama-security-policy-match)
64. [Lists the static routes of a virtual router: panorama-list-static-routes](#panorama-list-static-routes)
65. [Returns the specified static route of a virtual router: panorama-get-static-route](#panorama-get-static-route)
66. [Adds a static route: panorama-add-static-route](#panorama-add-static-route)
67. [Deletes a static route: panorama-delete-static-route](#panorama-delete-static-route)
68. [Show firewall device software version: panorama-show-device-version](#panorama-show-device-version)
69. [Downloads the latest content update: panorama-download-latest-content-update](#panorama-download-latest-content-update)
70. [Checks the download status of a content update: panorama-content-update-download-status](#panorama-content-update-download-status)
71. [Installs the latest content update: panorama-install-latest-content-update](#panorama-install-latest-content-update)
72. [Gets the installation status of the content update: panorama-content-update-install-status](#panorama-content-update-install-status)
73. [Checks the PAN-OS software version from the repository: panorama-check-latest-panos-software](#panorama-check-latest-panos-software)
74. [Downloads the target PAN-OS software version to install on the target device: panorama-download-panos-version](#panorama-download-panos-version)
75. [Gets the download status of the target PAN-OS software: panorama-download-panos-status](#panorama-download-panos-status)
76. [Installs the target PAN-OS version on the specified target device: panorama-install-panos-version](#panorama-install-panos-version)
77. [Gets the installation status of the PAN-OS software: panorama-install-panos-status](#panorama-install-panos-status)
78. [Reboots the Firewall device: panorama-device-reboot](#panorama-device-reboot)
79. [Gets location information for an IP address: panorama-show-location-ip](#panorama-show-location-ip)
80. [Gets information about available PAN-OS licenses and their statuses: panorama-get-licenses](#panorama-get-licenses)
81. [Gets information for the specified security profile: panorama-get-security-profiles](#panorama-get-security-profiles)
82. [Apply a security profile to specific rules or rules with a specific tag: panorama-apply-security-profile](#panorama-apply-security-profile)
83. [Get SSL decryption rules: panorama-get-ssl-decryption-rules](#panorama-get-ssl-decryption-rules)
84. [Retrieves the Wildfire configuration: panorama-get-wildfire-configuration](#panorama-get-wildfire-configuration)
85. [Set default categories to block in the URL filtering profile: panorama-url-filtering-block-default-categories](#panorama-url-filtering-block-default-categories)
86. [Get anti-spyware best practices: panorama-get-anti-spyware-best-practice](#panorama-get-anti-spyware-best-practice)
87. [Get file-blocking best practices: panorama-get-file-blocking-best-practice](#panorama-get-file-blocking-best-practice)
88. [Get anti-virus best practices: panorama-get-antivirus-best-practice](#panorama-get-antivirus-best-practice)
89. [Get vulnerability-protection best practices: panorama-get-vulnerability-protection-best-practice](#panorama-get-vulnerability-protection-best-practice)
90. [View WildFire best practices: panorama-get-wildfire-best-practice](#panorama-get-wildfire-best-practice)
91. [View URL Filtering best practices: panorama-get-url-filtering-best-practice](#panorama-get-url-filtering-best-practice)
92. [Enforces wildfire best practices to upload files to the maximum size, forwards all file types, and updates the schedule: panorama-enforce-wildfire-best-practice](#panorama-enforce-wildfire-best-practice)
93. [Creates an antivirus best practice profile: panorama-create-antivirus-best-practice-profile](#panorama-create-antivirus-best-practice-profile)
94. [Creates an Anti-Spyware best practice profile: panorama-create-anti-spyware-best-practice-profile](#panorama-create-anti-spyware-best-practice-profile)
95. [Creates a vulnerability protection best practice profile: panorama-create-vulnerability-best-practice-profile](#panorama-create-vulnerability-best-practice-profile)
96. [Creates a URL filtering best practice profile: panorama-create-url-filtering-best-practice-profile](#panorama-create-url-filtering-best-practice-profile)
97. [Creates a file blocking best practice profile: panorama-create-file-blocking-best-practice-profile](#panorama-create-file-blocking-best-practice-profile)
98. [Creates a WildFire analysis best practice profile: panorama-create-wildfire-best-practice-profile](#panorama-create-wildfire-best-practice-profile)


### panorama
***
Run any command supported in the API.


#### Base Command

`panorama`
#### Input

| **Argument Name** | **Description** | **Required** |
| --- | --- | --- |
| action | Action to be taken. Possible values are: "show", "get", "set", "edit", "delete", "rename", "clone", "move", "override", "multi-move", "multi-clone", and "complete". | Optional | 
| category | Category parameter. For example, when exporting a configuration file, use "category=configuration". | Optional | 
| cmd | Specifies the xml structure that defines the command. Used for operation commands. | Optional | 
| command | Run a command. For example, command =&lt;show&gt;&lt;arp&gt;&lt;entry name='all'/&gt;&lt;/arp&gt;&lt;/show&gt; | Optional | 
| dst | Specifies a destination. | Optional | 
| element | Used to define a new value for an object. | Optional | 
| to | End time (used when cloning an object). | Optional | 
| from | Start time (used when cloning an object). | Optional | 
| key | Sets a key value. | Optional | 
| log-type | Retrieves log types. For example, log-type=threat for threat logs. | Optional | 
| where | Specifies the type of a move operation (for example, where=after, where=before, where=top, where=bottom). | Optional | 
| period | Time period. For example, period=last-24-hrs | Optional | 
| xpath | xpath location. For example, xpath=/config/predefined/application/entry[@name='hotmail'] | Optional | 
| pcap-id | PCAP ID included in the threat log. | Optional | 
| serialno | Specifies the device serial number. | Optional | 
| reporttype | Chooses the report type, such as dynamic, predefined or custom. | Optional | 
| reportname | Report name. | Optional | 
| type | Request type (e.g. export, import, log, config). | Optional | 
| search-time | The time that the PCAP was received on the firewall. Used for threat PCAPs. | Optional | 
| target | Target number of the firewall. Use only on a Panorama instance. | Optional | 
| job-id | Job ID. | Optional | 
| query | Query string. | Optional | 


#### Context Output

There is no context output for this command.


### panorama-get-predefined-threats-list
***
Gets the pre-defined threats list from a Firewall or Panorama and stores as a JSON file in the context.


#### Base Command

`panorama-get-predefined-threats-list`
#### Input

| **Argument Name** | **Description** | **Required** |
| --- | --- | --- |
| target | The firewall managed by Panorama from which to retrieve the predefined threats. | Optional | 


#### Context Output

| **Path** | **Type** | **Description** |
| --- | --- | --- |
| File.Size | number | File size. | 
| File.Name | string | File name. | 
| File.Type | string | File type. | 
| File.Info | string | File info. | 
| File.Extension | string | File extension. | 
| File.EntryID | string | File entryID. | 
| File.MD5 | string | MD5 hash of the file. | 
| File.SHA1 | string | SHA1 hash of the file. | 
| File.SHA256 | string | SHA256 hash of the file. | 
| File.SHA512 | string | SHA512 hash of the file. |
| File.SSDeep | string | SSDeep hash of the file. |


#### Command Example
```!panorama-get-predefined-threats-list```


### panorama-commit
***
Commits a configuration to Palo Alto Firewall or Panorama, but does not validate if the commit was successful. Committing to Panorama does not push the configuration to the Firewalls. To push the configuration, run the panorama-push-to-device-group command.


#### Base Command

`panorama-commit`
#### Input

There are no input arguments for this command.

#### Context Output

| **Path** | **Type** | **Description** |
| --- | --- | --- |
| Panorama.Commit.JobID | number | Job ID to commit. | 
| Panorama.Commit.Status | string | Commit status | 


#### Command Example
```!panorama-commit```

#### Context Example
```json
{
    "Panorama": {
        "Commit": {
            "JobID": "113198",
            "Status": "Pending"
        }
    }
}
```

#### Human Readable Output

>### Commit:
>|JobID|Status|
>|---|---|
>| 113198 | Pending |


### panorama-push-to-device-group
***
Pushes rules from PAN-OS to the configured device group.


#### Base Command

`panorama-push-to-device-group`
#### Input

| **Argument Name** | **Description** | **Required** |
| --- | --- | --- |
| device-group | The device group for which to return addresses (Panorama instances). | Optional | 


#### Context Output

| **Path** | **Type** | **Description** |
| --- | --- | --- |
| Panorama.Push.DeviceGroup | String | Device group in which the policies were pushed. | 
| Panorama.Push.JobID | Number | Job ID of the polices that were pushed. | 
| Panorama.Push.Status | String | Push status. | 


#### Command Example
```!panorama-push-to-device-group ```

#### Human Readable Output

>### Push to Device Group Status:
>|JobID|Status|
>|---|---|
>| 113198 | Pending |

### panorama-list-addresses
***
Returns a list of addresses.


#### Base Command

`panorama-list-addresses`
#### Input

| **Argument Name** | **Description** | **Required** |
| --- | --- | --- |
| device-group | The device group for which to return addresses (Panorama instances). | Optional | 
| tag | Tag for which to filter the list of addresses. | Optional | 


#### Context Output

| **Path** | **Type** | **Description** |
| --- | --- | --- |
| Panorama.Addresses.Name | string | Address name. | 
| Panorama.Addresses.Description | string | Address description. | 
| Panorama.Addresses.FQDN | string | Address FQDN. | 
| Panorama.Addresses.IP_Netmask | string | Address IP Netmask. | 
| Panorama.Addresses.IP_Range | string | Address IP range. | 
| Panorama.Addresses.DeviceGroup | String | Address device group. | 
| Panorama.Addresses.Tags | String | Address tags. | 


#### Command Example
```!panorama-list-addresses```

#### Context Example
```json
{
    "Panorama": {
        "Addresses": [
            {
                "IP_Netmask": "10.10.10.1/24",
                "Name": "Demisto address"
            },
            {
                "Description": "a",
                "IP_Netmask": "1.1.1.1",
                "Name": "test1"
            }
        ]
    }
}
```

#### Human Readable Output

>### Addresses:
>|Name|IP_Netmask|IP_Range|FQDN|
>|---|---|---|---|
>| Demisto address | 10.10.10.1/24 |  |  |
>| test1 | 1.1.1.1 |  |  |


### panorama-get-address
***
Returns address details for the supplied address name.


#### Base Command

`panorama-get-address`
#### Input

| **Argument Name** | **Description** | **Required** |
| --- | --- | --- |
| name | Address name. | Required | 
| device-group | The device group for which to return addresses (Panorama instances). | Optional | 


#### Context Output

| **Path** | **Type** | **Description** |
| --- | --- | --- |
| Panorama.Addresses.Name | string | Address name. | 
| Panorama.Addresses.Description | string | Address description. | 
| Panorama.Addresses.FQDN | string | Address FQDN. | 
| Panorama.Addresses.IP_Netmask | string | Address IP Netmask. | 
| Panorama.Addresses.IP_Range | string | Address IP range. | 
| Panorama.Addresses.DeviceGroup | String | Device group for the address \(Panorama instances\). | 
| Panorama.Addresses.Tags | String | Address tags. | 


#### Command Example
```!panorama-get-address name="Demisto address"```

#### Context Example
```json
{
    "Panorama": {
        "Addresses": {
            "IP_Netmask": "10.10.10.1/24",
            "Name": "Demisto address"
        }
    }
}
```

#### Human Readable Output

>### Address:
>|Name|IP_Netmask|
>|---|---|
>| Demisto address | 10.10.10.1/24 |


### panorama-create-address
***
Creates an address object.


#### Base Command

`panorama-create-address`
#### Input

| **Argument Name** | **Description** | **Required** |
| --- | --- | --- |
| name | New address name. | Required | 
| description | New address description. | Optional | 
| fqdn | FQDN of the new address. | Optional | 
| ip_netmask | IP Netmask of the new address. For example, 10.10.10.10/24 | Optional | 
| ip_range | IP range of the new address IP. For example, 10.10.10.0-10.10.10.255 | Optional | 
| device-group | The device group for which to return addresses (Panorama instances). | Optional | 
| tag | The tag for the new address. | Optional | 


#### Context Output

| **Path** | **Type** | **Description** |
| --- | --- | --- |
| Panorama.Addresses.Name | string | Address name. | 
| Panorama.Addresses.Description | string | Address description. | 
| Panorama.Addresses.FQDN | string | Address FQDN. | 
| Panorama.Addresses.IP_Netmask | string | Address IP Netmask. | 
| Panorama.Addresses.IP_Range | string | Address IP range. | 
| Panorama.Addresses.DeviceGroup | String | Device group for the address \(Panorama instances\). | 
| Panorama.Addresses.Tag | String | Address tag. | 


#### Command Example
```!panorama-create-address name="address_test_pb" description="just a desc" ip_range="10.10.10.9-10.10.10.10"```

#### Context Example
```json
{
    "Panorama": {
        "Addresses": {
            "Description": "just a desc",
            "IP_Range": "10.10.10.9-10.10.10.10",
            "Name": "address_test_pb"
        }
    }
}
```

#### Human Readable Output

>Address was created successfully.

### panorama-delete-address
***
Delete an address object


#### Base Command

`panorama-delete-address`
#### Input

| **Argument Name** | **Description** | **Required** |
| --- | --- | --- |
| name | Name of the address to delete. | Required | 
| device-group | The device group for which to return addresses (Panorama instances). | Optional | 


#### Context Output

| **Path** | **Type** | **Description** |
| --- | --- | --- |
| Panorama.Addresses.Name | string | Address name that was deleted. | 
| Panorama.Addresses.DeviceGroup | String | Device group for the address \(Panorama instances\). | 


#### Command Example
```!panorama-delete-address name="address_test_pb"```

#### Context Example
```json
{
    "Panorama": {
        "Addresses": {
            "Name": "address_test_pb"
        }
    }
}
```

#### Human Readable Output

>Address was deleted successfully.

### panorama-list-address-groups
***
Returns a list of address groups.


#### Base Command

`panorama-list-address-groups`
#### Input

| **Argument Name** | **Description** | **Required** |
| --- | --- | --- |
| device-group | The device group for which to return addresses (Panorama instances). | Optional | 
| tag | Tag for which to filter the Address groups. | Optional | 


#### Context Output

| **Path** | **Type** | **Description** |
| --- | --- | --- |
| Panorama.AddressGroups.Name | string | Address group name. | 
| Panorama.AddressGroups.Type | string | Address group type. | 
| Panorama.AddressGroups.Match | string | Dynamic Address group match. | 
| Panorama.AddressGroups.Description | string | Address group description. | 
| Panorama.AddressGroups.Addresses | String | Static Address group addresses. | 
| Panorama.AddressGroups.DeviceGroup | String | Device group for the address group \(Panorama instances\). | 
| Panorama.AddressGroups.Tag | String | Address group tag. | 


#### Command Example
```!panorama-list-address-groups```

#### Context Example
```json
{
    "Panorama": {
        "AddressGroups": [
            {
                "Match": "2.2.2.2",
                "Name": "a_g_1",
                "Type": "dynamic"
            },
            {
                "Addresses": [
                    "Demisto address",
                    "test3",
                    "test_demo3"
                ],
                "Name": "Demisto group",
                "Type": "static"
            },
            {
                "Description": "jajja",
                "Match": "4.4.4.4",
                "Name": "dynamic2",
                "Type": "dynamic"
            },
            {
                "Addresses": [
                    "test4",
                    "test2"
                ],
                "Name": "static2",
                "Type": "static"
            }
        ]
    }
}
```

#### Human Readable Output

>### Address groups:
>|Name|Type|Addresses|Match|Description|Tags|
>|---|---|---|---|---|---|
>| a_g_1 | dynamic |  | 2.2.2.2 |  |  |
>| Demisto group | static | Demisto address,<br/>test3,<br/>test_demo3 |  |  |  |
>| dynamic2 | dynamic |  | 4.4.4.4 | jajja |  |
>| static2 | static | test4,<br/>test2 |  |  |  |


### panorama-get-address-group
***
Get details for the specified address group


#### Base Command

`panorama-get-address-group`
#### Input

| **Argument Name** | **Description** | **Required** |
| --- | --- | --- |
| name | Address group name. | Required | 
| device-group | The device group for which to return addresses (Panorama instances). | Optional | 


#### Context Output

| **Path** | **Type** | **Description** |
| --- | --- | --- |
| Panorama.AddressGroups.Name | string | Address group name. | 
| Panorama.AddressGroups.Type | string | Address group type. | 
| Panorama.AddressGroups.Match | string | Dynamic Address group match. | 
| Panorama.AddressGroups.Description | string | Address group description. | 
| Panorama.AddressGroups.Addresses | string | Static Address group addresses. | 
| Panorama.AddressGroups.DeviceGroup | String | Device group for the address group \(Panorama instances\). | 
| Panorama.AddressGroups.Tags | String | Address group tags. | 


#### Command Example
```!panorama-get-address-group name=suspicious_address_group ```

#### Human Readable Output

>### Address groups:
>|Name|Type|Addresses|Match|Description|
>|---|---|---|---|---|
>| suspicious_address_group | dynamic | 1.1.1.1 | this ip is very bad |

### panorama-create-address-group
***
Creates a static or dynamic address group.


#### Base Command

`panorama-create-address-group`
#### Input

| **Argument Name** | **Description** | **Required** |
| --- | --- | --- |
| name | Address group name. | Required | 
| type | Address group type. | Required | 
| match | Dynamic Address group match. e.g: "1.1.1.1 or 2.2.2.2" | Optional | 
| addresses | Static address group list of addresses. | Optional | 
| description | Address group description. | Optional | 
| device-group | The device group for which to return addresses (Panorama instances). | Optional | 
| tags | The tags for the Address group. | Optional | 


#### Context Output

| **Path** | **Type** | **Description** |
| --- | --- | --- |
| Panorama.AddressGroups.Name | string | Address group name. | 
| Panorama.AddressGroups.Type | string | Address group type. | 
| Panorama.AddressGroups.Match | string | Dynamic Address group match. | 
| Panorama.AddressGroups.Addresses | string | Static Address group list of addresses. | 
| Panorama.AddressGroups.Description | string | Address group description. | 
| Panorama.AddressGroups.DeviceGroup | String | Device group for the address group \(Panorama instances\). | 
| Panorama.AddressGroups.Tag | String | Address group tags. | 


#### Command Example
```!panorama-create-address-group name=suspicious_address_group type=dynamic match=1.1.1.1 description="this ip is very bad"```

#### Context Example
```json
{
    "Panorama": {
        "AddressGroups": {
            "Description": "this ip is very bad",
            "Match": "1.1.1.1",
            "Name": "suspicious_address_group",
            "Type": "dynamic"
        }
    }
}
```

#### Human Readable Output

>Address group was created successfully.

### panorama-block-vulnerability
***
Sets a vulnerability signature to block mode.


#### Base Command

`panorama-block-vulnerability`
#### Input

| **Argument Name** | **Description** | **Required** |
| --- | --- | --- |
| drop_mode | Type of session rejection. Possible values are: "drop", "alert", "block-ip", "reset-both", "reset-client", and "reset-server".' Default is "drop". | Optional | 
| vulnerability_profile | Name of vulnerability profile. | Required | 
| threat_id | Numerical threat ID. | Required | 


#### Context Output

| **Path** | **Type** | **Description** |
| --- | --- | --- |
| Panorama.Vulnerability.ID | string | ID of vulnerability that has been blocked/overridden. | 
| Panorama.Vulnerability.NewAction | string | New action for the vulnerability. | 


#### Command Example
```!panorama-block-vulnerability threat_id=18250 vulnerability_profile=name```

#### Human Readable Output

>Threat with ID 18250 overridden.

### panorama-delete-address-group
***
Deletes an address group.


#### Base Command

`panorama-delete-address-group`
#### Input

| **Argument Name** | **Description** | **Required** |
| --- | --- | --- |
| name | Name of address group to delete. | Required | 
| device-group | The device group for which to return addresses (Panorama instances). | Optional | 


#### Context Output

| **Path** | **Type** | **Description** |
| --- | --- | --- |
| Panorama.AddressGroups.Name | string | Name of address group that was deleted. | 
| Panorama.AddressGroups.DeviceGroup | String | Device group for the address group \(Panorama instances\). | 


#### Command Example
```!panorama-delete-address-group name="dynamic_address_group_test_pb3"```


#### Human Readable Output

>Address group was deleted successfully

### panorama-edit-address-group
***
Edits a static or dynamic address group.


#### Base Command

`panorama-edit-address-group`
#### Input

| **Argument Name** | **Description** | **Required** |
| --- | --- | --- |
| name | Name of the address group to edit. | Required | 
| type | Address group type. | Required | 
| match | Address group new match. For example, '1.1.1.1 and 2.2.2.2'. | Optional | 
| element_to_add | Element to add to the list of the static address group. Only existing Address objects can be added. | Optional | 
| element_to_remove | Element to remove from the list of the static address group. Only existing Address objects can be removed. | Optional | 
| description | Address group new description. | Optional | 
| tags | The tag of the Address group to edit. | Optional | 


#### Context Output

| **Path** | **Type** | **Description** |
| --- | --- | --- |
| Panorama.AddressGroups.Name | string | Address group name. | 
| Panorama.AddressGroups.Type | string | Address group type. | 
| Panorama.AddressGroups.Filter | string | Dynamic Address group match. | 
| Panorama.AddressGroups.Description | string | Address group description. | 
| Panorama.AddressGroups.Addresses | string | Static Address group addresses. | 
| Panorama.AddressGroups.DeviceGroup | String | Device group for the address group \(Panorama instances\). | 
| Panorama.AddressGroups.Tags | String | Address group tags. | 


### panorama-list-services
***
Returns a list of addresses.


#### Base Command

`panorama-list-services`
#### Input

| **Argument Name** | **Description** | **Required** |
| --- | --- | --- |
| device-group | The device group for which to return addresses (Panorama instances). | Optional | 
| tag | Tag for which to filter the Services. | Optional | 


#### Context Output

| **Path** | **Type** | **Description** |
| --- | --- | --- |
| Panorama.Services.Name | string | Service name. | 
| Panorama.Services.Protocol | string | Service protocol. | 
| Panorama.Services.Description | string | Service description. | 
| Panorama.Services.DestinationPort | string | Service destination port. | 
| Panorama.Services.SourcePort | string | Service source port. | 
| Panorama.Services.DeviceGroup | string | Device group in which the service was configured \(Panorama instances\). | 
| Panorama.Services.Tags | String | Service tags. | 


#### Command Example
```!panorama-list-services```

#### Context Example
```json
{
    "Panorama": {
        "Services": [
            {
                "Description": "rgfg",
                "DestinationPort": "55",
                "Name": "demisto_service1",
                "Protocol": "tcp",
                "SourcePort": "567-569"
            },
            {
                "Description": "mojo",
                "DestinationPort": "55",
                "Name": "demi_service_test_pb",
                "Protocol": "sctp",
                "SourcePort": "60"
            },
        ]
    }
}
```

#### Human Readable Output

>### Services:
>|Name|Protocol|SourcePort|DestinationPort|Description|
>|---|---|---|---|---|
>| demisto_service1 | tcp | 567-569 | 55 | rgfg |
>| demi_service_test_pb | sctp | 60 | 55 | mojo |


### panorama-get-service
***
Returns service details for the supplied service name.


#### Base Command

`panorama-get-service`
#### Input

| **Argument Name** | **Description** | **Required** |
| --- | --- | --- |
| name | Service name. | Required | 
| device-group | The device group for which to return addresses (Panorama instances). | Optional | 


#### Context Output

| **Path** | **Type** | **Description** |
| --- | --- | --- |
| Panorama.Services.Name | string | Service name. | 
| Panorama.Services.Protocol | string | Service protocol. | 
| Panorama.Services.Description | string | Service description. | 
| Panorama.Services.DestinationPort | string | Service destination port. | 
| Panorama.Services.SourcePort | string | Service source port. | 
| Panorama.Services.DeviceGroup | string | Device group for the service \(Panorama instances\). | 
| Panorama.Service.Tags | String | Service tags. | 


#### Command Example
```!panorama-get-service name=demisto_service1 ```

#### Human Readable Output

>### Address
>|Name|Protocol|SourcePort|DestinationPort|Description|
>|---|---|---|---|---|
>| demisto_service1 | tcp | 567-569 | 55 | rgfg |


### panorama-create-service
***
Creates a service.


#### Base Command

`panorama-create-service`
#### Input

| **Argument Name** | **Description** | **Required** |
| --- | --- | --- |
| name | Name for the new service. | Required | 
| protocol | Protocol for the new service. Possible values are: "tcp", "udp", and "sctp". | Required | 
| destination_port | Destination port  for the new service. | Required | 
| source_port | Source port  for the new service. | Optional | 
| description | Description for the new service. | Optional | 
| device-group | The device group for which to return addresses (Panorama instances). | Optional | 
| tags | Tags for the new service. | Optional | 


#### Context Output

| **Path** | **Type** | **Description** |
| --- | --- | --- |
| Panorama.Services.Name | string | Service name. | 
| Panorama.Services.Protocol | string | Service protocol. | 
| Panorama.Services.Descritpion | string | Service description. | 
| Panorama.Services.DestinationPort | string | Service destination port. | 
| Panorama.Services.SourcePort | string | Service source port. | 
| Panorama.Services.DeviceGroup | string | Device group for the service \(Panorama instances\). | 
| Panorama.Services.Tags | String | Service tags. | 


#### Command Example
```!panorama-create-service name=guy_ser3 protocol=udp destination_port=36 description=bfds```

#### Context Example
```json
{
    "Panorama": {
        "Services": {
            "Description": "bfds",
            "DestinationPort": "36",
            "Name": "guy_ser3",
            "Protocol": "udp"
        }
    }
}
```

#### Human Readable Output

>Service was created successfully.

### panorama-delete-service
***
Deletes a service.


#### Base Command

`panorama-delete-service`
#### Input

| **Argument Name** | **Description** | **Required** |
| --- | --- | --- |
| name | Name of the service to delete. | Required | 
| device-group | The device group for which to return addresses (Panorama instances). | Optional | 


#### Context Output

| **Path** | **Type** | **Description** |
| --- | --- | --- |
| Panorama.Services.Name | string | Name of the deleted service. | 
| Panorama.Services.DeviceGroup | string | Device group for the service \(Panorama instances\). | 


#### Command Example
```!panorama-delete-service name=guy_ser3```

#### Context Example
```json
{
    "Panorama": {
        "Services": {
            "Name": "guy_ser3"
        }
    }
}
```

#### Human Readable Output

>Service was deleted successfully.

### panorama-list-service-groups
***
Returns a list of service groups.


#### Base Command

`panorama-list-service-groups`
#### Input

| **Argument Name** | **Description** | **Required** |
| --- | --- | --- |
| device-group | The device group for which to return addresses (Panorama instances). | Optional | 
| tag | Tags for which to filter the Service groups. | Optional | 


#### Context Output

| **Path** | **Type** | **Description** |
| --- | --- | --- |
| Panorama.ServiceGroups.Name | string | Service group name. | 
| Panorama.ServiceGroups.Services | string | Service group related services. | 
| Panorama.ServiceGroups.DeviceGroup | string | Device group for the service group \(Panorama instances\). | 
| Panorama.ServiceGroups.Tags | String | Service group tags. | 


#### Command Example
```!panorama-list-service-groups```

#### Context Example
```json
{
    "Panorama": {
        "ServiceGroups": [
            {
                "Name": "demisto_default_service_groups",
                "Services": [
                    "service-http",
                    "service-https"
                ]
            },
            {
                "Name": "demisto_test_pb_service_group",
                "Services": "serice_tcp_test_pb"
            }
        ]
    }
}
```

#### Human Readable Output

>### Service groups:
>|Name|Services|
>|---|---|
>| demisto_default_service_groups | service-http,<br/>service-https |
>| demisto_test_pb_service_group | serice_tcp_test_pb |


### panorama-get-service-group
***
Returns details for the specified service group.


#### Base Command

`panorama-get-service-group`
#### Input

| **Argument Name** | **Description** | **Required** |
| --- | --- | --- |
| name | Service group name. | Required | 
| device-group | The device group for which to return addresses (Panorama instances). | Optional | 


#### Context Output

| **Path** | **Type** | **Description** |
| --- | --- | --- |
| Panorama.ServiceGroups.Name | string | Service group name. | 
| Panorama.ServiceGroups.Services | string | Service group related services. | 
| Panorama.ServiceGroups.DeviceGroup | string | Device group for the service group \(Panorama instances\). | 
| Panorama.ServiceGroups.Tags | String | Service group tags. | 


#### Command Example
```!panorama-get-service-group name=ser_group6```

#### Context Example
```json
{
    "Panorama": {
        "ServiceGroups": {
            "Name": "ser_group6",
            "Services": [
                "serice_tcp_test_pb",
                "demi_service_test_pb"
            ]
        }
    }
}
```

#### Human Readable Output

>### Service group:
>|Name|Services|
>|---|---|
>| ser_group6 | serice_tcp_test_pb,<br/>demi_service_test_pb |


### panorama-create-service-group
***
Creates a service group.


#### Base Command

`panorama-create-service-group`
#### Input

| **Argument Name** | **Description** | **Required** |
| --- | --- | --- |
| name | Service group name. | Required | 
| services | Service group related services. | Required | 
| device-group | The device group for which to return addresses (Panorama instances). | Optional | 
| tags | Tags for which to filter Service groups. | Optional | 


#### Context Output

| **Path** | **Type** | **Description** |
| --- | --- | --- |
| Panorama.ServiceGroups.Name | string | Service group name. | 
| Panorama.ServiceGroups.Services | string | Service group related services. | 
| Panorama.ServiceGroups.DeviceGroup | string | Device group for the service group \(Panorama instances\). | 
| Panorama.ServiceGroups.Tags | String | Service group tags. | 


#### Command Example
```!panorama-create-service-group name=lalush_sg4 services=`["demisto_service1","demi_service_test_pb"]```


### panorama-delete-service-group
***
Deletes a service group.


#### Base Command

`panorama-delete-service-group`
#### Input

| **Argument Name** | **Description** | **Required** |
| --- | --- | --- |
| name | Name of the service group to delete. | Required | 
| device-group | The device group for which to return addresses (Panorama instances). | Optional | 


#### Context Output

| **Path** | **Type** | **Description** |
| --- | --- | --- |
| Panorama.ServiceGroups.Name | string | Name of the deleted service group. | 
| Panorama.ServiceGroups.DeviceGroup | string | Device group for the service group \(Panorama instances\). | 


#### Command Example
```!panorama-delete-service-group name=lalush_sg4```


### panorama-edit-service-group
***
Edit a service group.


#### Base Command

`panorama-edit-service-group`
#### Input

| **Argument Name** | **Description** | **Required** |
| --- | --- | --- |
| name | Name of the service group to edit. | Required | 
| services_to_add | Services to add to the service group. Only existing Services objects can be added. | Optional | 
| services_to_remove | Services to remove from the service group. Only existing Services objects can be removed. | Optional | 
| tags | Tag of the Service group to edit. | Optional | 


#### Context Output

| **Path** | **Type** | **Description** |
| --- | --- | --- |
| Panorama.ServiceGroups.Name | string | Service group name. | 
| Panorama.ServiceGroups.Services | string | Service group related services. | 
| Panorama.ServiceGroups.DeviceGroup | string | Device group for the service group \(Panorama instances\). | 
| Panorama.ServiceGroups.Tags | String | Service group tags. | 


#### Command Example
```!panorama-edit-service-group name=lalush_sg4 services_to_remove=`["serice_udp_test_pb","demisto_service1"] ```

#### Human Readable Output
>Service group was edited successfully


### panorama-get-custom-url-category
***
Returns information for a custom URL category.


#### Base Command

`panorama-get-custom-url-category`
#### Input

| **Argument Name** | **Description** | **Required** |
| --- | --- | --- |
| name | Custom URL category name. | Required | 
| device-group | The device group for which to return addresses for the custom URL category (Panorama instances). | Optional | 


#### Context Output

| **Path** | **Type** | **Description** |
| --- | --- | --- |
| Panorama.CustomURLCategory.Name | String | The category name of the custom URL. | 
| Panorama.CustomURLCategory.Description | String | The category description of the custom URL. | 
| Panorama.CustomURLCategory.Sites | String | The list of sites of the custom URL category. | 
| Panorama.CustomURLCategory.DeviceGroup | String | The device group for the custom URL Category \(Panorama instances\). | 
| Panorama.CustomURLCategory.Categories | String | The list of categories of the custom URL category. | 
| Panorama.CustomURLCategory.Type | String | The category type of the custom URL. | 


#### Command Example
```!panorama-get-custom-url-category name=my_personal_url_category```


#### Human Readable Output

>### Custom URL Category:
>|Name|Sites|Description|
>|---|---|
>| my_personal_url_category | thepill.com,<br/>abortion.com | just a desc |

### panorama-create-custom-url-category
***
Creates a custom URL category.


#### Base Command

`panorama-create-custom-url-category`
#### Input

| **Argument Name** | **Description** | **Required** |
| --- | --- | --- |
| name | The name of the custom URL category to create. | Required | 
| description | Description of the custom URL category to create. | Optional | 
| sites | List of sites for the custom URL category. | Optional | 
| device-group | The device group for which to return addresses for the custom URL category (Panorama instances). | Optional | 
| type | The category type of the URL. Relevant from PAN-OS v9.x. | Optional | 
| categories | The list of categories. Relevant from PAN-OS v9.x. | Optional | 


#### Context Output

| **Path** | **Type** | **Description** |
| --- | --- | --- |
| Panorama.CustomURLCategory.Name | String | Custom URL category name. | 
| Panorama.CustomURLCategory.Description | String | Custom URL category description. | 
| Panorama.CustomURLCategory.Sites | String | Custom URL category list of sites. | 
| Panorama.CustomURLCategory.DeviceGroup | String | Device group for the Custom URL Category \(Panorama instances\). | 
| Panorama.CustomURLCategory.Sites | String | Custom URL category list of categories. | 
| Panorama.CustomURLCategory.Type | String | Custom URL category type. | 


#### Command Example
```!panorama-create-custom-url-category name=suspicious_address_group sites=["thepill.com","abortion.com"] description=momo```

#### Context Example
```json
{
    "Panorama": {
        "CustomURLCategory": {
            "Description": "momo",
            "Name": "suspicious_address_group",
            "Sites": [
                "thepill.com",
                "abortion.com"
            ]
        }
    }
}
```

#### Human Readable Output

>### Created Custom URL Category:
>|Name|Sites|Description|
>|---|---|---|
>| suspicious_address_group | thepill.com,<br/>abortion.com | momo |


### panorama-delete-custom-url-category
***
Deletes a custom URL category.


#### Base Command

`panorama-delete-custom-url-category`
#### Input

| **Argument Name** | **Description** | **Required** |
| --- | --- | --- |
| name | Name of the custom URL category to delete. | Optional | 
| device-group | The device group for which to return addresses (Panorama instances). | Optional | 


#### Context Output

| **Path** | **Type** | **Description** |
| --- | --- | --- |
| Panorama.CustomURLCategory.Name | string | Name of the custom URL category to delete. | 
| Panorama.CustomURLCategory.DeviceGroup | string | Device group for the Custom URL Category \(Panorama instances\). | 


#### Command Example
```!panorama-delete-custom-url-category name=suspicious_address_group```

#### Context Example
```json
{
    "Panorama": {
        "CustomURLCategory": {
            "Name": "suspicious_address_group"
        }
    }
}
```

#### Human Readable Output

>Custom URL category was deleted successfully.

### panorama-edit-custom-url-category
***
Adds or removes sites to and from a custom URL category.


#### Base Command

`panorama-edit-custom-url-category`
#### Input

| **Argument Name** | **Description** | **Required** |
| --- | --- | --- |
| name | Name of the custom URL category to add or remove sites. | Required | 
| sites | A comma-separated list of sites to add to the custom URL category. | Optional | 
| action | Adds or removes sites or categories. Can be "add",or "remove". | Required | 
| categories | A comma-separated list of categories to add to the custom URL category. | Optional | 


#### Context Output

| **Path** | **Type** | **Description** |
| --- | --- | --- |
| Panorama.CustomURLCategory.Name | string | Custom URL category name. | 
| Panorama.CustomURLCategory.Description | string | Custom URL category description. | 
| Panorama.CustomURLCategory.Sites | string | Custom URL category list of sites. | 
| Panorama.CustomURLCategory.DeviceGroup | string | Device group for the Custom URL Category \(Panorama instances\). | 


### panorama-get-url-category
***
Gets a URL category from URL Filtering.


#### Base Command

`panorama-get-url-category`
#### Input

| **Argument Name** | **Description** | **Required** |
| --- | --- | --- |
| url | URL to check. | Optional | 


#### Context Output

| **Path** | **Type** | **Description** |
| --- | --- | --- |
| Panorama.URLFilter.URL | string | URL. | 
| Panorama.URLFilter.Category | string | URL category. | 
| DBotScore.Vendor | String | The vendor used to calculate the score. | 
| DBotScore.Score | Number | The actual score. | 
| DBotScore.Type | String | The indicator type. | 
| DBotScore.Indicator | String | The indicator that was tested. | 
| URL.Data | String | The URL address. | 
| URL.Category | String | The URL Category. | 


#### Command Example
```!panorama-get-url-category url="poker.com"```

#### Context Example
```json
{
    "DBotScore": {
        "Indicator": "poker.com",
        "Score": 1,
        "Type": "url",
        "Vendor": "PAN-OS"
    },
    "Panorama": {
        "URLFilter": {
            "Category": "gambling",
            "URL": [
                "poker.com"
            ]
        }
    },
    "URL": {
        "Category": "gambling",
        "Data": "poker.com"
    }
}
```

#### Human Readable Output

>### URL Filtering:
>|URL|Category|
>|---|---|
>| poker.com | gambling |


### url
***
Gets a URL category from URL Filtering.


#### Base Command

`url`
#### Input

| **Argument Name** | **Description** | **Required** |
| --- | --- | --- |
| url | URL to check. | Optional | 


#### Context Output

| **Path** | **Type** | **Description** |
| --- | --- | --- |
| Panorama.URLFilter.URL | string | URL. | 
| Panorama.URLFilter.Category | string | The URL category. | 
| DBotScore.Vendor | String | The vendor used to calculate the score. | 
| DBotScore.Score | Number | The actual score. | 
| DBotScore.Type | String | The indicator type. | 
| DBotScore.Indicator | String | The indicator that was tested. | 
| URL.Data | String | The URL address. | 
| URL.Category | String | The URL category. | 


### panorama-get-url-category-from-cloud
***
Returns a URL category from URL filtering.


#### Base Command

`panorama-get-url-category-from-cloud`
#### Input

| **Argument Name** | **Description** | **Required** |
| --- | --- | --- |
| url | URL to check. | Required | 


#### Context Output

| **Path** | **Type** | **Description** |
| --- | --- | --- |
| Panorama.URLFilter.URL | string | The URL. | 
| Panorama.URLFilter.Category | string | URL category. | 


#### Command Example
```!panorama-get-url-category-from-cloud url=google.com ```

#### Human Readable Output

>### URL Filtering from cloud:
>|URL|Category|
>|---|---|
>| google.com | search-engines |


### panorama-get-url-category-from-host
***
Returns a URL category from URL Filtering.


#### Base Command

`panorama-get-url-category-from-host`
#### Input

| **Argument Name** | **Description** | **Required** |
| --- | --- | --- |
| url | URL to check. | Required | 


#### Context Output

| **Path** | **Type** | **Description** |
| --- | --- | --- |
| Panorama.URLFilter.URL | string | The URL. | 
| Panorama.URLFilter.Category | string | The URL category. | 


#### Command Example
```!panorama-get-url-category-from-host url=google.com ```

#### Human Readable Output

>### URL Filtering from host:
>|URL|Category|
>|---|---|
>| google.com | search-engines |

### panorama-get-url-filter
***
Returns information for a URL filtering rule.


#### Base Command

`panorama-get-url-filter`
#### Input

| **Argument Name** | **Description** | **Required** |
| --- | --- | --- |
| name | URL Filter name. | Required | 
| device-group | The device group for which to return addresses for the URL Filter (Panorama instances). | Optional | 


#### Context Output

| **Path** | **Type** | **Description** |
| --- | --- | --- |
| Panorama.URLFilter.Name | string | URL Filter name. | 
| Panorama.URLFilter.Category.Name | string | URL Filter category name. | 
| Panorama.URLFilter.Category.Action | string | Action for the URL category. | 
| Panorama.URLFilter.OverrideBlockList | string | URL Filter override block list. | 
| Panorama.URLFilter.OverrideAllowList | string | URL Filter override allow list. | 
| Panorama.URLFilter.Description | string | URL Filter description. | 
| Panorama.URLFilter.DeviceGroup | string | Device group for the URL Filter \(Panorama instances\). | 


#### Command Example
```!panorama-get-url-filter name=demisto_default_url_filter```


#### Human Readable Output

>### URL Filter:
>|Name|Category|OverrideAllowList|Description|
>|---|---|---|---|
>| demisto_default_url_filter | {'Action': 'block', 'Name': u'abortion'},<br/>{'Action': 'block', 'Name': u'abuse-drugs'} | 888.com,<br/>777.com | gres |

### panorama-create-url-filter
***
Creates a URL filtering rule.


#### Base Command

`panorama-create-url-filter`
#### Input

| **Argument Name** | **Description** | **Required** |
| --- | --- | --- |
| name | Name of the URL filter to create. | Required | 
| url_category | URL categories. | Required | 
| action | Action for the URL categories. Possible values are: "allow", "block", "alert", "continue", and override". | Required | 
| override_allow_list | CSV list of URLs to exclude from the allow list. | Optional | 
| override_block_list | CSV list of URLs to exclude from the blocked list. | Optional | 
| description | URL Filter description. | Optional | 
| device-group | The device group for which to return addresses for the URL Filter (Panorama instances). | Optional | 


#### Context Output

| **Path** | **Type** | **Description** |
| --- | --- | --- |
| Panorama.URLFilter.Name | string | URL Filter name. | 
| Panorama.URLFilter.Category.Name | string | URL Filter category name. | 
| Panorama.URLFilter.Category.Action | string | Action for the URL category. | 
| Panorama.URLFilter.OverrideBlockList | string | URL Filter override allow list. | 
| Panorama.URLFilter.OverrideBlockList | string | URL Filter override blocked list. | 
| Panorama.URLFilter.Description | string | URL Filter description. | 
| Panorama.URLFilter.DeviceGroup | string | Device group for the URL Filter \(Panorama instances\). | 


#### Command Example
```!panorama-create-url-filter action=block name=gambling_url url_category=gambling```

#### Context Example
```json
{
    "Panorama": {
        "URLFilter": {
            "Category": [
                {
                    "Action": "block",
                    "Name": "gambling"
                }
            ],
            "Name": "gambling_url"
        }
    }
}
```

#### Human Readable Output

>URL Filter was created successfully.

### panorama-edit-url-filter
***
Edit a URL filtering rule.


#### Base Command

`panorama-edit-url-filter`
#### Input

| **Argument Name** | **Description** | **Required** |
| --- | --- | --- |
| name | Name of the URL filter to edit. | Required | 
| element_to_change | Element to change. Possible values are: "override_allow_list", and "override_block_list". | Required | 
| element_value | Element value. Limited to one value. | Required | 
| add_remove_element | Add or remove an element from the Allow List or Block List fields. Default is to 'add' the element_value to the list. | Optional | 


#### Context Output

| **Path** | **Type** | **Description** |
| --- | --- | --- |
| Panorama.URLFilter.Name | string | URL Filter name. | 
| Panorama.URLFilter.Description | string | URL Filter description. | 
| Panorama.URLFilter.Category.Name | string | URL Filter category. | 
| Panorama.URLFilter.Action | string | Action for the URL category. | 
| Panorama.URLFilter.OverrideAllowList | string | Allow Overrides for the URL category. | 
| Panorama.URLFilter.OverrideBlockList | string | Block Overrides for the URL category. | 
| Panorama.URLFilter.DeviceGroup | string | Device group for the URL Filter \(Panorama instances\). | 


#### Command Example
```!panorama-edit-url-filter name=demisto_default_url_filter element_to_change=override_allow_list element_value="poker.com" add_remove_element=add```


#### Human Readable Output

>URL Filter was edited successfully

### panorama-delete-url-filter
***
Deletes a URL filtering rule.


#### Base Command

`panorama-delete-url-filter`
#### Input

| **Argument Name** | **Description** | **Required** |
| --- | --- | --- |
| name | Name of the URL filter rule to delete. | Required | 
| device-group | The device group for which to return addresses for the URL filter (Panorama instances) | Optional | 


#### Context Output

| **Path** | **Type** | **Description** |
| --- | --- | --- |
| Panorama.URLFilter.Name | string | URL filter rule name. | 
| Panorama.URLFilter.DeviceGroup | string | Device group for the URL Filter \(Panorama instances\). | 


#### Command Example
```!panorama-delete-url-filter name=gambling_url```

#### Context Example
```json
{
    "Panorama": {
        "URLFilter": {
            "Name": "gambling_url"
        }
    }
}
```

#### Human Readable Output

>URL Filter was deleted successfully.

### panorama-list-edls
***
Returns a list of external dynamic lists.


#### Base Command

`panorama-list-edls`
#### Input

| **Argument Name** | **Description** | **Required** |
| --- | --- | --- |
| device-group | The device group for which to return addresses for the EDL (Panorama instances). | Optional | 


#### Context Output

| **Path** | **Type** | **Description** |
| --- | --- | --- |
| Panorama.EDL.Name | string | Name of the EDL. | 
| Panorama.EDL.Type | string | The type of EDL. | 
| Panorama.EDL.URL | string | URL in which the EDL is stored. | 
| Panorama.EDL.Description | string | Description of the EDL. | 
| Panorama.EDL.CertificateProfile | string | EDL certificate profile. | 
| Panorama.EDL.Recurring | string | Time interval that the EDL was pulled and updated. | 
| Panorama.EDL.DeviceGroup | string | Device group for the EDL \(Panorama instances\). | 


#### Command Example
```!panorama-list-edls```

#### Context Example
```json
{
    "Panorama": {
        "EDL": [
            {
                "Description": "6u4ju7",
                "Name": "blabla3",
                "Recurring": "hourly",
                "Type": "url",
                "URL": "lolo"
            },
            {
                "Description": "ip",
                "Name": "bad_ip_edl_demisot_web_server",
                "Recurring": "five-minute",
                "Type": "ip",
                "URL": "http://192.168.1.15/files/very_bad_ip2.txt"
            }
        ]
    }
}
```

#### Human Readable Output

>### External Dynamic Lists:
>|Name|Type|URL|Recurring|Description|
>|---|---|---|---|---|
>| blabla3 | url | lolo | hourly | 6u4ju7 |
>| bad_ip_edl_demisot_web_server | ip | http://192.168.1.15/files/very_bad_ip2.txt | five-minute | ip |



### panorama-get-edl
***
Returns information for an external dynamic list


#### Base Command

`panorama-get-edl`
#### Input

| **Argument Name** | **Description** | **Required** |
| --- | --- | --- |
| name | Name of the EDL. | Required | 
| device-group | The device group for which to return addresses for the EDL (Panorama instances). | Optional | 


#### Context Output

| **Path** | **Type** | **Description** |
| --- | --- | --- |
| Panorama.EDL.Name | string | Name of the EDL. | 
| Panorama.EDL.Type | string | The type of EDL. | 
| Panorama.EDL.URL | string | URL in which the EDL is stored. | 
| Panorama.EDL.Description | string | Description of the EDL. | 
| Panorama.EDL.CertificateProfile | string | EDL certificate profile. | 
| Panorama.EDL.Recurring | string | Time interval that the EDL was pulled and updated. | 
| Panorama.EDL.DeviceGroup | string | Device group for the EDL \(Panorama instances\). | 


#### Command Example
```!panorama-get-edl name=test_pb_domain_edl_DONT_DEL```

#### Context Example
```json
{
    "Panorama": {
        "EDL": {
            "Description": "new description3",
            "Name": "test_pb_domain_edl_DONT_DEL",
            "Recurring": "hourly",
            "Type": "url",
            "URL": "https://test_pb_task.not.real"
        }
    }
}
```

#### Human Readable Output

>### External Dynamic List:
>|Name|Type|URL|Recurring|Description|
>|---|---|---|---|---|
>| test_pb_domain_edl_DONT_DEL | url | https://test_pb_task.not.real | hourly | new description3 |


### panorama-create-edl
***
Creates an external dynamic list.


#### Base Command

`panorama-create-edl`
#### Input

| **Argument Name** | **Description** | **Required** |
| --- | --- | --- |
| name | Name of the EDL. | Required | 
| url | URL from which to pull the EDL. | Required | 
| type | The type of EDL. Possible values are: "ip", "url", and "domain". | Required | 
| recurring | Time interval for pulling and updating the EDL. Possible values are: "five-minute" and "hourly". | Required | 
| certificate_profile | Certificate Profile name for the URL that was previously uploaded. to PAN OS. | Optional | 
| description | Description of the EDL. | Optional | 
| device-group | The device group for which to return addresses for the EDL (Panorama instances). | Optional | 


#### Context Output

| **Path** | **Type** | **Description** |
| --- | --- | --- |
| Panorama.EDL.Name | string | Name of theEDL. | 
| Panorama.EDL.Type | string | Type of the EDL. | 
| Panorama.EDL.URL | string | URL in which the EDL is stored. | 
| Panorama.EDL.Description | string | Description of the EDL. | 
| Panorama.EDL.CertificateProfile | string | EDL certificate profile. | 
| Panorama.EDL.Recurring | string | Time interval that the EDL was pulled and updated. | 
| Panorama.EDL.DeviceGroup | string | Device group for the EDL \(Panorama instances\). | 


#### Command Example
```!panorama-create-edl name=new_EDL recurring="five-minute" type=url url="gmail.com"```

#### Context Example
```json
{
    "Panorama": {
        "EDL": {
            "Name": "new_EDL",
            "Recurring": "five-minute",
            "Type": "url",
            "URL": "gmail.com"
        }
    }
}
```

#### Human Readable Output

>External Dynamic List was created successfully.

### panorama-edit-edl
***
Modifies an element of an external dynamic list.


#### Base Command

`panorama-edit-edl`
#### Input

| **Argument Name** | **Description** | **Required** |
| --- | --- | --- |
| name | Name of the external dynamic list to edit. | Required | 
| element_to_change | The element to change. Possible values are: "url", "recurring", "certificate_profile", and "description". | Required | 
| element_value | The element value. | Required | 


#### Context Output

| **Path** | **Type** | **Description** |
| --- | --- | --- |
| Panorama.EDL.Name | string | Name of the EDL. | 
| Panorama.EDL.URL | string | URL where the EDL is stored. | 
| Panorama.EDL.Description | string | Description of the EDL. | 
| Panorama.EDL.CertificateProfile | string | EDL certificate profile. | 
| Panorama.EDL.Recurring | string | Time interval that the EDL was pulled and updated. | 
| Panorama.EDL.DeviceGroup | string | Device group for the EDL \(Panorama instances\). | 


#### Command Example
```!panorama-edit-edl name=test_pb_domain_edl_DONT_DEL element_to_change=description element_value="new description3"```

#### Context Example
```json
{
    "Panorama": {
        "EDL": {
            "Description": "new description3",
            "Name": "test_pb_domain_edl_DONT_DEL"
        }
    }
}
```

#### Human Readable Output

>External Dynamic List was edited successfully

### panorama-delete-edl
***
Deletes an external dynamic list.


#### Base Command

`panorama-delete-edl`
#### Input

| **Argument Name** | **Description** | **Required** |
| --- | --- | --- |
| name | Name of the EDL to delete. | Required | 
| device-group | The device group for which to return addresses for the EDL (Panorama instances). | Optional | 


#### Context Output

| **Path** | **Type** | **Description** |
| --- | --- | --- |
| Panorama.EDL.Name | string | Name of the EDL that was deleted. | 
| Panorama.EDL.DeviceGroup | string | Device group for the EDL \(Panorama instances\). | 


#### Command Example
```!panorama-delete-edl name=new_EDL```

#### Context Example
```json
{
    "Panorama": {
        "EDL": {
            "Name": "new_EDL"
        }
    }
}
```

#### Human Readable Output

>External Dynamic List was deleted successfully

### panorama-refresh-edl
***
Refreshes the specified external dynamic list.


#### Base Command

`panorama-refresh-edl`
#### Input

| **Argument Name** | **Description** | **Required** |
| --- | --- | --- |
| name | Name of the EDL | Required | 
| device-group | The device group for which to return addresses for the EDL (Panorama instances). | Optional | 
| edl_type | The type of the EDL. Required when refreshing an EDL object which is configured on Panorama. Possible values are: "ip", "url", and "domain". | Optional | 
| location | The location of the EDL. Required when refreshing an EDL object which is configured on Panorama. | Optional | 
| vsys | The Vsys of the EDL. Required when refreshing an EDL object which is configured on Panorama. | Optional | 


#### Context Output

There is no context output for this command.

#### Command Example
```!panorama-refresh-edl name=test_pb_domain_edl_DONT_DEL ```

#### Human Readable Output

>Refreshed External Dynamic List successfully

### panorama-create-rule
***
Creates a policy rule.


#### Base Command

`panorama-create-rule`
#### Input

| **Argument Name** | **Description** | **Required** |
| --- | --- | --- |
| rulename | Name of the rule to create. | Optional | 
| description | Description of the rule to create. | Optional | 
| action | Action for the rule. Possible values are: "allow", "deny", and "drop". | Required | 
| source | A comma-separated list of address object names, address group object names, or EDL object names. | Optional | 
| destination | A comma-separated list of address object names, address group object names, or EDL object names. | Optional | 
| source_zone | A comma-separated list of source zones. | Optional | 
| destination_zone | A comma-separated list of destination zones. | Optional | 
| negate_source | Whether to negate the source (address, address group). Can be "Yes" or "No". | Optional | 
| negate_destination | Whether to negate the destination (address, address group). Can be "Yes" or "No". | Optional | 
| service | Service object names for the rule (service object) to create. | Optional | 
| disable | Whether to disable the rule. Can be "Yes" or "No" (default is "No"). | Optional | 
| application | A comma-separated list of application object names for the rule to create. | Optional | 
| source_user | Source user for the rule to create. | Optional | 
| pre_post | Pre rule or Post rule (Panorama instances). Possible values are: "pre-rulebase" and "post-rulebase". | Optional | 
| target | Specifies a target firewall for the rule (Panorama instances). | Optional | 
| log_forwarding | Log forwarding profile. | Optional | 
| device-group | The device group for which to return addresses for the rule (Panorama instances). | Optional | 
| tags | Rule tags to create. | Optional | 
| category | A comma-separated list of URL categories. | Optional |
| profile_setting | A profile setting group. | Optional | 


#### Context Output

| **Path** | **Type** | **Description** |
| --- | --- | --- |
| Panorama.SecurityRule.Name | string | Rule name. | 
| Panorama.SecurityRule.Description | string | Rule description. | 
| Panorama.SecurityRule.Action | string | Action for the rule. | 
| Panorama.SecurityRule.Source | string | Source address. | 
| Panorama.SecurityRule.Destination | string | Destination address. | 
| Panorama.SecurityRule.NegateSource | boolean | Whether the source is negated \(address, address group\). | 
| Panorama.SecurityRule.NegateDestination | boolean | Whether the destination negated \(address, address group\). | 
| Panorama.SecurityRule.Service | string | Service for the rule. | 
| Panorama.SecurityRule.Disabled | string | Whether the rule is disabled. | 
| Panorama.SecurityRule.Application | string | Application for the rule. | 
| Panorama.SecurityRule.Target | string | Target firewall \(Panorama instances\). | 
| Panorama.SecurityRule.LogForwarding | string | Log forwarding profile \(Panorama instances\). | 
| Panorama.SecurityRule.DeviceGroup | string | Device group for the rule \(Panorama instances\). | 
| Panorama.SecurityRules.Tags | String | Rule tags. |
| Panorama.SecurityRules.ProfileSetting | String | Profile setting group. | 


#### Command Example
```!panorama-create-rule rulename="block_bad_application" description="do not play at work" action="deny" application="fortnite"```

#### Context Example
```json
{
    "Panorama": {
        "SecurityRule": {
            "Action": "deny",
            "Application": "fortnite",
            "Description": "do not play at work",
            "Disabled": "No",
            "Name": "block_bad_application",
            "SourceUser": "any"
        }
    }
}
```

#### Human Readable Output

>Rule configured successfully.

### panorama-custom-block-rule
***
Creates a custom block policy rule.


#### Base Command

`panorama-custom-block-rule`
#### Input

| **Argument Name** | **Description** | **Required** |
| --- | --- | --- |
| rulename | Name of the custom block policy rule to create. | Optional | 
| object_type | Object type to block in the policy rule. Possible values are: "ip", "address-group", "edl", and custom-url-category". | Required | 
| object_value | A comma-separated list of object values for the object_type argument. | Required | 
| direction | Direction to block. Possible values are: "to", "from", and "both". Default is "both". This argument is not applicable to the "custom-url-category" object_type. | Optional | 
| pre_post | Pre rule or Post rule (Panorama instances). Possible values are: "pre-rulebase" and "post-rulebase". | Optional | 
| target | Specifies a target firewall for the rule (Panorama instances). | Optional | 
| log_forwarding | Log forwarding profile. | Optional | 
| device-group | The device group for which to return addresses for the rule (Panorama instances). | Optional | 
| tags | Tags for which to use for the custom block policy rule. | Optional | 


#### Context Output

| **Path** | **Type** | **Description** |
| --- | --- | --- |
| Panorama.SecurityRule.Name | string | Rule name. | 
| Panorama.SecurityRule.Object | string | Blocked object. | 
| Panorama.SecurityRule.Direction | string | Direction blocked. | 
| Panorama.SecurityRule.Target | string | Target firewall \(Panorama instances\) | 
| Panorama.SecurityRule.LogForwarding | string | Log forwarding profile \(Panorama instances\). | 
| Panorama.SecurityRule.DeviceGroup | string | Device group for the rule \(Panorama instances\). | 
| Panorama.SecurityRule.Tags | String | Rule tags. | 


#### Command Example
```!panorama-custom-block-rule object_type=application object_value=fortnite```

#### Context Example
```json
{
    "Panorama": {
        "SecurityRule": {
            "Application": [
                "fortnite"
            ],
            "Direction": "both",
            "Disabled": false,
            "Name": "demisto-9c9ed15a"
        }
    }
}
```

#### Human Readable Output

>Object was blocked successfully.

### panorama-move-rule
***
Changes the location of a policy rule.


#### Base Command

`panorama-move-rule`
#### Input

| **Argument Name** | **Description** | **Required** |
| --- | --- | --- |
| rulename | Name of the rule to move. | Required | 
| where | Where to move the rule. Possible values are: "before", "after", "top", or "bottom". If you specify "top" or "bottom", you need to supply the "dst" argument. | Required | 
| dst | Destination rule relative to the rule that you are moving. This field is only relevant if you specify "top" or "bottom" in the "where" argument. | Optional | 
| pre_post | Rule location. Mandatory for Panorama instances. Possible values are: "pre-rulebase" and "post-rulebase". | Optional | 
| device-group | The device group for which to return addresses for the rule (Panorama instances). | Optional | 


#### Context Output

| **Path** | **Type** | **Description** |
| --- | --- | --- |
| Panorama.SecurityRule.Name | string | Rule name. | 
| Panorama.SecurityRule.DeviceGroup | string | Device group for the rule \(Panorama instances\). | 


#### Command Example
```!panorama-move-rule rulename="test_rule3" where="bottom" ```

#### Human Readable Output

>Rule test_rule3 moved successfully

### panorama-edit-rule
***
Edits a policy rule.


#### Base Command

`panorama-edit-rule`
#### Input

| **Argument Name** | **Description** | **Required** |
| --- | --- | --- |
| rulename | Name of the rule to edit. | Required | 
<<<<<<< HEAD
| element_to_change | Parameter in the security rule to change. Possible values are: "source", "destination", "application", "action", "category", "description", "disabled", "target", "log-forwarding" and "tag". | Required | 
=======
| element_to_change | Parameter in the security rule to change. Can be 'source', 'destination', 'application', 'action', 'category', 'description', 'disabled', 'target', 'log-forwarding', 'tag' or 'profile-setting'. | Required | 
>>>>>>> b8cb7e4c
| element_value | The new value for the parameter. | Required | 
| pre_post | Pre-rule or post-rule (Panorama instances). Possible values are: "pre-rulebase" and "post-rulebase". | Optional | 
| behaviour | Whether to replace, add, or remove the element_value from the current rule object value. | Optional | 


#### Context Output

| **Path** | **Type** | **Description** |
| --- | --- | --- |
| Panorama.SecurityRule.Name | string | Rule name. | 
| Panorama.SecurityRule.Description | string | Rule description. | 
| Panorama.SecurityRule.Action | string | Action for the rule. | 
| Panorama.SecurityRule.Source | string | Source address. | 
| Panorama.SecurityRule.Destination | string | Destination address. | 
| Panorama.SecurityRule.NegateSource | boolean | Whether the source is negated \(address, address group\). | 
| Panorama.SecurityRule.NegateDestination | boolean | Whether the destination is negated \(address, address group\). | 
| Panorama.SecurityRule.Service | string | Service for the rule. | 
| Panorama.SecurityRule.Disabled | string | Whether the rule is disabled. | 
| Panorama.SecurityRule.Application | string | Application for the rule. | 
| Panorama.SecurityRule.Target | string | Target firewall \(Panorama instances\). | 
| Panorama.SecurityRule.DeviceGroup | string | Device group for the rule \(Panorama instances\). | 
| Panorama.SecurityRule.Tags | String | Tags for the rule. | 
| Panorama.SecurityRules.ProfileSetting | String | Profile setting group. |

#### Command Example
```!panorama-edit-rule rulename="block_bad_application" element_to_change=action element_value=drop```

#### Context Example
```json
{
    "Panorama": {
        "SecurityRule": {
            "Action": "drop",
            "Name": "block_bad_application"
        }
    }
}
```

#### Human Readable Output

>Rule edited successfully.

### panorama-delete-rule
***
Deletes a policy rule.


#### Base Command

`panorama-delete-rule`
#### Input

| **Argument Name** | **Description** | **Required** |
| --- | --- | --- |
| rulename | Name of the rule to delete. | Required | 
| pre_post | Pre rule or Post rule (Panorama instances). Possible values are: "pre-rulebase" and "post-rulebase". | Optional | 
| device-group | The device group for which to return addresses for the rule (Panorama instances). | Optional | 


#### Context Output

| **Path** | **Type** | **Description** |
| --- | --- | --- |
| Panorama.SecurityRule.Name | string | Rule name. | 
| Panorama.SecurityRule.DeviceGroup | string | Device group for the rule \(Panorama instances\). | 


#### Command Example
```!panorama-delete-rule rulename=block_bad_application```


#### Human Readable Output

>Rule deleted successfully.

### panorama-list-applications
***
Returns a list of applications.


#### Base Command

`panorama-list-applications`
#### Input

| **Argument Name** | **Description** | **Required** |
| --- | --- | --- |
| predefined | Whether to list predefined applications or not. | Optional | 


#### Context Output

| **Path** | **Type** | **Description** |
| --- | --- | --- |
| Panorama.Applications.Name | string | Application name. | 
| Panorama.Applications.Id | number | Application ID. | 
| Panorama.Applications.Category | string | Application category. | 
| Panorama.Applications.SubCategory | string | Application sub-category. | 
| Panorama.Applications.Technology | string | Application technology. | 
| Panorama.Applications.Risk | number | Application risk \(1 to 5\). | 
| Panorama.Applications.Description | string | Application description. | 


#### Command Example
```!panorama-list-applications```

#### Context Example
```json
{
    "Panorama": {
        "Applications": {
            "Description": "lala",
            "Id": null,
            "Name": "demisto_fw_app3",
            "Risk": "1",
            "SubCategory": "ip-protocol",
            "Technology": "peer-to-peer"
        }
    }
}
```

#### Human Readable Output

>### Applications
>|Id|Name|Risk|Category|SubCategory|Technology|Description|
>|---|---|---|---|---|---|---|
>|  | demisto_fw_app3 | 1 |  | ip-protocol | peer-to-peer | lala |


### panorama-commit-status
***
Returns commit status for a configuration.


#### Base Command

`panorama-commit-status`
#### Input

| **Argument Name** | **Description** | **Required** |
| --- | --- | --- |
| job_id | Job ID to check. | Required | 


#### Context Output

| **Path** | **Type** | **Description** |
| --- | --- | --- |
| Panorama.Commit.JobID | number | Job ID of the configuration to be committed. | 
| Panorama.Commit.Status | string | Commit status. | 
| Panorama.Commit.Details | string | Job ID details. | 
| Panorama.Commit.Warnings | String | Job ID warnings | 


#### Command Example
```!panorama-commit-status job_id=948 ```

#### Human Readable Output

>### Commit Status:
>|JobID|Status|
>|---|---|
>| 948 | Pending |

### panorama-push-status
***
Returns the push status for a configuration.


#### Base Command

`panorama-push-status`
#### Input

| **Argument Name** | **Description** | **Required** |
| --- | --- | --- |
| job_id | Job ID to check. | Required | 


#### Context Output

| **Path** | **Type** | **Description** |
| --- | --- | --- |
| Panorama.Push.DeviceGroup | string | Device group to which the policies were pushed. | 
| Panorama.Push.JobID | number | Job ID of the configuration to be pushed. | 
| Panorama.Push.Status | string | Push status. | 
| Panorama.Push.Details | string | Job ID details. | 
| Panorama.Push.Warnings | String | Job ID warnings | 


#### Command Example
```!panorama-push-status job_id=951 ```

#### Human Readable Output

>### Push to Device Group Status:
>|JobID|Status|Details|
>|---|---|---|
>| 951 | Completed | commit succeeded with warnings |

### panorama-get-pcap
***
Returns information for a Panorama PCAP file. The recommended maximum file size is 5 MB. If the limit is exceeded, you might need to SSH the firewall and run the scp export command to export the PCAP file. For more information, see the Palo Alto Networks documentation.


#### Base Command

`panorama-get-pcap`
#### Input

| **Argument Name** | **Description** | **Required** |
| --- | --- | --- |
| pcapType | Type of packet capture. Possible values are: "application-pcap", "filter-pcap", "threat-pcap", and "dlp-pcap". | Required | 
| from | The file name for the PCAP type ('dlp-pcap', 'filters-pcap', or 'application-pcap'). | Optional | 
| localName | The new name for the PCAP file after downloading. If this argument is not specified, the file name is the PCAP file name set in the firewall. | Optional | 
| serialNo | Serial number for the request. For further information, see the Panorama XML API Documentation. | Optional | 
| searchTime | The Search time for the request. For example: "2019/12/26 00:00:00", "2020/01/10". For more information, see the Panorama XML API documentation. | Optional | 
| pcapID | The ID of the PCAP for the request. For further information, see the Panorama XML API Documentation. | Optional | 
| password | Password for Panorama, needed for the 'dlp-pcap' PCAP type only. | Optional | 
| deviceName | The Device Name on which the PCAP is stored. For further information, see the Panorama XML API documentation. | Optional | 
| sessionID | The Session ID of the PCAP. For further information, see the Panorama XML API documentation. | Optional | 


#### Context Output

| **Path** | **Type** | **Description** |
| --- | --- | --- |
| File.Size | number | File size. | 
| File.Name | string | File name. | 
| File.Type | string | File type. | 
| File.Info | string | File info. | 
| File.Extenstion | string | File extension. | 
| File.EntryID | string | FIle entryID. | 
| File.MD5 | string | MD5 hash of the file. | 
| File.SHA1 | string | SHA1 hash of the file. | 
| File.SHA256 | string | SHA256 hash of the file. | 
| File.SHA512 | string | SHA512 hash of the file. |
| File.SSDeep | string | SSDeep hash of the file. |


#### Command Example
```!panorama-get-pcap pcapType="filter-pcap" from=pcap_test ```


### panorama-list-pcaps
***
Returns a list of all PCAP files by PCAP type.


#### Base Command

`panorama-list-pcaps`
#### Input

| **Argument Name** | **Description** | **Required** |
| --- | --- | --- |
| pcapType | Type of packet capture. Possible values are: "application-pcap", "filter-pcap", "threat-pcap", and "dlp-pcap". | Required | 
| password | Password for Panorama. Relevant for the 'dlp-pcap' PCAP type. | Optional | 


#### Context Output

There is no context output for this command.

#### Command Example
```!panorama-list-pcaps pcapType=“filter-pcap” ```

#### Human Readable Output

>### List of Pcaps:
>|Pcap name|
>|---|
>| pcam_name |

### panorama-register-ip-tag
***
Registers IP addresses to a tag.


#### Base Command

`panorama-register-ip-tag`
#### Input

| **Argument Name** | **Description** | **Required** |
| --- | --- | --- |
| tag | Tag for which to register IP addresses. | Required | 
| IPs | IP addresses to register. | Required | 
| persistent | Whether the IP addresses remain registered to the tag after the device reboots ('true':persistent, 'false':non-persistent). Default is 'true'. | Optional | 


#### Context Output

| **Path** | **Type** | **Description** |
| --- | --- | --- |
| Panorama.DynamicTags.Tag | string | Name of the tag. | 
| Panorama.DynamicTags.IPs | string | Registered IP addresses. | 


#### Command Example
```!panorama-register-ip-tag tag=tag02 IPs=[“10.0.0.13”,“10.0.0.14”] ```

#### Human Readable Output

>Registered ip-tag successfully

### panorama-unregister-ip-tag
***
Unregisters IP addresses from a tag.


#### Base Command

`panorama-unregister-ip-tag`
#### Input

| **Argument Name** | **Description** | **Required** |
| --- | --- | --- |
| tag | Tag for which to unregister IP addresses. | Required | 
| IPs | IP addresses to unregister. | Required | 


#### Context Output

There is no context output for this command.

#### Command Example
```!panorama-unregister-ip-tag tag=tag02 IPs=["10.0.0.13","10.0.0.14"] ```

#### Human Readable Output

>Unregistered ip-tag successfully


### panorama-register-user-tag
***
Registers users to a tag. This command is only available for PAN-OS version 9.x and above.


#### Base Command

`panorama-register-user-tag`
#### Input

| **Argument Name** | **Description** | **Required** |
| --- | --- | --- |
| tag | Tag for which to register users. | Required | 
| Users | A comma-separated list of users to register. | Required | 


#### Context Output

| **Path** | **Type** | **Description** |
| --- | --- | --- |
| Panorama.DynamicTags.Tag | string | Name of the tag. | 
| Panorama.DynamicTags.Users | string | List of registered users. | 


#### Command Example
```!panorama-register-user-tag tag-tag02 Users=Username```

#### Human Readable Output
>Registered user-tag successfully


### panorama-unregister-user-tag
***
Unregisters users from a tag. This command is only available for PAN-OS version 9.x and above.


#### Base Command

`panorama-unregister-user-tag`
#### Input

| **Argument Name** | **Description** | **Required** |
| --- | --- | --- |
| tag | Tag from which to unregister Users. | Required | 
| Users | A comma-separated list of users to unregister. | Required | 


#### Context Output

There is no context output for this command.

#### Command Example
```!panorama-unregister-user-tag tag-tag02 Users=Username ```

#### Human Readable Output
>Unregistered user-tag successfully


### panorama-query-traffic-logs
***
Deprecated. Queries traffic logs.

#### Base Command

`panorama-query-traffic-logs`
#### Input
| **Argument Name** | **Description** | **Required** |
| --- | --- | --- |
| query | Specifies the match criteria for the logs. This is similar to the query provided in the web interface under the Monitor tab when viewing the logs. | Optional |
| number_of_logs | The number of logs to retrieve. Default is 100. Maximum is 5,000. | Optional |
| direction | Whether logs are shown oldest first (forward) or newest first (backward). Default is backward. | Optional |
| source | Source address for the query. | Optional |
| destination | Destination address for the query. | Optional |
| receive_time | Date and time after which logs were received, in the format: YYYY/MM/DD HH:MM:SS. | Optional |
| application | Application for the query. | Optional |
| to_port | Destination port for the query. | Optional |
| action | Action for the query. | Optional |


#### Context Output

| **Path** | **Type** | **Description** |
| --- | --- | --- |
| Panorama.TrafficLogs.JobID | number | Job ID of the traffic logs query. | 
| Panorama.TrafficLogs.Status | string | Status of the traffic logs query. | 

#### Command Example
```!panorama-query-traffic-logs query="" number_of_logs="100" direction="backward" source="" destination="" receive_time="" application="" to_port="" action="allow"```

#### Human Readable Output

>### Query Traffic Logs:
>|JobID|Status|
>|---|---|
>| 1858 | Pending |


### panorama-check-traffic-logs-status
***
Deprecated. Checks the query status of traffic logs.

#### Base Command

`panorama-check-traffic-logs-status`
#### Input

| **Argument Name** | **Description** | **Required** |
| --- | --- | --- |
| job_id | Job ID of the query. | Required | 


#### Context Output

| **Path** | **Type** | **Description** |
| --- | --- | --- |
| Panorama.TrafficLogs.JobID | number | Job ID of the traffic logs query. | 
| Panorama.TrafficLogs.Status | string | Status of the traffic logs query. | 

#### Command Example
```!panorama-check-traffic-logs-status job_id="1865"```

#### Human Readable Output

>### Query Traffic Logs status:
>|JobID|Status|
>|---|---|
>| 1858 | Pending |


### panorama-get-traffic-logs
***
Deprecated. Retrieves traffic log query data by job id.

#### Base Command

`panorama-get-traffic-logs`
#### Input

| **Argument Name** | **Description** | **Required** |
| --- | --- | --- |
| job_id | Job ID of the query. | Required | 


#### Context Output

| **Path** | **Type** | **Description** |
| --- | --- | --- |
| Panorama.TrafficLogs.JobID | number | Job ID of the traffic logs query. | 
| Panorama.TrafficLogs.Status | string | Status of the traffic logs query. | 
| Panorama.TrafficLogs.Logs.Action | string | Action of the traffic log. |
| Panorama.TrafficLogs.Logs.ActionSource | string | Action source of the traffic log. |
| Panorama.TrafficLogs.Logs.Application | string | Application of the traffic log. |
| Panorama.TrafficLogs.Logs.Category | string | Category of the traffic log. |
| Panorama.TrafficLogs.Logs.DeviceName | string | Device name of the traffic log. |
| Panorama.TrafficLogs.Logs.Destination | string | Destination of the traffic log. |
| Panorama.TrafficLogs.Logs.DestinationPort | string | Destination port of the traffic log. |
| Panorama.TrafficLogs.Logs.FromZone | string | From zone of the traffic log. |
| Panorama.TrafficLogs.Logs.Protocol | string | Protocol of the traffic log. |
| Panorama.TrafficLogs.Logs.ReceiveTime | string | Receive time of the traffic log. |
| Panorama.TrafficLogs.Logs.Rule | string | Rule of the traffic log. |
| Panorama.TrafficLogs.Logs.SessionEndReason | string | Session end reason of the traffic log. |
| Panorama.TrafficLogs.Logs.Source | string | Source of the traffic log. |
| Panorama.TrafficLogs.Logs.SourcePort | string | Source port of the traffic log. |
| Panorama.TrafficLogs.Logs.StartTime | string | Start time of the traffic log. |
| Panorama.TrafficLogs.Logs.ToZone | string | To zone of the traffic log. |

#### Command Example
```!panorama-get-traffic-logs job_id="1865"```


### panorama-list-rules
***
Returns a list of predefined Security Rules.


#### Base Command

`panorama-list-rules`
#### Input

| **Argument Name** | **Description** | **Required** |
| --- | --- | --- |
| pre_post | Rules location. Possible values are: "pre-rulebase" and "post-rulebase". Mandatory for Panorama instances. | Optional | 
| device-group | The device group for which to return addresses (Panorama instances). | Optional | 
| tag | Tag for which to filter the rules. | Optional | 


#### Context Output

| **Path** | **Type** | **Description** |
| --- | --- | --- |
| Panorama.SecurityRule.Name | String | Rule name. | 
| Panorama.SecurityRule.Action | String | Action for the rule. | 
| Panorama.SecurityRule.Location | String | Rule location. | 
| Panorama.SecurityRule.Category | String | Rule category. | 
| Panorama.SecurityRule.Application | String | Application for the rule. | 
| Panorama.SecurityRule.Destination | String | Destination address. | 
| Panorama.SecurityRule.From | String | Rule from. | 
| Panorama.SecurityRule.Service | String | Service for the rule. | 
| Panorama.SecurityRule.To | String | Rule to. | 
| Panorama.SecurityRule.Source | String | Source address. | 
| Panorama.SecurityRule.DeviceGroup | string | Device group for the rule \(Panorama instances\). | 
| Panorama.SecurityRules.Tags | String | Rule tags. | 


#### Command Example
```!panorama-list-rules```

#### Context Example
```json
{
    "Panorama": {
        "SecurityRule": [
            {
                "Action": "drop",
                "Application": "fortnite",
                "Destination": "any",
                "From": "any",
                "Name": "demisto-7b6dc6e6",
                "Service": "any",
                "Source": "any",
                "To": "any"
            },
            {
                "Action": "drop",
                "Application": "fortnite",
                "Destination": "any",
                "From": "any",
                "Name": "demisto-125e5985",
                "Service": "any",
                "Source": "any",
                "To": "any"
            },
            {
                "Action": {
                    "#text": "drop",
                    "@admin": "api",
                    "@dirtyId": "2986",
                    "@time": "2020/10/13 05:00:06"
                },
                "Application": {
                    "#text": "fortnite",
                    "@admin": "api",
                    "@dirtyId": "2986",
                    "@time": "2020/10/13 05:00:06"
                },
                "Destination": {
                    "#text": "any",
                    "@admin": "api",
                    "@dirtyId": "2986",
                    "@time": "2020/10/13 05:00:06"
                },
                "From": {
                    "#text": "any",
                    "@admin": "api",
                    "@dirtyId": "2986",
                    "@time": "2020/10/13 05:00:06"
                },
                "Name": "demisto-9c9ed15a",
                "Service": {
                    "#text": "any",
                    "@admin": "api",
                    "@dirtyId": "2986",
                    "@time": "2020/10/13 05:00:06"
                },
                "Source": {
                    "#text": "any",
                    "@admin": "api",
                    "@dirtyId": "2986",
                    "@time": "2020/10/13 05:00:06"
                },
                "To": {
                    "#text": "any",
                    "@admin": "api",
                    "@dirtyId": "2986",
                    "@time": "2020/10/13 05:00:06"
                }
            }
        ]
    }
}
```

#### Human Readable Output

>### Security Rules:
>|Name|Action|From|To|Service|
>|---|---|---|---|---|
>| demisto-7b6dc6e6 | drop | any | any | any |
>| demisto-125e5985 | drop | any | any | any |
>| demisto-9c9ed15a | @admin: api<br/>@dirtyId: 2986<br/>@time: 2020/10/13 05:00:06<br/>#text: drop | @admin: api<br/>@dirtyId: 2986<br/>@time: 2020/10/13 05:00:06<br/>#text: any | @admin: api<br/>@dirtyId: 2986<br/>@time: 2020/10/13 05:00:06<br/>#text: any | @admin: api<br/>@dirtyId: 2986<br/>@time: 2020/10/13 05:00:06<br/>#text: any |


### panorama-query-logs
***
Query logs in Panorama.


#### Base Command

`panorama-query-logs`
#### Input

| **Argument Name** | **Description** | **Required** |
| --- | --- | --- |
| log-type | The log type. Possible values are: "threat", "traffic", "wildfire", "url", and "data". | Required | 
| query | The query string by which to match criteria for the logs. This is similar to the query provided in the web interface under the Monitor tab when viewing the logs. | Optional | 
| time-generated | The time that the log was generated from the timestamp and prior to it.<br/>e.g "2019/08/11 01:10:44". | Optional | 
| addr-src | Source address. | Optional | 
| addr-dst | Destination address. | Optional | 
| ip | Source or destination IP address. | Optional | 
| zone-src | Source zone. | Optional | 
| zone-dst | Destination Source. | Optional | 
| action | Rule action. | Optional | 
| port-dst | Destination port. | Optional | 
| rule | Rule name, e.g "Allow all outbound". | Optional | 
| url | URL, e.g "safebrowsing.googleapis.com". | Optional | 
| filedigest | File hash (for WildFire logs only). | Optional | 
| number_of_logs | Maximum number of logs to retrieve. If empty, the default is 100. The maximum is 5,000. | Optional | 


#### Context Output

| **Path** | **Type** | **Description** |
| --- | --- | --- |
| Panorama.Monitor.JobID | String | Job ID of the logs query. | 
| Panorama.Monitor.Status | String | Status of the logs query. | 
| Panorama.Monitor.Message | String | Message of the logs query. | 


#### Command Example
```!panorama-query-logs log-type=data query="( addr.src in 192.168.1.12 )" ```

#### Human Readable Output

>### Query Logs:
>|JobID|Status|
>|---|---|
>| 678 | Pending |

### panorama-check-logs-status
***
Checks the status of a logs query.


#### Base Command

`panorama-check-logs-status`
#### Input

| **Argument Name** | **Description** | **Required** |
| --- | --- | --- |
| job_id | Job ID of the query. | Required | 


#### Context Output

| **Path** | **Type** | **Description** |
| --- | --- | --- |
| Panorama.Monitor.JobID | String | Job ID of the logs query. | 
| Panorama.Monitor.Status | String | Status of the logs query. | 


#### Command Example
```!panorama-check-logs-status job_id=657 ```

#### Human Readable Output

>### Query Logs Status:
>|JobID|Status|
>|---|---|
>| 657 | Completed |

### panorama-get-logs
***
Retrieves the data of a logs query.


#### Base Command

`panorama-get-logs`
#### Input

| **Argument Name** | **Description** | **Required** |
| --- | --- | --- |
| job_id | Job ID of the query. | Required | 
| ignore_auto_extract | Whether to auto-enrich the War Room entry. If "true", entry is not auto-enriched. If "false", entry is auto-extracted. Default is "true". | Optional | 


#### Context Output

| **Path** | **Type** | **Description** |
| --- | --- | --- |
| Panorama.Monitor.Logs.Action | String | Action taken for the session. Can be "alert", "allow", "deny", "drop", "drop-all-packets", "reset-client", "reset-server", "reset-both", or "block-url". | 
| Panorama.Monitor.Logs.Application | String | Application associated with the session. | 
| Panorama.Monitor.Logs.Category | String | The URL category of the URL subtype. For WildFire subtype, it is the verdict on the file, and can be either "malicious", "phishing", "grayware"’, or "benign". For other subtypes, the value is "any". | 
| Panorama.Monitor.Logs.DeviceName | String | The hostname of the firewall on which the session was logged. | 
| Panorama.Monitor.Logs.DestinationAddress | String | Original session destination IP address. | 
| Panorama.Monitor.Logs.DestinationUser | String | Username of the user to which the session was destined. | 
| Panorama.Monitor.Logs.DestinationCountry | String | Destination country or internal region for private addresses. Maximum length is 32 bytes. | 
| Panorama.Monitor.Logs.DestinationPort | String | Destination port utilized by the session. | 
| Panorama.Monitor.Logs.FileDigest | String | Only for the WildFire subtype, all other types do not use this field. The filedigest string shows the binary hash of the file sent to be analyzed by the WildFire service. | 
| Panorama.Monitor.Logs.FileName | String | File name or file type when the subtype is file.
File name when the subtype is virus.
File name when the subtype is wildfire-virus.
File name when the subtype is wildfire. | 
| Panorama.Monitor.Logs.FileType | String | Only for the WildFire subtype, all other types do not use this field.
Specifies the type of file that the firewall forwarded for WildFire analysis. | 
| Panorama.Monitor.Logs.FromZone | String | The zone from which the session was sourced. | 
| Panorama.Monitor.Logs.URLOrFilename | String | The actual URL when the subtype is url.
File name or file type when the subtype is file.
File name when the subtype is virus.
File name when the subtype is wildfire-virus.
File name when the subtype is wildfire.
URL or file name when the subtype is vulnerability \(if applicable\). | 
| Panorama.Monitor.Logs.NATDestinationIP | String | If destination NAT performed, the post-NAT destination IP address. | 
| Panorama.Monitor.Logs.NATDestinationPort | String | Post-NAT destination port. | 
| Panorama.Monitor.Logs.NATSourceIP | String | If source NAT performed, the post-NAT source IP address. | 
| Panorama.Monitor.Logs.NATSourcePort | String | Post-NAT source port. | 
| Panorama.Monitor.Logs.PCAPid | String | The packet capture \(pcap\) ID is a 64 bit unsigned integral denoting
an ID to correlate threat pcap files with extended pcaps taken as a part of
that flow. All threat logs will contain either a pcap_id of 0 \(no associated
pcap\), or an ID referencing the extended pcap file. | 
| Panorama.Monitor.Logs.IPProtocol | String | IP protocol associated with the session. | 
| Panorama.Monitor.Logs.Recipient | String | Only for the WildFire subtype, all other types do not use this field.
Specifies the name of the receiver of an email that WildFire determined to be malicious when analyzing an email link forwarded by the firewall. | 
| Panorama.Monitor.Logs.Rule | String | Name of the rule that the session matched. | 
| Panorama.Monitor.Logs.RuleID | String | ID of the rule that the session matched. | 
| Panorama.Monitor.Logs.ReceiveTime | String | Time the log was received at the management plane. | 
| Panorama.Monitor.Logs.Sender | String | Only for the WildFire subtype; all other types do not use this field.
Specifies the name of the sender of an email that WildFire determined to be malicious when analyzing an email link forwarded by the firewall. | 
| Panorama.Monitor.Logs.SessionID | String | An internal numerical identifier applied to each session. | 
| Panorama.Monitor.Logs.DeviceSN | String | The serial number of the firewall on which the session was logged. | 
| Panorama.Monitor.Logs.Severity | String | Severity associated with the threat. Can be "informational", "low",
"medium", "high", or "critical". | 
| Panorama.Monitor.Logs.SourceAddress | String | Original session source IP address. | 
| Panorama.Monitor.Logs.SourceCountry | String | Source country or internal region for private addresses. Maximum
length is 32 bytes. | 
| Panorama.Monitor.Logs.SourceUser | String | Username of the user who initiated the session. | 
| Panorama.Monitor.Logs.SourcePort | String | Source port utilized by the session. | 
| Panorama.Monitor.Logs.ThreatCategory | String | Describes threat categories used to classify different types of
threat signatures. | 
| Panorama.Monitor.Logs.Name | String | Palo Alto Networks identifier for the threat. It is a description
string followed by a 64-bit numerical identifier | 
| Panorama.Monitor.Logs.ID | String | Palo Alto Networks ID for the threat. | 
| Panorama.Monitor.Logs.ToZone | String | The zone to which the session was destined. | 
| Panorama.Monitor.Logs.TimeGenerated | String | Time that the log was generated on the dataplane. | 
| Panorama.Monitor.Logs.URLCategoryList | String | A list of the URL filtering categories that the firewall used to
enforce the policy. | 
| Panorama.Monitor.Logs.Bytes | String | Total log bytes. | 
| Panorama.Monitor.Logs.BytesReceived | String | Log bytes received. | 
| Panorama.Monitor.Logs.BytesSent | String | Log bytes sent. | 


#### Command Example
```!panorama-get-logs job_id=678 ```

#### Human Readable Output

>### Query data Logs:
>|TimeGenerated|SourceAddress|DestinationAddress|Application|Action|Rule|
>|---|---|---|---|---|---|
>| 2019/07/24 08:50:24 | 1.1.1.1 | 2.3.4.5 | web-browsing | deny | any - any accept |

### panorama-security-policy-match
***
Checks whether a session matches a specified security policy. This command is only available on Firewall instances.


#### Base Command

`panorama-security-policy-match`
#### Input

| **Argument Name** | **Description** | **Required** |
| --- | --- | --- |
| application | The application name. | Optional | 
| category | The category name. | Optional | 
| destination | The destination IP address. | Required | 
| destination-port | The destination port. | Optional | 
| from | The from zone. | Optional | 
| to | The to zone. | Optional | 
| protocol | The IP protocol value. | Required | 
| source | The source IP address. | Required | 
| source-user | The source user. | Optional | 


#### Context Output

| **Path** | **Type** | **Description** |
| --- | --- | --- |
| Panorama.SecurityPolicyMatch.Query | String | Query for the session to test. | 
| Panorama.SecurityPolicyMatch.Rules.Name | String | The matching rule name. | 
| Panorama.SecurityPolicyMatch.Rules.Action | String | The matching rule action. | 
| Panorama.SecurityPolicyMatch.Rules.Category | String | The matching rule category. | 
| Panorama.SecurityPolicyMatch.Rules.Destination | String | The matching rule destination. | 
| Panorama.SecurityPolicyMatch.Rules.From | String | The matching rule from zone. | 
| Panorama.SecurityPolicyMatch.Rules.Source | String | The matching rule source. | 
| Panorama.SecurityPolicyMatch.Rules.To | String | The matching rule to zone. | 
| Panorama.SecurityPolicyMatch.QueryFields.Application | String | The application name. | 
| Panorama.SecurityPolicyMatch.QueryFields.Category | String | The category name. | 
| Panorama.SecurityPolicyMatch.QueryFields.Destination | String | The destination IP address. | 
| Panorama.SecurityPolicyMatch.QueryFields.DestinationPort | Number | The destination port. | 
| Panorama.SecurityPolicyMatch.QueryFields.From | String | The from zone. | 
| Panorama.SecurityPolicyMatch.QueryFields.To | String | The to zone. | 
| Panorama.SecurityPolicyMatch.QueryFields.Protocol | String | The IP protocol value. | 
| Panorama.SecurityPolicyMatch.QueryFields.Source | String | The destination IP address. | 
| Panorama.SecurityPolicyMatch.QueryFields.SourceUser | String | The source user. | 


#### Command Example
```!panorama-security-policy-match destination=1.2.3.4 protocol=1 source=2.3.4.5```

#### Context Example
```json
{
    "Panorama": {
        "SecurityPolicyMatch": {
            "Query": "<test><security-policy-match><source>2.3.4.5</source><destination>1.2.3.4</destination><protocol>1</protocol></security-policy-match></test>",
            "QueryFields": {
                "Destination": "1.2.3.4",
                "Protocol": "1",
                "Source": "2.3.4.5"
            },
            "Rules": {
                "Action": "allow",
                "Category": "any",
                "Destination": "any",
                "From": "any",
                "Name": "any - any accept",
                "Source": "any",
                "To": "any"
            }
        }
    }
}
```

#### Human Readable Output

>### Matching Security Policies:
>|Name|Action|From|To|Source|Destination|
>|---|---|---|---|---|---|
>| any - any accept | allow | any | any | any | any |


### panorama-list-static-routes
***
Lists the static routes of a virtual router.


#### Base Command

`panorama-list-static-routes`
#### Input

| **Argument Name** | **Description** | **Required** |
| --- | --- | --- |
| virtual_router | The name of the virtual router for which to list static routes. | Required | 
| template | The template to use to run the command. Overrides the template parameter (Panorama instances). | Optional | 
| show_uncommitted | Whether to show an uncommitted configuration. Default is "false" | Optional | 


#### Context Output

| **Path** | **Type** | **Description** |
| --- | --- | --- |
| Panorama.StaticRoutes.Name | String | The name of the static route. | 
| Panorama.StaticRoutes.BFDProfile | String | The BFD profile of the static route. | 
|  Panorama.StaticRoutes.Destination | String | The destination of the static route. | 
|  Panorama.StaticRoutes.Metric | Number | The metric \(port\) of the static route. | 
|  Panorama.StaticRoutes.NextHop | String | The next hop of the static route. Can be an IP address, FQDN, or a virtual router. | 
|  Panorama.StaticRoutes.RouteTable | String | The route table of a static route. | 
| Panorama.StaticRoutes.VirtualRouter | String | The virtual router to which the static router belongs. | 
|  Panorama.StaticRoutes.Template | String | The template in which the static route is defined \(Panorama instances only\). | 
| Panorama.StaticRoutes.Uncommitted | Boolean | Whether the static route is committed. | 


#### Command Example
```!panorama-list-static-routes virtual_router=virtual_router_test_DONT_DELETE```

#### Context Example
```json
{
    "Panorama": {
        "StaticRoutes": [
            {
                "BFDprofile": "None",
                "Destination": "2.3.4.5/32",
                "Metric": 14,
                "Name": "static_route_ip",
                "NextHop": "3.3.3.3",
                "RouteTable": "Unicast",
                "VirtualRouter": "virtual_router_test_DONT_DELETE"
            },
            {
                "Destination": "1.1.1.1/32",
                "Metric": 1012,
                "Name": "test_maya",
                "NextHop": "3.3.3.3",
                "VirtualRouter": "virtual_router_test_DONT_DELETE"
            }
        ]
    }
}
```

#### Human Readable Output

>### Displaying all Static Routes for the Virtual Router: virtual_router_test_DONT_DELETE
>|Name|Destination|NextHop|RouteTable|Metric|BFDprofile|
>|---|---|---|---|---|---|
>| static_route_ip | 2.3.4.5/32 | 3.3.3.3 | Unicast | 14 | None |
>| test_maya | 1.1.1.1/32 | 3.3.3.3 |  | 1012 |  |


### panorama-get-static-route
***
Returns the specified static route of a virtual router.


#### Base Command

`panorama-get-static-route`
#### Input

| **Argument Name** | **Description** | **Required** |
| --- | --- | --- |
| virtual_router | Name of the virtual router for which to display the static route. | Required | 
| static_route | Name of the static route to display. | Required | 
| template | The template for which to run the command. Overrides the template parameter (Panorama instances). | Optional | 


#### Context Output

| **Path** | **Type** | **Description** |
| --- | --- | --- |
| Panorama.StaticRoutes.Name | String | The name of the static route. | 
| Panorama.StaticRoutes.BFDProfile | String | The BFD profile of the static route. | 
|  Panorama.StaticRoutes.Destination | String | The destination of the static route. | 
|  Panorama.StaticRoutes.Metric | Number | The metric \(port\) of the static route. | 
|  Panorama.StaticRoutes.NextHop | String | The next hop of the static route. Can be an IP address, FQDN, or a virtual router. | 
|  Panorama.StaticRoutes.RouteTable | String | The route table of the static route. | 
| Panorama.StaticRoutes.VirtualRouter | String | The virtual router to which the static router belongs. | 
|  Panorama.StaticRoutes.Template | String | The template in which the static route is defined \(Panorama instances only\). | 


#### Command Example
```!panorama-get-static-route static_route=static_route_ip virtual_router=virtual_router_test_DONT_DELETE```

#### Context Example
```json
{
    "Panorama": {
        "StaticRoutes": {
            "BFDprofile": "None",
            "Destination": "2.3.4.5/32",
            "Metric": 14,
            "Name": "static_route_ip",
            "NextHop": "3.3.3.3",
            "RouteTable": "Unicast",
            "VirtualRouter": "virtual_router_test_DONT_DELETE"
        }
    }
}
```

#### Human Readable Output

>### Static route: static_route_ip
>|BFDprofile|Destination|Metric|Name|NextHop|RouteTable|VirtualRouter|
>|---|---|---|---|---|---|---|
>| None | 2.3.4.5/32 | 14 | static_route_ip | 3.3.3.3 | Unicast | virtual_router_test_DONT_DELETE |


### panorama-add-static-route
***
Adds a static route.


#### Base Command

`panorama-add-static-route`
#### Input

| **Argument Name** | **Description** | **Required** |
| --- | --- | --- |
| virtual_router | Virtual Router to which the routes will be added. | Required | 
| static_route | The name of the static route to add. The argument is limited to a maximum of 31 characters, is case-sensitive, and supports letters, numbers, spaces, hyphens, and underscores. | Required | 
| destination | The IP address and network mask in Classless Inter-domain Routing (CIDR) notation: ip_address/mask. For example, 192.168.0.1/24 for IPv4 or 2001:db8::/32 for IPv6). | Required | 
| nexthop_type | The type for the next hop. Possible values are: "ip-address", "next-vr", "fqdn", and "discard". | Required | 
| nexthop_value | The next hop value. | Required | 
| metric | The metric port for the static route (1-65535). | Optional | 
| interface | The interface name in which to add the static route. | Optional | 
| template | The template to use to run the command. Overrides the template parameter (Panorama instances). | Optional | 


#### Context Output

| **Path** | **Type** | **Description** |
| --- | --- | --- |
| Panorama.StaticRoutes.Name | String | The name of the static route. | 
| Panorama.StaticRoutes.BFDProfile | String | The BFD profile of the static route. | 
|  Panorama.StaticRoutes.Destination | String | The destination of the static route. | 
|  Panorama.StaticRoutes.Metric | Number | The metric \(port\) of the static route. | 
|  Panorama.StaticRoutes.NextHop | String | The next hop of the static route. Can be an IP address, FQDN, or a virtual router. | 
|  Panorama.StaticRoutes.RouteTable | String | The route table of the static route. | 
| Panorama.StaticRoutes.VirtualRouter | String | The virtual router to which the static router belongs. | 
|  Panorama.StaticRoutes.Template | String | The template in which the static route is defined \(Panorama instances only\). | 


#### Command Example
```!panorama-add-static-route destination=2.3.4.5/32 nexthop_type="ip-address" nexthop_value=3.3.3.3 static_route=my_temp_route virtual_router=virtual_router_test_DONT_DELETE```

#### Context Example
```json
{
    "Panorama": {
        "StaticRoutes": {
            "@code": "20",
            "@status": "success",
            "msg": "command succeeded"
        }
    }
}
```

#### Human Readable Output

>New uncommitted static route my_temp_route configuration added.

### panorama-delete-static-route
***
Deletes a static route.


#### Base Command

`panorama-delete-static-route`
#### Input

| **Argument Name** | **Description** | **Required** |
| --- | --- | --- |
| route_name | The name of the static route to delete. | Required | 
| virtual_router | The virtual router from which the routes will be deleted. | Required | 
| template | The template for to use to run the command. Overrides the template parameter (Panorama instances). | Optional | 


#### Context Output

| **Path** | **Type** | **Description** |
| --- | --- | --- |
| Panorama.StaticRoutes.Name | String | The name of the static route. | 
| Panorama.StaticRoutes.BFDProfile | String | The BFD profile of the static route. | 
|  Panorama.StaticRoutes.Destination | String | The destination of the static route. | 
|  Panorama.StaticRoutes.Metric | Number | The metric \(port\) of the static route. | 
|  Panorama.StaticRoutes.NextHop | String | The next hop of the static route. Can be an IP address, FQDN, or a virtual router. | 
|  Panorama.StaticRoutes.RouteTable | String | The route table of the static route. | 
| Panorama.StaticRoutes.VirtualRouter | String | The virtual router to which the static router belongs. | 
|  Panorama.StaticRoutes.Template | String | The template in which the static route is defined \(Panorama instances only\). | 
| Panorama.StaticRoutes.Deleted | Boolean | Whether the static route was deleted. | 


#### Command Example
```!panorama-delete-static-route route_name=my_temp_route virtual_router=virtual_router_test_DONT_DELETE```

#### Context Example
```json
{
    "Panorama": {
        "StaticRoutes": {
            "Deleted": true,
            "Name": "my_temp_route"
        }
    }
}
```

#### Human Readable Output

>The static route: my_temp_route was deleted. Changes are not committed.

### panorama-show-device-version
***
Show firewall device software version.


#### Base Command

`panorama-show-device-version`
#### Input

| **Argument Name** | **Description** | **Required** |
| --- | --- | --- |
| target | Serial number of the target device. | Optional | 


#### Context Output

| **Path** | **Type** | **Description** |
| --- | --- | --- |
| Panorama.Device.Info.Devicename | String | Devicename of the PAN-OS. | 
| Panorama.Device.Info.Model | String | Model of the PAN-OS. | 
| Panorama.Device.Info.Serial | String | Serial number of the PAN-OS. | 
| Panorama.Device.Info.Version | String | Version of the PAN-OS. | 


#### Command Example
```!panorama-show-device-version```

#### Context Example
```json
{
    "Panorama": {
        "Device": {
            "Info": {
                "Devicename": "PA-VM",
                "Model": "PA-VM",
                "Serial": "000000000000000",
                "Version": "8.1.7"
            }
        }
    }
}
```

#### Human Readable Output

>### Device Version:
>|Devicename|Model|Serial|Version|
>|---|---|---|---|
>| PA-VM | PA-VM | 000000000000000 | 8.1.7 |


### panorama-download-latest-content-update
***
Downloads the latest content update.


#### Base Command

`panorama-download-latest-content-update`
#### Input

| **Argument Name** | **Description** | **Required** |
| --- | --- | --- |
| target | The device to which to download the content update. | Optional | 


#### Context Output

| **Path** | **Type** | **Description** |
| --- | --- | --- |
| Panorama.Content.Download.JobID | String | Job ID of the content download. | 
| Panorama.Content.Download.Status | String | Content download status. | 


#### Command Example
```!panorama-download-latest-content-update ```

#### Human Readable Output

>### Content download:
>|JobID|Status|
>|---|---|
>| 657 | Pending |

### panorama-content-update-download-status
***
Checks the download status of a content update.


#### Base Command

`panorama-content-update-download-status`
#### Input

| **Argument Name** | **Description** | **Required** |
| --- | --- | --- |
| target | The device to which the content update is downloading. | Optional | 
| job_id | Job ID to check. | Required | 


#### Context Output

| **Path** | **Type** | **Description** |
| --- | --- | --- |
| Panorama.Content.Download.JobID | String | Job ID to monitor. | 
| Panorama.Content.Download.Status | String | Download status. | 
| Panorama.Content.Download.Details | String | Job ID details. | 


#### Command Example
```!panorama-content-update-download-status job_id=678 ```

#### Human Readable Output

>### Content download status:
>|JobID|Status|Details|
>|---|---|---|
>| 678 | Completed | download succeeded with warnings |


### panorama-install-latest-content-update
***
Installs the latest content update.


#### Base Command

`panorama-install-latest-content-update`
#### Input

| **Argument Name** | **Description** | **Required** |
| --- | --- | --- |
| target | The device on which to install the content update. | Optional | 


#### Context Output

| **Path** | **Type** | **Description** |
| --- | --- | --- |
| Panorama.Content.Install.JobID | String | Job ID of the installation. | 
| Content.Install.Status | String | Installation status. | 


#### Command Example
```!panorama-install-latest-content-update ```

#### Human Readable Output

>### Result:
>|JobID|Status|
>|---|---|
>| 878 | Pending |


### panorama-content-update-install-status
***
Gets the installation status of the content update.


#### Base Command

`panorama-content-update-install-status`
#### Input

| **Argument Name** | **Description** | **Required** |
| --- | --- | --- |
| target | The device on which to check the installation status of the content update. | Optional | 
| job_id | Job ID of the content installation. | Required | 


#### Context Output

| **Path** | **Type** | **Description** |
| --- | --- | --- |
| Panorama.Content.Install.JobID | String | Job ID of the content installation. | 
| Panorama.Content.Install.Status | String | Content installation status. | 
| Panorama.Content.Install.Details | String | Content installation status details. | 


#### Command Example
```!panorama-content-update-install-status job_id=878 ```

#### Human Readable Output

>### Content install status:
>|JobID|Status|Details|
>|---|---|---|
>| 878 | Completed | installation succeeded with warnings |


### panorama-check-latest-panos-software
***
Checks the PAN-OS software version from the repository.


#### Base Command

`panorama-check-latest-panos-software`
#### Input

| **Argument Name** | **Description** | **Required** |
| --- | --- | --- |
| target | The target device from which to get the PAN-OS software version. | Optional | 


#### Context Output

There is no context output for this command.

#### Command Example
```!panorama-check-latest-panos-software```


### panorama-download-panos-version
***
Downloads the target PAN-OS software version to install on the target device.


#### Base Command

`panorama-download-panos-version`
#### Input

| **Argument Name** | **Description** | **Required** |
| --- | --- | --- |
| target | The target device from which to download the PAN-OS software version. | Optional | 
| target_version | The target version number to install. | Required | 


#### Context Output

| **Path** | **Type** | **Description** |
| --- | --- | --- |
| Panorama.PANOS.Download.JobID | number | Job ID of the PAN-OS download. | 
| Panorama.PANOS.Download.Status | String | Status of the PAN-OS download. | 


#### Command Example
```!panorama-download-panos-version target_version=1 ```

#### Human Readable Output

>### Result:
>|JobID|Status|
>|---|---|
>| 111 | Pending |

### panorama-download-panos-status
***
Gets the download status of the target PAN-OS software.


#### Base Command

`panorama-download-panos-status`
#### Input

| **Argument Name** | **Description** | **Required** |
| --- | --- | --- |
| target | The target device from which to get the download status. | Optional | 
| job_id | Job ID to check. | Required | 


#### Context Output

| **Path** | **Type** | **Description** |
| --- | --- | --- |
| Panorama.PANOS.Download.JobID | string | Job ID of the PAN-OS download. | 
| Panorama.PANOS.Download.Status | String | PAN-OS download status. | 
| Panorama.PANOS.Download.Details | String | PAN-OS download details. | 


#### Command Example
```!panorama-download-panos-status job_id=999```

#### Human Readable Output

>### PAN-OS download status:
>|JobID|Status|Details|
>|---|---|---|
>| 999 | Completed | download succeeded with warnings |

### panorama-install-panos-version
***
Installs the target PAN-OS version on the specified target device.


#### Base Command

`panorama-install-panos-version`
#### Input

| **Argument Name** | **Description** | **Required** |
| --- | --- | --- |
| target | The target device on which to install the target PAN-OS software version. | Optional | 
| target_version | Target PAN-OS version to install. | Required | 


#### Context Output

| **Path** | **Type** | **Description** |
| --- | --- | --- |
| Panorama.PANOS.Install.JobID | string | Job ID from the PAN-OS installation. | 
| Panorama.PANOS.Install.Status | String | Status of the PAN-OS installation. | 


#### Command Example
```!panorama-install-panos-version target_version=1 ```

#### Human Readable Output

>### PAN-OS Installation:
>|JobID|Status|
>|---|---|
>| 111 | Pending |

### panorama-install-panos-status
***
Gets the installation status of the PAN-OS software.


#### Base Command

`panorama-install-panos-status`
#### Input

| **Argument Name** | **Description** | **Required** |
| --- | --- | --- |
| target | The target device from which to get the installation status. | Optional | 
| job_id | Job ID to check. | Required | 


#### Context Output

| **Path** | **Type** | **Description** |
| --- | --- | --- |
| Panorama.PANOS.Install.JobID | number | Job ID of the PAN-OS installation. | 
| Panorama.PANOS.Install.Status | String | Status of the PAN-OS installation. | 
| Panorama.PANOS.Install.Details | String | PAN-OS installation details. | 


#### Command Example
```!panorama-install-panos-status job_id=878 ```

#### Human Readable Output

>### PAN-OS installation status:
>|JobID|Status|Details|
>|---|---|---|
>| 878 | Completed | installation succeeded with warnings |

### panorama-device-reboot
***
Reboots the Firewall device.


#### Base Command

`panorama-device-reboot`
#### Input

| **Argument Name** | **Description** | **Required** |
| --- | --- | --- |
| target | The target device for which to reboot the firewall. | Optional | 


#### Context Output

There is no context output for this command.

#### Command Example
```!panorama-device-reboot ```


### panorama-show-location-ip
***
Gets location information for an IP address.


#### Base Command

`panorama-show-location-ip`
#### Input

| **Argument Name** | **Description** | **Required** |
| --- | --- | --- |
| ip_address | The IP address from which to return information. | Required | 


#### Context Output

| **Path** | **Type** | **Description** |
| --- | --- | --- |
| Panorama.Location.IP.country_code | String | The IP address location country code. | 
| Panorama.Location.IP.country_name | String | The IP addres location country name. | 
| Panorama.Location.IP.ip_address | String | The IP address. | 
| Panorama.Location.IP.Status | String | Whether the IP address was found. | 


#### Command Example
```!panorama-show-location-ip ip_address=8.8.8.8```

#### Context Example
```json
{
    "Panorama": {
        "Location": {
            "IP": {
                "country_code": "US",
                "country_name": "United States",
                "ip_address": "8.8.8.8",
                "status": "Found"
            }
        }
    }
}
```

#### Human Readable Output

>### IP 8.8.8.8 location:
>|ip_address|country_name|country_code|
>|---|---|---|
>| 8.8.8.8 | United States | US |


### panorama-get-licenses
***
Gets information about available PAN-OS licenses and their statuses.


#### Base Command

`panorama-get-licenses`
#### Input

There are no input arguments for this command.

#### Context Output

| **Path** | **Type** | **Description** |
| --- | --- | --- |
| Panorama.License.Authcode | String | The authentication code of the license. | 
| Panorama.License.Base-license-name | String | The base license name. | 
| Panorama.License.Description | String | The description of the license. | 
| Panorama.License.Expired | String | Whether the license has expired. | 
| Panorama.License.Expires | String | When the license will expire. | 
| Panorama.License.Feature | String | The feature of the license. | 
| Panorama.License.Issued | String | When the license was issued. | 
| Panorama.License.Serial | String | The serial number of the license. | 


#### Command Example
```!panorama-get-licences ```

#### Human Readable Output

>|Authcode|Description|Feature|Serial|Expired|Expires|Issued|
>|---|---|---|---|---|---|---|
>| I9805928  | NFR Support | NFR Support | 007DEMISTO1t | no | Never | November 25, 2019 |

### panorama-get-security-profiles
***
Gets information for the specified security profile.


#### Base Command

`panorama-get-security-profiles`
#### Input

| **Argument Name** | **Description** | **Required** |
| --- | --- | --- |
| security_profile | The security profile for which to get information. Possible values are: "data-filtering", "file-blocking", "spyware", "url-filtering", "virus", "vulnerability", or "wildfire-analysis". | Optional | 


#### Context Output

| **Path** | **Type** | **Description** |
| --- | --- | --- |
| Panorama.Spyware.Name | String | The profile name. | 
| Panorama.Spyware.Rules.Action | String | The rule action. | 
| Panorama.Spyware.Rules.Cateogry | String | The category for which to apply the rule. | 
| Panorama.Spyware.Rules.Name | String | The rule name. | 
| Panorama.Spyware.Rules.Packet-capture | String | Whether packet capture is enabled. | 
| Panorama.Spyware.Rules.Severity | String | The rule severity. | 
| Panorama.Spyware.Rules.Threat-name | String | The threat name for which to apply the rule. | 
| Panorama.URLFilter.Name | String | The profile name. | 
| Panorama.URLFilter.Rules.Category.Action | String | The rule action to apply to the category. | 
| Panorama.URLFilter.Rules.Category.Name | String | The category name. | 
| Panorama.WildFire.Name | String | The WildFire profile name. | 
| Panorama.WildFire.Rules.Analysis | String | The rule analysis. | 
| Panorama.WildFire.Rules.Application | String | The application for which to apply the rule. | 
| Panorama.WildFire.Rules.File-type | String | The file type for which to apply the rule. | 
| Panorama.WildFire.Rules.Name | String | The rule name. | 
| Panorama.Vulnerability.Name | String | The vulnerability profile name. | 
| Panorama.Vulnerability.Rules.Vendor-id | String | The vendor ID for which to apply the rule. | 
| Panorama.Vulnerability.Rules.Packet-capture | String | Whether packet capture is enabled. | 
| Panorama.Vulnerability.Rules.Host | String | The rule host. | 
| Panorama.Vulnerability.Rules.Name | String | The rule name. | 
| Panorama.Vulnerability.Rules.Cateogry | String | The category for which to apply the rule. | 
| Panorama.Vulnerability.Rules.CVE | String | The CVE for which to apply the rule. | 
| Panorama.Vulnerability.Rules.Action | String | The rule action. | 
| Panorama.Vulnerability.Rules.Severity | String | The rule severity. | 
| Panorama.Vulnerability.Rules.Threat-name | String | The threat for which to apply the rule. | 
| Panorama.Antivirus.Name | String | The Antivirus profile name. | 
| Panorama.Antivirus.Rules.Action | String | The rule action. | 
| Panorama.Antivirus.Rules.Name | String | The rule name. | 
| Panorama.Antivirus.Rules.WildFire-action | String | The WildFire action. | 
| Panorama.FileBlocking.Name | String | The file blocking profile name. | 
| Panorama.FileBlocking.Rules.Action | String | The rule action. | 
| Panorama.FileBlocking.Rules.Application | String | The application for which to apply the rule. | 
| Panorama.FileBlocking.Rules.File-type | String | The file type to apply the rule. | 
| Panorama.FileBlocking.Rules.Name | String | The rule name. | 
| Panorama.DataFiltering.Name | String | The data filtering profile name. | 
| Panorama.DataFiltering.Rules.Alert-threshold | String | The alert threshold. | 
| Panorama.DataFiltering.Rules.Application | String | The application to apply the rule. | 
| Panorama.DataFiltering.Rules.Block-threshold | String | The block threshold. | 
| Panorama.DataFiltering.Rules.Data-object | String | The data object. | 
| Panorama.DataFiltering.Rules.Direction | String | The rule direction. | 
| Panorama.DataFiltering.Rules.File-type | String | The file type for which to apply the rule. | 
| Panorama.DataFiltering.Rules.Log-severity | String | The log severity. | 
| Panorama.DataFiltering.Rules.Name | String | The rule name. | 


#### Command Example
```!panorama-get-security-profiles security_profile=spyware ```

#### Human Readable Output

>|Name|Rules|
>|---|---|
>| best-practice  | {'Name': 'simple-critical', 'Action': {'reset-both': None}, 'Category': 'any', 'Severity': 'critical', 'Threat-name': 'any', 'Packet-capture': 'disable'},<br/>{'Name': 'simple-high', 'Action': {'reset-both': None}, 'Category': 'any', 'Severity': 'high', 'Threat-name': 'any', 'Packet-capture': 'disable'},<br/>{'Name': 'simple-medium', 'Action': {'reset-both': None}, 'Category': 'any', 'Severity': 'medium', 'Threat-name': 'any', 'Packet-capture': 'disable'},<br/>{'Name': 'simple-informational', 'Action': {'default': None}, 'Category': 'any', 'Severity': 'informational', 'Threat-name': 'any', 'Packet-capture': 'disable'},<br/>{'Name': 'simple-low', 'Action': {'default': None}, 'Category': 'any', 'Severity': 'low', 'Threat-name': 'any', 'Packet-capture': 'disable'} |

### panorama-apply-security-profile
***
Apply a security profile to specific rules or rules with a specific tag.


#### Base Command

`panorama-apply-security-profile`
#### Input

| **Argument Name** | **Description** | **Required** |
| --- | --- | --- |
| profile_type | Security profile type. Can be 'data-filtering', 'file-blocking', 'spyware', 'url-filtering', 'virus, 'vulnerability', or wildfire-analysis.' | Required | 
| rule_name | The rule name to apply. | Required | 
| profile_name | The profile name to apply to the rule. | Required | 
| pre_post | The location of the rules. Possible values are: "pre-rulebase" or "post-rulebase". Mandatory for Panorama instances. | Optional | 


#### Context Output

There is no context output for this command.

#### Command Example
```!panorama-apply-security-profile profile_name=test profile_type=spyware rule_name=rule1 pre_post="pre-rulebase" ```

#### Human Readable Output
>The profile test has been applied to the rule rule1


### panorama-get-ssl-decryption-rules
***
Get SSL decryption rules.


#### Base Command

`panorama-get-ssl-decryption-rules`
#### Input

| **Argument Name** | **Description** | **Required** |
| --- | --- | --- |
| pre_post | The location of the rules. Possible values are: "pre-rulebase" or "post-rulebase". Mandatory for Panorama instances. | Optional | 


#### Context Output

| **Path** | **Type** | **Description** |
| --- | --- | --- |
| Panorama.SSLRule.From | String | The SSL rule from the source. | 
| Panorama.SSLRule.Name | String | The name of the SSL rule. | 
| Panorama.SSLRule.Destination | String | The destination of the SSL rule. | 
| Panorama.SSLRule.Target | String | The target of the SSL rule. | 
| Panorama.SSLRule.Service | String | The SSL rule service. | 
| Panorama.SSLRule.Action | String | The SSL rule action. | 
| Panorama.SSLRule.Type | String | The SSL rule type. | 
| Panorama.SSLRule.Source | String | The source of the SSL rule. | 
| Panorama.SSLRule.To | String | The SSL rule to destination. | 
| Panorama.SSLRule.UUID | String | The SSL rule UUID. | 
| Panorama.SSLRule.Description | String | The SSL rule description. | 
| Panorama.SSLRule.Source-user | String | The SSL rule source user. | 
| Panorama.SSLRule.Category | String | The SSL rule category. | 


#### Command Example
```!panorama-get-ssl-decryption-rules pre_post="pre-rulebase" ```

#### Human Readable Output

>|Name|UUID|Target|Service|Category|Type|From|To|Source|Destenation|Action|Source-user|
>|---|---|---|---|---|---|---|---|---|---|---|---|
>| test | some_uuid | negate: no | any | member: any | ssl-forward-proxy: null | any | any | any | any | no-decrypt | any |

### panorama-get-wildfire-configuration
***
Retrieves the Wildfire configuration.


#### Base Command

`panorama-get-wildfire-configuration`
#### Input

| **Argument Name** | **Description** | **Required** |
| --- | --- | --- |
| template | The template name. | Required | 


#### Context Output

| **Path** | **Type** | **Description** |
| --- | --- | --- |
| Panorama.WildFire.Name | String | The file type. | 
| Panorama.WildFire.Size-limit | String | The file size limit. | 
| Panorama.WildFire.recurring | String | The schedule that is recurring. | 


#### Command Example
```!panorama-get-wildfire-configuration template=WildFire ```


>### WildFire Configuration
> Report Grayware File: yes
>|Name|Size-limit|
>|---|---|
>| pe | 10 |
>| apk | 30 |

>### The updated schedule for Wildfire
>|recurring|
>|---|
>| every-min: {"action": "download-and-install"} |


### panorama-url-filtering-block-default-categories
***
Set default categories to block in the URL filtering profile.


#### Base Command

`panorama-url-filtering-block-default-categories`
#### Input

| **Argument Name** | **Description** | **Required** |
| --- | --- | --- |
| profile_name | The url-filtering profile name. Get the name by running the get-security-profiles command. | Required | 


#### Context Output

There is no context output for this command.

#### Command Example
```!panorama-url-filtering-block-default-categories profile_name=test ```

#### Human Readable Output

>The default categories to block has been set successfully to test

### panorama-get-anti-spyware-best-practice
***
Get anti-spyware best practices.


#### Base Command

`panorama-get-anti-spyware-best-practice`
#### Input

There are no input arguments for this command.

#### Context Output

| **Path** | **Type** | **Description** |
| --- | --- | --- |
| Panorama.Spyware.BotentDomain.Name | String | The botnet domain name. | 
| Panorama.Spyware.BotentDomain.Action | String | The botnet domain action. | 
| Panorama.Spyware.BotentDomain.Packet-capture | String | Whether packet capture is enabled. | 
| Panorama.Spyware.BotentDomain.Sinkhole.ipv4-address | String | The botnet domain IPv4 address. | 
| Panorama.Spyware.BotentDomain.Sinkhole.ipv6-address | String | The Botnet domain IPv6 address. | 
| Panorama.Spyware.Rule.Cateogry | String | The rule category. | 
| Panorama.Spyware.Rule.Action | String | The rule action. | 
| Panorama.Spyware.Rule.Name | String | The rule name. | 
| Panorama.Spyware.Rule.Severity | String | The rule severity. | 
| Panorama.Spyware.Rule.Threat-name | String | The rule threat name. | 
| Panorama.Spyware.BotentDomain.Max_version | String | The botnet domain max version. | 


#### Command Example
```!panorama-get-anti-spyware-best-practice ```

#### Human Readable Output

>### Anti Spyware Botnet-Domains Best Practice
>|Name|Action|Packet-capture|ipv4-address|ipv6-address|
>|---|---|---|---|---|
>| default-paloalto-dns | sinkhole: null | disable |  |  |
>| default-paloalto-cloud | allow: null | disable |  |  |
>|  |  |  | pan-sinkhole-default-ip | ::1 |

>### Anti Spyware Best Practice Rules
>|Name|Severity|Action|Category|Threat-name|
>|---|---|---|---|---|
>| simple-critical | critical | reset-both: null | any | any |
>| simple-high | high | reset-both: null | any | any |

### panorama-get-file-blocking-best-practice
***
Get file-blocking best practices.


#### Base Command

`panorama-get-file-blocking-best-practice`
#### Input

There are no input arguments for this command.

#### Context Output

| **Path** | **Type** | **Description** |
| --- | --- | --- |
| Panorama.FileBlocking.Rule.Action | String | The rule action. | 
| Panorama.FileBlocking.Rule.Application | String | The rule application. | 
| Panorama.FileBlocking.Rule.File-type | String | The rule file type. | 
| Panorama.FileBlocking.Rule.Name | String | The rule name. | 


#### Command Example
```!panorama-get-file-blocking-best-practice ```

#### Human Readable Output

>### File Blocking Profile Best Practice
>|Name|Action|File-type|Aplication|
>|---|---|---|---|
>| Block all risky file types | block | 7z,<br/>bat,<br/>cab,<br/>chm,<br/>class,<br/>cpl | any |
>| Block encrypted files | block | encrypted-rar,<br/>encrypted-zip| any |

### panorama-get-antivirus-best-practice
***
Get anti-virus best practices.


#### Base Command

`panorama-get-antivirus-best-practice`
#### Input

There are no input arguments for this command.

#### Context Output

| **Path** | **Type** | **Description** |
| --- | --- | --- |
| Panorama.Antivirus.Decoder.Action | String | The rule action. | 
| Panorama.Antivirus.Decoder.Name | String | The rule name. | 
| Panorama.Antivirus.Decoder.WildFire-action | String | The WildFire action. | 


#### Command Example
```!panorama-get-antivirus-best-practice ```

#### Human Readable Output

>### Antivirus Best Practice Profile
>|Name|Action|WildFire-action|
>|---|---|---|
>| http | default | default|
>| smtp default | default |

### panorama-get-vulnerability-protection-best-practice
***
Get vulnerability-protection best practices.


#### Base Command

`panorama-get-vulnerability-protection-best-practice`
#### Input

There are no input arguments for this command.

#### Context Output

| **Path** | **Type** | **Description** |
| --- | --- | --- |
| Panorama.Vulnerability.Rule.Action | String | The rule action. | 
| Panorama.Vulnerability.Rule.CVE | String | The rule CVE. | 
| Panorama.Vulnerability.Rule.Cateogry | String | The rule category. | 
| Panorama.Vulnerability.Rule.Host | String | The rule host. | 
| Panorama.Vulnerability.Rule.Name | String | The rule name. | 
| Panorama.Vulnerability.Rule.Severity | String | The rule severity. | 
| Panorama.Vulnerability.Rule.Threat-name | String | The threat name. | 
| Panorama.Vulnerability.Rule.Vendor-id | String | The vendor ID. | 


#### Command Example
```!panorama-get-vulnerability-protection-best-practice ```

#### Human Readable Output

>### vulnerability Protection Best Practice Profile
>|Name|Action|Host|Severity|Category|Threat-name|CVE|Vendor-id|
>|---|---|---|---|---|---|---|---|
>| simple-client-critical | reset-both: null | client | critical | any | any | any | any |
>| simple-client-high | reset-both: null | client | high | any | any | any | any |

### panorama-get-wildfire-best-practice
***
View WildFire best practices.


#### Base Command

`panorama-get-wildfire-best-practice`
#### Input

There are no input arguments for this command.

#### Context Output

| **Path** | **Type** | **Description** |
| --- | --- | --- |
| Panorama.WildFire.Analysis | String | The WildFire analysis. | 
| Panorama.WildFire.Application | String | The WildFire application. | 
| Panorama.WildFire.File.File-size | String | The recommended file size. | 
| Panorama.WildFire.File.Name | String | The file name. | 
| Panorama.WildFire.File-type | String | The WildFire profile file type. | 
| Panorama.WildFire.Name | String | The WildFire profile name. | 
| Panorama.WildFire.SSLDecrypt | String | The SSL decrypt content. | 
| Panorama.WildFire.Schedule.Action | String | The WildFire schedule action. | 
| Panorama.WildFire.Schedule.Recurring | String | The WildFire schedule recurring. | 


#### Command Example
```!panorama-get-wildfire-best-practice ```

#### Human Readable Output

>### WildFire Best Practice Profile
>|Name|Analysis|Aplication|File-type|
>|---|---|---|---|
>| default | public-cloud | any | any |

>### Wildfire Best Practice Schedule
>|Action|Recurring|
>|---|---|
>| download-and-install | every-minute |

>### Wildfire SSL Decrypt Settings
>|allow-forward-decrypted-content|
>|---|
>| yes |

>### Wildfire System Settings
>report-grayware-file: yes
>|Name|File-size|
>|---|---|
>| pe | 10 |
>| apk | 30 |

### panorama-get-url-filtering-best-practice
***
View URL Filtering best practices.


#### Base Command

`panorama-get-url-filtering-best-practice`
#### Input

There are no input arguments for this command.

#### Context Output

| **Path** | **Type** | **Description** |
| --- | --- | --- |
| Panorama.URLFilter.Category.Action | String | The action to perform on the category. | 
| Panorama.URLFilter.Category.Name | String | The category name. | 
| Panorama.URLFilter.DeviceGroup | String | The device group name. | 
| Panorama.URLFilter.Name | String | The Profile name. | 
| Panorama.URLFilter.Header.log-container-page-only | String | The log container page only. | 
| Panorama.URLFilter.Header.log-http-hdr-referer | String | The log HTTP header referer. | 
| Panorama.URLFilter.Header.log-http-hdr-user | String | The log HTTP header user. | 
| Panorama.URLFilter.Header.log-http-hdr-xff | String | The log HTTP header xff. | 


#### Command Example
```!panorama-get-url-filtering-best-practice ```

#### Human Readable Output

>### URL Filtering Best Practice Profile Categories
>|Category|DeviceGroup|Name|
>|---|---|---|
>| {'Name': 'abortion', 'Action': 'alert'},<br/>{'Name': 'abused-drugs', 'Action': 'alert'} | Demisto sales lab | best-practice |


>### Best Practice Headers
>|log-container-page-only|log-http-hdr-referer|log-http-hdr-user|log-http-hdr-xff|
>|---|---|---|---|
>| yes | yes | yes | yes |

### panorama-enforce-wildfire-best-practice
***
Enforces wildfire best practices to upload files to the maximum size, forwards all file types, and updates the schedule.


#### Base Command

`panorama-enforce-wildfire-best-practice`
#### Input

| **Argument Name** | **Description** | **Required** |
| --- | --- | --- |
| template | The template name. | Required | 


#### Context Output

There is no context output for this command.

#### Command Example
```!panorama-enforce-wildfire-best-practice template=WildFire ```

#### Human Readable Output

>The schedule was updated according to the best practice. Recurring every minute with the action of "download and install" The file upload for all file types is set to the maximum size.

### panorama-create-antivirus-best-practice-profile
***
Creates an antivirus best practice profile.


#### Base Command

`panorama-create-antivirus-best-practice-profile`
#### Input

| **Argument Name** | **Description** | **Required** |
| --- | --- | --- |
| profile_name | The name of the profile to create. | Required | 


#### Context Output

There is no context output for this command.

#### Command Example
```!panorama-create-antivirus-best-practice-profile profile_name=test ```

#### Human Readable Output

>The profile test was created successfully.

### panorama-create-anti-spyware-best-practice-profile
***
Creates an Anti-Spyware best practice profile.


#### Base Command

`panorama-create-anti-spyware-best-practice-profile`
#### Input

| **Argument Name** | **Description** | **Required** |
| --- | --- | --- |
| profile_name | The profile name to create. | Required | 


#### Context Output

There is no context output for this command.

#### Command Example
```!panorama-create-anti-spyware-best-practice-profile profile_name=test ```

#### Human Readable Output

>The profile test was created successfully.

### panorama-create-vulnerability-best-practice-profile
***
Creates a vulnerability protection best practice profile.


#### Base Command

`panorama-create-vulnerability-best-practice-profile`
#### Input

| **Argument Name** | **Description** | **Required** |
| --- | --- | --- |
| profile_name | The profile name. | Required | 


#### Context Output

There is no context output for this command.

#### Command Example
```!panorama-create-vulnerability-best-practice-profile profile_name=test ```

#### Human Readable Output

>The profile test was created successfully.

### panorama-create-url-filtering-best-practice-profile
***
Creates a URL filtering best practice profile.


#### Base Command

`panorama-create-url-filtering-best-practice-profile`
#### Input

| **Argument Name** | **Description** | **Required** |
| --- | --- | --- |
| profile_name | The profile name. | Required | 


#### Context Output

There is no context output for this command.

#### Command Example
```!panorama-create-url-filtering-best-practice-profile profile_name=test ```

#### Human Readable Output

>The profile test was created successfully.

### panorama-create-file-blocking-best-practice-profile
***
Creates a file blocking best practice profile.


#### Base Command

`panorama-create-file-blocking-best-practice-profile`
#### Input

| **Argument Name** | **Description** | **Required** |
| --- | --- | --- |
| profile_name | The name of the profile. | Required | 


#### Context Output

There is no context output for this command.

#### Command Example
```!panorama-create-file-blocking-best-practice-profile profile_name=test ```

#### Human Readable Output

>The profile test was created successfully.

### panorama-create-wildfire-best-practice-profile
***
Creates a WildFire analysis best practice profile.


#### Base Command

`panorama-create-wildfire-best-practice-profile`
#### Input

| **Argument Name** | **Description** | **Required** |
| --- | --- | --- |
| profile_name | The name of the profile. | Required | 


#### Context Output

There is no context output for this command.

#### Command Example
```!panorama-create-wildfire-best-practice-profile profile_name=test ```

#### Human Readable Output

>The profile test was created successfully.

### panorama-lookup-route
***
Lookup a given IP address in the Firewall routing table


#### Base Command

`panorama-lookup-route`
#### Input

| **Argument Name** | **Description** | **Required** |
| --- | --- | --- |
| dest_ip | Destination IP address to look up in the firewall routing table. | Required |
| virtual_router | Virtual router to check against. | Optional |


#### Context Output

| **Path** | **Type** | **Description** |
| --- | --- | --- |
| Panorama.RouteLookup.dest_ip | String | The destination IP address tested. |
| Panorama.RouteLookup.dp | String | Firewall data plane. |
| Panorama.RouteLookup.interface | String | Outgoing interface. |
| Panorama.RouteLookup.ip | String | The next hop IP address in the routing table. |
| Panorama.RouteLookup.metric | String | Router metric, |
| Panorama.RouteLookup.nh | String | The next hop type, |
| Panorama.RouteLookup.src | String | Outgoing interface IP address. |


#### Command Example
```!panorama-lookup-route dest_ip=8.8.8.8 virtual_router=default```

#### Context Example
```json
{
    "Panorama": {
        "RouteLookup": {
            "dest_ip": "8.8.8.8",
            "dp": "dp0",
            "interface": "ethernet1/1",
            "ip": "192.168.1.1",
            "metric": "10",
            "nh": "ip",
            "src": "192.168.1.139"
        }
    }
}
```

#### Human Readable Output

>### Route Lookup Results
>|dest_ip|dp|interface|ip|metric|nh|src|
>|---|---|---|---|---|---|---|
>| 8.8.8.8 | dp0 | ethernet1/1 | 192.168.1.1 | 10 | ip | 192.168.1.139 |

### panorama-lookup-zone
***
Given an IP address, returns the matching zone based on the device routing table


#### Base Command

`panorama-lookup-zone`
#### Input

| **Argument Name** | **Description** | **Required** |
| --- | --- | --- |
| dest_ip | Destination IP address to look up in the firewall routing table. | Required |
| virtual_router | Virtual Router to look up against. | Required |


#### Context Output

| **Path** | **Type** | **Description** |
| --- | --- | --- |
| Panorama.ZoneLookup.name | String | Outgoing interface name. |
| Panorama.ZoneLookup.zone | String | Outgoing zone name. |
| Panorama.ZoneLookup.fwd | String | Forwarding virtual router. |
| Panorama.ZoneLookup.dyn-addr | String | Outgoing interface dynamic addresses. |
| Panorama.ZoneLookup.addr6.member | String | Outgoing interface IPv6 addresses. |
| Panorama.ZoneLookup.tag | String | Outgoing interface VLAN tag. |
| Panorama.ZoneLookup.ip | String | Outgoing interface IP addresses. |
| Panorama.ZoneLookup.id | String | Outgoing interface ID. |
| Panorama.ZoneLookup.addr.member | String | Outgoing interface IPv4 addresses |
| Panorama.ZoneLookup.nh | String | Next hop type. |
| Panorama.ZoneLookup.src | String | Outgoing interface IP address. |
| Panorama.ZoneLookup.metric | String | Router metric. |
| Panorama.ZoneLookup.interface | String | Outgoing interface. |
| Panorama.ZoneLookup.dp | String | Firewall data plane. |
| Panorama.ZoneLookup.dest_ip | String | Destination IP address. |


#### Command Example
```!panorama-lookup-zone dest_ip=8.8.8.8 virtual_router=default```

#### Context Example
```json
{
    "Panorama": {
        "ZoneLookup": {
            "addr": null,
            "addr6": null,
            "dest_ip": "8.8.8.8",
            "dp": "dp0",
            "dyn-addr": null,
            "fwd": "vr:default",
            "id": "16",
            "interface": "ethernet1/1",
            "ip": "192.168.1.1",
            "metric": "10",
            "name": "ethernet1/1",
            "nh": "ip",
            "src": "192.168.1.139",
            "tag": "0",
            "vsys": "1",
            "zone": "OUTSIDE"
        }
    }
}
```

#### Human Readable Output

>### Zone Lookup Results
>|addr|addr6|dest_ip|dp|dyn-addr|fwd|id|interface|ip|metric|name|nh|src|tag|vsys|zone|
>|---|---|---|---|---|---|---|---|---|---|---|---|---|---|---|---|
>|  |  | 8.8.8.8 | dp0 |  | vr:default | 16 | ethernet1/1 | 192.168.1.1 | 10 | ethernet1/1 | ip | 192.168.1.139 | 0 | 1 | OUTSIDE |<|MERGE_RESOLUTION|>--- conflicted
+++ resolved
@@ -178,6 +178,8 @@
 96. [Creates a URL filtering best practice profile: panorama-create-url-filtering-best-practice-profile](#panorama-create-url-filtering-best-practice-profile)
 97. [Creates a file blocking best practice profile: panorama-create-file-blocking-best-practice-profile](#panorama-create-file-blocking-best-practice-profile)
 98. [Creates a WildFire analysis best practice profile: panorama-create-wildfire-best-practice-profile](#panorama-create-wildfire-best-practice-profile)
+99. [Given an IP address, returns the matching zone based on the device routing table: panorama-lookup-zone](#panorama-lookup-zone)
+100. [Look up a given IP address in the firewall routing table: panorama-lookup-route](#panorama-lookup-route)
 
 
 ### panorama
@@ -2209,11 +2211,7 @@
 | **Argument Name** | **Description** | **Required** |
 | --- | --- | --- |
 | rulename | Name of the rule to edit. | Required | 
-<<<<<<< HEAD
-| element_to_change | Parameter in the security rule to change. Possible values are: "source", "destination", "application", "action", "category", "description", "disabled", "target", "log-forwarding" and "tag". | Required | 
-=======
 | element_to_change | Parameter in the security rule to change. Can be 'source', 'destination', 'application', 'action', 'category', 'description', 'disabled', 'target', 'log-forwarding', 'tag' or 'profile-setting'. | Required | 
->>>>>>> b8cb7e4c
 | element_value | The new value for the parameter. | Required | 
 | pre_post | Pre-rule or post-rule (Panorama instances). Possible values are: "pre-rulebase" and "post-rulebase". | Optional | 
 | behaviour | Whether to replace, add, or remove the element_value from the current rule object value. | Optional | 
@@ -4473,10 +4471,10 @@
             "dest_ip": "8.8.8.8",
             "dp": "dp0",
             "interface": "ethernet1/1",
-            "ip": "192.168.1.1",
+            "ip": "10.10.10.10",
             "metric": "10",
             "nh": "ip",
-            "src": "192.168.1.139"
+            "src": "10.10.10.10"
         }
     }
 }
@@ -4487,7 +4485,7 @@
 >### Route Lookup Results
 >|dest_ip|dp|interface|ip|metric|nh|src|
 >|---|---|---|---|---|---|---|
->| 8.8.8.8 | dp0 | ethernet1/1 | 192.168.1.1 | 10 | ip | 192.168.1.139 |
+>| 8.8.8.8 | dp0 | ethernet1/1 | 10.10.10.10 | 10 | ip | 10.10.10.10 |
 
 ### panorama-lookup-zone
 ***
@@ -4542,11 +4540,11 @@
             "fwd": "vr:default",
             "id": "16",
             "interface": "ethernet1/1",
-            "ip": "192.168.1.1",
+            "ip": "10.10.10.10",
             "metric": "10",
             "name": "ethernet1/1",
             "nh": "ip",
-            "src": "192.168.1.139",
+            "src": "10.10.10.10",
             "tag": "0",
             "vsys": "1",
             "zone": "OUTSIDE"
@@ -4560,4 +4558,4 @@
 >### Zone Lookup Results
 >|addr|addr6|dest_ip|dp|dyn-addr|fwd|id|interface|ip|metric|name|nh|src|tag|vsys|zone|
 >|---|---|---|---|---|---|---|---|---|---|---|---|---|---|---|---|
->|  |  | 8.8.8.8 | dp0 |  | vr:default | 16 | ethernet1/1 | 192.168.1.1 | 10 | ethernet1/1 | ip | 192.168.1.139 | 0 | 1 | OUTSIDE |+>|  |  | 8.8.8.8 | dp0 |  | vr:default | 16 | ethernet1/1 | 10.10.10.10 | 10 | ethernet1/1 | ip | 10.10.10.10 | 0 | 1 | OUTSIDE |