"""Common functions script
This script will be appended to each server script before being executed.
Please notice that to add custom common code, add it to the CommonServerUserPython script.
Note that adding code to CommonServerUserPython can override functions in CommonServerPython
"""
from __future__ import print_function

import base64
import json
import logging
import os
import re
import socket
import sys
import time
import traceback
from random import randint
import xml.etree.cElementTree as ET
from collections import OrderedDict
from datetime import datetime, timedelta
from abc import abstractmethod

import demistomock as demisto

# imports something that can be missed from docker image
try:
    import requests
    from requests.adapters import HTTPAdapter
    from urllib3.util import Retry
    from typing import Optional, List, Any
except Exception:
    if sys.version_info[0] < 3:
        # in python 2 an exception in the imports might still be raised even though it is caught.
        # for more info see https://cosmicpercolator.com/2016/01/13/exception-leaks-in-python-2-and-3/
        sys.exc_clear()

CONTENT_RELEASE_VERSION = '0.0.0'
CONTENT_BRANCH_NAME = 'master'
IS_PY3 = sys.version_info[0] == 3

# pylint: disable=undefined-variable
if IS_PY3:
    STRING_TYPES = (str, bytes)  # type: ignore
    STRING_OBJ_TYPES = (str,)
else:
    STRING_TYPES = (str, unicode)  # type: ignore # noqa: F821
    STRING_OBJ_TYPES = STRING_TYPES  # type: ignore
# pylint: enable=undefined-variable


# DEPRECATED - use EntryType enum instead
entryTypes = {
    'note': 1,
    'downloadAgent': 2,
    'file': 3,
    'error': 4,
    'pinned': 5,
    'userManagement': 6,
    'image': 7,
    'playgroundError': 8,
    'entryInfoFile': 9,
    'warning': 11,
    'map': 15,
    'widget': 17
}


class EntryType(object):
    """
    Enum: contains all the entry types (e.g. NOTE, ERROR, WARNING, FILE, etc.)
    :return: None
    :rtype: ``None``
    """
    NOTE = 1
    DOWNLOAD_AGENT = 2
    FILE = 3
    ERROR = 4
    PINNED = 5
    USER_MANAGEMENT = 6
    IMAGE = 7
    PLAYGROUND_ERROR = 8
    ENTRY_INFO_FILE = 9
    WARNING = 11
    MAP_ENTRY_TYPE = 15
    WIDGET = 17


class IncidentStatus(object):
    """
    Enum: contains all the incidents status types (e.g. pending, active, done, archive)
    :return: None
    :rtype: ``None``
    """
    PENDING = 0
    ACTIVE = 1
    DONE = 2
    ARCHIVE = 3


# DEPRECATED - use EntryFormat enum instead
formats = {
    'html': 'html',
    'table': 'table',
    'json': 'json',
    'text': 'text',
    'dbotResponse': 'dbotCommandResponse',
    'markdown': 'markdown'
}


class EntryFormat(object):
    """
    Enum: contains all the entry formats (e.g. HTML, TABLE, JSON, etc.)
    """
    HTML = 'html'
    TABLE = 'table'
    JSON = 'json'
    TEXT = 'text'
    DBOT_RESPONSE = 'dbotCommandResponse'
    MARKDOWN = 'markdown'

    @classmethod
    def is_valid_type(cls, _type):
        # type: (str) -> bool
        return _type in (
            EntryFormat.HTML,
            EntryFormat.TABLE,
            EntryFormat.JSON,
            EntryFormat.TEXT,
            EntryFormat.MARKDOWN,
            EntryFormat.DBOT_RESPONSE
        )


brands = {
    'xfe': 'xfe',
    'vt': 'virustotal',
    'wf': 'WildFire',
    'cy': 'cylance',
    'cs': 'crowdstrike-intel'
}
providers = {
    'xfe': 'IBM X-Force Exchange',
    'vt': 'VirusTotal',
    'wf': 'WildFire',
    'cy': 'Cylance',
    'cs': 'CrowdStrike'
}
thresholds = {
    'xfeScore': 4,
    'vtPositives': 10,
    'vtPositiveUrlsForIP': 30
}


class DBotScoreType(object):
    """
    Enum: contains all the indicator types
    DBotScoreType.IP
    DBotScoreType.FILE
    DBotScoreType.DOMAIN
    DBotScoreType.URL
    DBotScoreType.CVE
    DBotScoreType.ACCOUNT
    :return: None
    :rtype: ``None``
    """
    IP = 'ip'
    FILE = 'file'
    DOMAIN = 'domain'
    URL = 'url'
    CVE = 'cve'
    ACCOUNT = 'account'

    def __init__(self):
        # required to create __init__ for create_server_docs.py purpose
        pass

    @classmethod
    def is_valid_type(cls, _type):
        # type: (str) -> bool

        return _type in (
            DBotScoreType.IP,
            DBotScoreType.FILE,
            DBotScoreType.DOMAIN,
            DBotScoreType.URL,
            DBotScoreType.CVE,
            DBotScoreType.ACCOUNT
        )


INDICATOR_TYPE_TO_CONTEXT_KEY = {
    'ip': 'Address',
    'email': 'Address',
    'url': 'Data',
    'domain': 'Name',
    'cve': 'ID',
    'md5': 'file',
    'sha1': 'file',
    'sha256': 'file',
    'crc32': 'file',
    'sha512': 'file',
    'ctph': 'file',
    'ssdeep': 'file'
}


class FeedIndicatorType(object):
    """Type of Indicator (Reputations), used in TIP integrations"""
    Account = "Account"
    CVE = "CVE"
    Domain = "Domain"
    DomainGlob = "DomainGlob"
    Email = "Email"
    File = "File"
    FQDN = "Domain"
    Host = "Host"
    IP = "IP"
    CIDR = "CIDR"
    IPv6 = "IPv6"
    IPv6CIDR = "IPv6CIDR"
    Registry = "Registry Key"
    SSDeep = "ssdeep"
    URL = "URL"

    @staticmethod
    def is_valid_type(_type):
        return _type in (
            FeedIndicatorType.Account,
            FeedIndicatorType.CVE,
            FeedIndicatorType.Domain,
            FeedIndicatorType.DomainGlob,
            FeedIndicatorType.Email,
            FeedIndicatorType.File,
            FeedIndicatorType.Host,
            FeedIndicatorType.IP,
            FeedIndicatorType.CIDR,
            FeedIndicatorType.IPv6,
            FeedIndicatorType.IPv6CIDR,
            FeedIndicatorType.Registry,
            FeedIndicatorType.SSDeep,
            FeedIndicatorType.URL
        )

    @staticmethod
    def list_all_supported_indicators():
        indicator_types = []
        for key, val in vars(FeedIndicatorType).items():
            if not key.startswith('__') and type(val) == str:
                indicator_types.append(val)
        return indicator_types

    @staticmethod
    def ip_to_indicator_type(ip):
        """Returns the indicator type of the input IP.

        :type ip: ``str``
        :param ip: IP address to get it's indicator type.

        :rtype: ``str``
        :return:: Indicator type from FeedIndicatorType, or None if invalid IP address.
        """
        if re.match(ipv4cidrRegex, ip):
            return FeedIndicatorType.CIDR

        elif re.match(ipv4Regex, ip):
            return FeedIndicatorType.IP

        elif re.match(ipv6cidrRegex, ip):
            return FeedIndicatorType.IPv6CIDR

        elif re.match(ipv6Regex, ip):
            return FeedIndicatorType.IPv6

        else:
            return None


def auto_detect_indicator_type(indicator_value):
    """
      Infer the type of the indicator.

      :type indicator_value: ``str``
      :param indicator_value: The indicator whose type we want to check. (required)

      :return: The type of the indicator.
      :rtype: ``str``
    """
    try:
        import tldextract
    except Exception:
        raise Exception("Missing tldextract module, In order to use the auto detect function please use a docker"
                        " image with it installed such as: demisto/jmespath")

    if re.match(ipv4cidrRegex, indicator_value):
        return FeedIndicatorType.CIDR

    if re.match(ipv6cidrRegex, indicator_value):
        return FeedIndicatorType.IPv6CIDR

    if re.match(ipv4Regex, indicator_value):
        return FeedIndicatorType.IP

    if re.match(ipv6Regex, indicator_value):
        return FeedIndicatorType.IPv6

    if re.match(sha256Regex, indicator_value):
        return FeedIndicatorType.File

    if re.match(urlRegex, indicator_value):
        return FeedIndicatorType.URL

    if re.match(md5Regex, indicator_value):
        return FeedIndicatorType.File

    if re.match(sha1Regex, indicator_value):
        return FeedIndicatorType.File

    if re.match(emailRegex, indicator_value):
        return FeedIndicatorType.Email

    if re.match(cveRegex, indicator_value):
        return FeedIndicatorType.CVE

    if re.match(sha512Regex, indicator_value):
        return FeedIndicatorType.File

    try:
        no_cache_extract = tldextract.TLDExtract(cache_file=False, suffix_list_urls=None)
        if no_cache_extract(indicator_value).suffix:
            if '*' in indicator_value:
                return FeedIndicatorType.DomainGlob
            return FeedIndicatorType.Domain

    except Exception:
        pass

    return None


def handle_proxy(proxy_param_name='proxy', checkbox_default_value=False, handle_insecure=True,
                 insecure_param_name=None):
    """
        Handle logic for routing traffic through the system proxy.
        Should usually be called at the beginning of the integration, depending on proxy checkbox state.

        Additionally will unset env variables REQUESTS_CA_BUNDLE and CURL_CA_BUNDLE if handle_insecure is speficied (default).
        This is needed as when these variables are set and a requests.Session object is used, requests will ignore the
        Sesssion.verify setting. See: https://github.com/psf/requests/blob/master/requests/sessions.py#L703

        :type proxy_param_name: ``string``
        :param proxy_param_name: name of the "use system proxy" integration parameter

        :type checkbox_default_value: ``bool``
        :param checkbox_default_value: Default value of the proxy param checkbox

        :type handle_insecure: ``bool``
        :param handle_insecure: Whether to check the insecure param and unset env variables

        :type insecure_param_name: ``string``
        :param insecure_param_name: Name of insecure param. If None will search insecure and unsecure

        :rtype: ``dict``
        :return: proxies dict for the 'proxies' parameter of 'requests' functions
    """
    proxies = {}  # type: dict
    if demisto.params().get(proxy_param_name, checkbox_default_value):
        proxies = {
            'http': os.environ.get('HTTP_PROXY') or os.environ.get('http_proxy', ''),
            'https': os.environ.get('HTTPS_PROXY') or os.environ.get('https_proxy', '')
        }
    else:
        for k in ('HTTP_PROXY', 'HTTPS_PROXY', 'http_proxy', 'https_proxy'):
            if k in os.environ:
                del os.environ[k]
    if handle_insecure:
        if insecure_param_name is None:
            param_names = ('insecure', 'unsecure')
        else:
            param_names = (insecure_param_name,)  # type: ignore[assignment]
        for p in param_names:
            if demisto.params().get(p, False):
                for k in ('REQUESTS_CA_BUNDLE', 'CURL_CA_BUNDLE'):
                    if k in os.environ:
                        del os.environ[k]
    return proxies


def urljoin(url, suffix=""):
    """
        Will join url and its suffix

        Example:
        "https://google.com/", "/"   => "https://google.com/"
        "https://google.com", "/"   => "https://google.com/"
        "https://google.com", "api"   => "https://google.com/api"
        "https://google.com", "/api"  => "https://google.com/api"
        "https://google.com/", "api"  => "https://google.com/api"
        "https://google.com/", "/api" => "https://google.com/api"

        :type url: ``string``
        :param url: URL string (required)

        :type suffix: ``string``
        :param suffix: the second part of the url

        :rtype: ``string``
        :return: Full joined url
    """
    if url[-1:] != "/":
        url = url + "/"

    if suffix.startswith("/"):
        suffix = suffix[1:]
        return url + suffix

    return url + suffix


def positiveUrl(entry):
    """
       Checks if the given entry from a URL reputation query is positive (known bad) (deprecated)

       :type entry: ``dict``
       :param entry: URL entry (required)

       :return: True if bad, false otherwise
       :rtype: ``bool``
    """
    if entry['Type'] != entryTypes['error'] and entry['ContentsFormat'] == formats['json']:
        if entry['Brand'] == brands['xfe']:
            return demisto.get(entry, 'Contents.url.result.score') > thresholds['xfeScore']
        if entry['Brand'] == brands['vt']:
            return demisto.get(entry, 'Contents.positives') > thresholds['vtPositives']
        if entry['Brand'] == brands['cs'] and demisto.get(entry, 'Contents'):
            c = demisto.get(entry, 'Contents')[0]
            return demisto.get(c, 'indicator') and demisto.get(c, 'malicious_confidence') in ['high', 'medium']
    return False


def positiveFile(entry):
    """
       Checks if the given entry from a file reputation query is positive (known bad) (deprecated)

       :type entry: ``dict``
       :param entry: File entry (required)

       :return: True if bad, false otherwise
       :rtype: ``bool``
    """
    if entry['Type'] != entryTypes['error'] and entry['ContentsFormat'] == formats['json']:
        if entry['Brand'] == brands['xfe'] and (demisto.get(entry, 'Contents.malware.family')
                                                or demisto.gets(entry, 'Contents.malware.origins.external.family')):
            return True
        if entry['Brand'] == brands['vt']:
            return demisto.get(entry, 'Contents.positives') > thresholds['vtPositives']
        if entry['Brand'] == brands['wf']:
            return demisto.get(entry, 'Contents.wildfire.file_info.malware') == 'yes'
        if entry['Brand'] == brands['cy'] and demisto.get(entry, 'Contents'):
            contents = demisto.get(entry, 'Contents')
            k = contents.keys()
            if k and len(k) > 0:
                v = contents[k[0]]
                if v and demisto.get(v, 'generalscore'):
                    return v['generalscore'] < -0.5
        if entry['Brand'] == brands['cs'] and demisto.get(entry, 'Contents'):
            c = demisto.get(entry, 'Contents')[0]
            return demisto.get(c, 'indicator') and demisto.get(c, 'malicious_confidence') in ['high', 'medium']
    return False


def vtCountPositives(entry):
    """
       Counts the number of detected URLs in the entry

       :type entry: ``dict``
       :param entry: Demisto entry (required)

       :return: The number of detected URLs
       :rtype: ``int``
    """
    positives = 0
    if demisto.get(entry, 'Contents.detected_urls'):
        for detected in demisto.get(entry, 'Contents.detected_urls'):
            if demisto.get(detected, 'positives') > thresholds['vtPositives']:
                positives += 1
    return positives


def positiveIp(entry):
    """
       Checks if the given entry from a file reputation query is positive (known bad) (deprecated)

       :type entry: ``dict``
       :param entry: IP entry (required)

       :return: True if bad, false otherwise
       :rtype: ``bool``
    """
    if entry['Type'] != entryTypes['error'] and entry['ContentsFormat'] == formats['json']:
        if entry['Brand'] == brands['xfe']:
            return demisto.get(entry, 'Contents.reputation.score') > thresholds['xfeScore']
        if entry['Brand'] == brands['vt'] and demisto.get(entry, 'Contents.detected_urls'):
            return vtCountPositives(entry) > thresholds['vtPositiveUrlsForIP']
        if entry['Brand'] == brands['cs'] and demisto.get(entry, 'Contents'):
            c = demisto.get(entry, 'Contents')[0]
            return demisto.get(c, 'indicator') and demisto.get(c, 'malicious_confidence') in ['high', 'medium']
    return False


def formatEpochDate(t):
    """
       Convert a time expressed in seconds since the epoch to a string representing local time

       :type t: ``int``
       :param t: Time represented in seconds (required)

       :return: A string representing local time
       :rtype: ``str``
    """
    if t:
        return time.ctime(t)
    return ''


def shortCrowdStrike(entry):
    """
       Display CrowdStrike Intel results in Markdown (deprecated)

       :type entry: ``dict``
       :param entry: CrowdStrike result entry (required)

       :return: A Demisto entry containing the shortened CrowdStrike info
       :rtype: ``dict``
    """
    if entry['Type'] != entryTypes['error'] and entry['ContentsFormat'] == formats['json']:
        if entry['Brand'] == brands['cs'] and demisto.get(entry, 'Contents'):
            c = demisto.get(entry, 'Contents')[0]
            csRes = '## CrowdStrike Falcon Intelligence'
            csRes += '\n\n### Indicator - ' + demisto.gets(c, 'indicator')
            labels = demisto.get(c, 'labels')
            if labels:
                csRes += '\n### Labels'
                csRes += '\nName|Created|Last Valid'
                csRes += '\n----|-------|----------'
                for label in labels:
                    csRes += '\n' + demisto.gets(label, 'name') + '|' + \
                             formatEpochDate(demisto.get(label, 'created_on')) + '|' + \
                             formatEpochDate(demisto.get(label, 'last_valid_on'))

            relations = demisto.get(c, 'relations')
            if relations:
                csRes += '\n### Relations'
                csRes += '\nIndicator|Type|Created|Last Valid'
                csRes += '\n---------|----|-------|----------'
                for r in relations:
                    csRes += '\n' + demisto.gets(r, 'indicator') + '|' + demisto.gets(r, 'type') + '|' + \
                             formatEpochDate(demisto.get(label, 'created_date')) + '|' + \
                             formatEpochDate(demisto.get(label, 'last_valid_date'))

            return {'ContentsFormat': formats['markdown'], 'Type': entryTypes['note'], 'Contents': csRes}
    return entry


def shortUrl(entry):
    """
       Formats a URL reputation entry into a short table (deprecated)

       :type entry: ``dict``
       :param entry: URL result entry (required)

       :return: A Demisto entry containing the shortened URL info
       :rtype: ``dict``
    """
    if entry['Type'] != entryTypes['error'] and entry['ContentsFormat'] == formats['json']:
        c = entry['Contents']
        if entry['Brand'] == brands['xfe']:
            return {'ContentsFormat': formats['table'], 'Type': entryTypes['note'], 'Contents': {
                'Country': c['country'], 'MalwareCount': demisto.get(c, 'malware.count'),
                'A': demisto.gets(c, 'resolution.A'), 'AAAA': demisto.gets(c, 'resolution.AAAA'),
                'Score': demisto.get(c, 'url.result.score'), 'Categories': demisto.gets(c, 'url.result.cats'),
                'URL': demisto.get(c, 'url.result.url'), 'Provider': providers['xfe'],
                'ProviderLink': 'https://exchange.xforce.ibmcloud.com/url/' + demisto.get(c, 'url.result.url')}}
        if entry['Brand'] == brands['vt']:
            return {'ContentsFormat': formats['table'], 'Type': entryTypes['note'], 'Contents': {
                'ScanDate': c['scan_date'], 'Positives': c['positives'], 'Total': c['total'],
                'URL': c['url'], 'Provider': providers['vt'], 'ProviderLink': c['permalink']}}
        if entry['Brand'] == brands['cs'] and demisto.get(entry, 'Contents'):
            return shortCrowdStrike(entry)
    return {'ContentsFormat': 'text', 'Type': 4, 'Contents': 'Unknown provider for result: ' + entry['Brand']}


def shortFile(entry):
    """
       Formats a file reputation entry into a short table (deprecated)

       :type entry: ``dict``
       :param entry: File result entry (required)

       :return: A Demisto entry containing the shortened file info
       :rtype: ``dict``
    """
    if entry['Type'] != entryTypes['error'] and entry['ContentsFormat'] == formats['json']:
        c = entry['Contents']
        if entry['Brand'] == brands['xfe']:
            cm = c['malware']
            return {'ContentsFormat': formats['table'], 'Type': entryTypes['note'], 'Contents': {
                'Family': cm['family'], 'MIMEType': cm['mimetype'], 'MD5': cm['md5'][2:] if 'md5' in cm else '',
                'CnCServers': demisto.get(cm, 'origins.CncServers.count'),
                'DownloadServers': demisto.get(cm, 'origins.downloadServers.count'),
                'Emails': demisto.get(cm, 'origins.emails.count'),
                'ExternalFamily': demisto.gets(cm, 'origins.external.family'),
                'ExternalCoverage': demisto.get(cm, 'origins.external.detectionCoverage'),
                'Provider': providers['xfe'],
                'ProviderLink': 'https://exchange.xforce.ibmcloud.com/malware/' + cm['md5'].replace('0x', '')}}
        if entry['Brand'] == brands['vt']:
            return {'ContentsFormat': formats['table'], 'Type': entryTypes['note'], 'Contents': {
                'Resource': c['resource'], 'ScanDate': c['scan_date'], 'Positives': c['positives'],
                'Total': c['total'], 'SHA1': c['sha1'], 'SHA256': c['sha256'], 'Provider': providers['vt'],
                'ProviderLink': c['permalink']}}
        if entry['Brand'] == brands['wf']:
            c = demisto.get(entry, 'Contents.wildfire.file_info')
            if c:
                return {'Contents': {'Type': c['filetype'], 'Malware': c['malware'], 'MD5': c['md5'],
                                     'SHA256': c['sha256'], 'Size': c['size'], 'Provider': providers['wf']},
                        'ContentsFormat': formats['table'], 'Type': entryTypes['note']}
        if entry['Brand'] == brands['cy'] and demisto.get(entry, 'Contents'):
            contents = demisto.get(entry, 'Contents')
            k = contents.keys()
            if k and len(k) > 0:
                v = contents[k[0]]
                if v and demisto.get(v, 'generalscore'):
                    return {'Contents': {'Status': v['status'], 'Code': v['statuscode'], 'Score': v['generalscore'],
                                         'Classifiers': str(v['classifiers']), 'ConfirmCode': v['confirmcode'],
                                         'Error': v['error'], 'Provider': providers['cy']},
                            'ContentsFormat': formats['table'], 'Type': entryTypes['note']}
        if entry['Brand'] == brands['cs'] and demisto.get(entry, 'Contents'):
            return shortCrowdStrike(entry)
    return {'ContentsFormat': formats['text'], 'Type': entryTypes['error'],
            'Contents': 'Unknown provider for result: ' + entry['Brand']}


def shortIp(entry):
    """
       Formats an ip reputation entry into a short table (deprecated)

       :type entry: ``dict``
       :param entry: IP result entry (required)

       :return: A Demisto entry containing the shortened IP info
       :rtype: ``dict``
    """
    if entry['Type'] != entryTypes['error'] and entry['ContentsFormat'] == formats['json']:
        c = entry['Contents']
        if entry['Brand'] == brands['xfe']:
            cr = c['reputation']
            return {'ContentsFormat': formats['table'], 'Type': entryTypes['note'], 'Contents': {
                'IP': cr['ip'], 'Score': cr['score'], 'Geo': str(cr['geo']), 'Categories': str(cr['cats']),
                'Provider': providers['xfe']}}
        if entry['Brand'] == brands['vt']:
            return {'ContentsFormat': formats['table'], 'Type': entryTypes['note'],
                    'Contents': {'Positive URLs': vtCountPositives(entry), 'Provider': providers['vt']}}
        if entry['Brand'] == brands['cs'] and demisto.get(entry, 'Contents'):
            return shortCrowdStrike(entry)
    return {'ContentsFormat': formats['text'], 'Type': entryTypes['error'],
            'Contents': 'Unknown provider for result: ' + entry['Brand']}


def shortDomain(entry):
    """
       Formats a domain reputation entry into a short table (deprecated)

       :type entry: ``dict``
       :param entry: Domain result entry (required)

       :return: A Demisto entry containing the shortened domain info
       :rtype: ``dict``
    """
    if entry['Type'] != entryTypes['error'] and entry['ContentsFormat'] == formats['json']:
        if entry['Brand'] == brands['vt']:
            return {'ContentsFormat': formats['table'], 'Type': entryTypes['note'],
                    'Contents': {'Positive URLs': vtCountPositives(entry), 'Provider': providers['vt']}}
    return {'ContentsFormat': formats['text'], 'Type': entryTypes['error'],
            'Contents': 'Unknown provider for result: ' + entry['Brand']}


def get_error(execute_command_result):
    """
        execute_command_result must contain error entry - check the result first with is_error function
        if there is no error entry in the result then it will raise an Exception

        :type execute_command_result: ``dict`` or  ``list``
        :param execute_command_result: result of demisto.executeCommand()

        :return: Error message extracted from the demisto.executeCommand() result
        :rtype: ``string``
    """

    if not is_error(execute_command_result):
        raise ValueError("execute_command_result has no error entry. before using get_error use is_error")

    if isinstance(execute_command_result, dict):
        return execute_command_result['Contents']

    error_messages = []
    for entry in execute_command_result:
        is_error_entry = type(entry) == dict and entry['Type'] == entryTypes['error']
        if is_error_entry:
            error_messages.append(entry['Contents'])

    return '\n'.join(error_messages)


def is_error(execute_command_result):
    """
        Check if the given execute_command_result has an error entry

        :type execute_command_result: ``dict`` or ``list``
        :param execute_command_result: Demisto entry (required) or result of demisto.executeCommand()

        :return: True if the execute_command_result has an error entry, false otherwise
        :rtype: ``bool``
    """
    if execute_command_result is None:
        return False

    if isinstance(execute_command_result, list):
        if len(execute_command_result) > 0:
            for entry in execute_command_result:
                if type(entry) == dict and entry['Type'] == entryTypes['error']:
                    return True

    return type(execute_command_result) == dict and execute_command_result['Type'] == entryTypes['error']


isError = is_error


def FormatADTimestamp(ts):
    """
       Formats an Active Directory timestamp into human readable time representation

       :type ts: ``int``
       :param ts: The timestamp to be formatted (required)

       :return: A string represeting the time
       :rtype: ``str``
    """
    return (datetime(year=1601, month=1, day=1) + timedelta(seconds=int(ts) / 10 ** 7)).ctime()


def PrettifyCompactedTimestamp(x):
    """
       Formats a compacted timestamp string into human readable time representation

       :type x: ``str``
       :param x: The timestamp to be formatted (required)

       :return: A string represeting the time
       :rtype: ``str``
    """
    return '%s-%s-%sT%s:%s:%s' % (x[:4], x[4:6], x[6:8], x[8:10], x[10:12], x[12:])


def NormalizeRegistryPath(strRegistryPath):
    """
       Normalizes a registry path string

       :type strRegistryPath: ``str``
       :param strRegistryPath: The registry path (required)

       :return: The normalized string
       :rtype: ``str``
    """
    dSub = {
        'HKCR': 'HKEY_CLASSES_ROOT',
        'HKCU': 'HKEY_CURRENT_USER',
        'HKLM': 'HKEY_LOCAL_MACHINE',
        'HKU': 'HKEY_USERS',
        'HKCC': 'HKEY_CURRENT_CONFIG',
        'HKPD': 'HKEY_PERFORMANCE_DATA'
    }
    for k in dSub:
        if strRegistryPath[:len(k)] == k:
            return dSub[k] + strRegistryPath[len(k):]

    return strRegistryPath


def scoreToReputation(score):
    """
       Converts score (in number format) to human readable reputation format

       :type score: ``int``
       :param score: The score to be formatted (required)

       :return: The formatted score
       :rtype: ``str``
    """
    to_str = {
        4: 'Critical',
        3: 'Bad',
        2: 'Suspicious',
        1: 'Good',
        0.5: 'Informational',
        0: 'Unknown'
    }
    return to_str.get(score, 'None')


def b64_encode(text):
    """
    Base64 encode a string. Wrapper function around base64.b64encode which will accept a string
    In py3 will encode the string to binary using utf-8 encoding and return a string result decoded using utf-8

    :param text: string to encode
    :type text: str
    :return: encoded string
    :rtype: str
    """
    if not text:
        return ''
    elif isinstance(text, bytes):
        to_encode = text
    else:
        to_encode = text.encode('utf-8', 'ignore')

    res = base64.b64encode(to_encode)
    if IS_PY3:
        res = res.decode('utf-8')  # type: ignore
    return res


def encode_string_results(text):
    """
    Encode string as utf-8, if any unicode character exists.

    :param text: string to encode
    :type text: str
    :return: encoded string
    :rtype: str
    """
    if not isinstance(text, STRING_OBJ_TYPES):
        return text
    try:
        return str(text)
    except UnicodeEncodeError:
        return text.encode("utf8", "replace")


def safe_load_json(json_object):
    """
    Safely loads a JSON object from an argument. Allows the argument to accept either a JSON in string form,
    or an entry ID corresponding to a JSON file.

    :param json_object: Entry ID or JSON string.
    :type json_object: str
    :return: Dictionary object from a parsed JSON file or string.
    :rtype: dict
    """
    safe_json = None
    if isinstance(json_object, dict) or isinstance(json_object, list):
        return json_object
    if (json_object.startswith('{') and json_object.endswith('}')) or (
            json_object.startswith('[') and json_object.endswith(']')):
        try:
            safe_json = json.loads(json_object)
        except ValueError as e:
            return_error(
                'Unable to parse JSON string. Please verify the JSON is valid. - ' + str(e))
    else:
        try:
            path = demisto.getFilePath(json_object)
            with open(path['path'], 'rb') as data:
                try:
                    safe_json = json.load(data)
                except Exception:  # lgtm [py/catch-base-exception]
                    safe_json = json.loads(data.read())
        except Exception as e:
            return_error('Unable to parse JSON file. Please verify the JSON is valid or the Entry'
                         'ID is correct. - ' + str(e))
    return safe_json


def datetime_to_string(datetime_obj):
    """
    Converts a datetime object into a string. When used with `json.dumps()` for the `default` parameter,
    e.g. `json.dumps(response, default=datetime_to_string)` datetime_to_string allows entire JSON objects
    to be safely added to context without causing any datetime marshalling errors.
    :param datetime_obj: Datetime object.
    :type datetime_obj: datetime.datetime
    :return: String representation of a datetime object.
    :rtype: str
    """
    if isinstance(datetime_obj, datetime):  # type: ignore
        return datetime_obj.__str__()


def remove_empty_elements(d):
    """
    Recursively remove empty lists, empty dicts, or None elements from a dictionary.
    :param d: Input dictionary.
    :type d: dict
    :return: Dictionary with all empty lists, and empty dictionaries removed.
    :rtype: dict
    """

    def empty(x):
        return x is None or x == {} or x == []

    if not isinstance(d, (dict, list)):
        return d
    elif isinstance(d, list):
        return [v for v in (remove_empty_elements(v) for v in d) if not empty(v)]
    else:
        return {k: v for k, v in ((k, remove_empty_elements(v)) for k, v in d.items()) if not empty(v)}


def aws_table_to_markdown(response, table_header):
    """
    Converts a raw response from AWS into a markdown formatted table. This function checks to see if
    there is only one nested dict in the top level of the dictionary and will use the nested data.
    :param response: Raw response from AWS
    :type response: dict
    :param table_header: The header string to use for the table.
    :type table_header: str
    :return: Markdown formatted table as a string.
    :rtype: str
    """
    if isinstance(response, dict):
        if len(response) == 1:
            if isinstance(response[list(response.keys())[0]], dict) or isinstance(
                    response[list(response.keys())[0]], list):
                if isinstance(response[list(response.keys())[0]], list):
                    list_response = response[list(response.keys())[0]]
                    if isinstance(list_response[0], str):
                        human_readable = tableToMarkdown(
                            table_header, response)
                    else:
                        human_readable = tableToMarkdown(
                            table_header, response[list(response.keys())[0]])
                else:
                    human_readable = tableToMarkdown(
                        table_header, response[list(response.keys())[0]])
            else:
                human_readable = tableToMarkdown(table_header, response)
        else:
            human_readable = tableToMarkdown(table_header, response)
    else:
        human_readable = tableToMarkdown(table_header, response)
    return human_readable


def stringUnEscape(st):
    """
       Unescape newline chars in the given string.

       :type st: ``str``
       :param st: The string to be modified (required).

       :return: A modified string.
       :rtype: ``str``
    """
    return st.replace('\\r', '\r').replace('\\n', '\n').replace('\\t', '\t')


class IntegrationLogger(object):
    """
      a logger for python integrations:
      use LOG(<message>) to add a record to the logger (message can be any object with __str__)
      use LOG.print_log(verbose=True/False) to display all records in War-Room (if verbose) and server log.
      use add_replace_strs to add sensitive strings that should be replaced before going to the log.

      :type message: ``str``
      :param message: The message to be logged

      :return: No data returned
      :rtype: ``None``
    """

    def __init__(self):
        self.messages = []  # type: list
        self.write_buf = []  # type: list
        self.replace_strs = []  # type: list
        self.buffering = True
        # if for some reason you don't want to auto add credentials.password to replace strings
        # set the os env COMMON_SERVER_NO_AUTO_REPLACE_STRS. Either in CommonServerUserPython, or docker env
        if (not os.getenv('COMMON_SERVER_NO_AUTO_REPLACE_STRS') and hasattr(demisto, 'getParam')):
            # add common params
            sensitive_params = ('key', 'private', 'password', 'secret', 'token', 'credentials')
            if demisto.params():
                self._iter_sensistive_dict_obj(demisto.params(), sensitive_params)

    def _iter_sensistive_dict_obj(self, dict_obj, sensitive_params):
        for (k, v) in dict_obj.items():
            if isinstance(v, dict):  # credentials object case. recurse into the object
                self._iter_sensistive_dict_obj(v, sensitive_params)
            elif isinstance(v, STRING_OBJ_TYPES):
                k_lower = k.lower()
                for p in sensitive_params:
                    if p in k_lower:
                        self.add_replace_strs(v, b64_encode(v))

    def encode(self, message):
        try:
            res = str(message)
            res = stringUnEscape(res)
        except UnicodeEncodeError as exception:
            # could not decode the message
            # if message is an Exception, try encode the exception's message
            if isinstance(message, Exception) and message.args and isinstance(message.args[0], STRING_OBJ_TYPES):
                res = message.args[0].encode('utf-8', 'replace')  # type: ignore
            elif isinstance(message, STRING_OBJ_TYPES):
                # try encode the message itself
                res = message.encode('utf-8', 'replace')  # type: ignore
            else:
                res = "Failed encoding message with error: {}".format(exception)
        for s in self.replace_strs:
            res = res.replace(s, '<XX_REPLACED>')
        return res

    def __call__(self, message):
        text = self.encode(message)
        if self.buffering:
            self.messages.append(text)
        else:
            demisto.info(text)

    def add_replace_strs(self, *args):
        '''
            Add strings which will be replaced when logging.
            Meant for avoiding passwords and so forth in the log.
        '''
        to_add = [self.encode(a) for a in args if a]
        self.replace_strs.extend(to_add)

    def set_buffering(self, state):
        """
        set whether the logger buffers messages or writes staight to the demisto log

        :param state: True/False
        :type state: boolean
        """
        self.buffering = state

    def print_log(self, verbose=False):
        if self.write_buf:
            self.messages.append("".join(self.write_buf))
        if self.messages:
            text = 'Full Integration Log:\n' + '\n'.join(self.messages)
            if verbose:
                demisto.log(text)
            demisto.info(text)
            self.messages = []

    def write(self, msg):
        # same as __call__ but allows IntegrationLogger to act as a File like object.
        msg = self.encode(msg)
        has_newline = False
        if '\n' in msg:
            has_newline = True
            # if new line is last char we trim it out
            if msg[-1] == '\n':
                msg = msg[:-1]
        self.write_buf.append(msg)
        if has_newline:
            text = "".join(self.write_buf)
            if self.buffering:
                self.messages.append(text)
            else:
                demisto.info(text)
            self.write_buf = []

    def print_override(self, *args, **kwargs):
        # print function that can be used to override print usage of internal modules
        # will print to the log if the print target is stdout/stderr
        try:
            import __builtin__  # type: ignore
        except ImportError:
            # Python 3
            import builtins as __builtin__  # type: ignore
        file_ = kwargs.get('file')
        if (not file_) or file_ == sys.stdout or file_ == sys.stderr:
            kwargs['file'] = self
        __builtin__.print(*args, **kwargs)


"""
a logger for python integrations:
use LOG(<message>) to add a record to the logger (message can be any object with __str__)
use LOG.print_log() to display all records in War-Room and server log.
"""
LOG = IntegrationLogger()


def formatAllArgs(args, kwds):
    """
    makes a nice string representation of all the arguments

    :type args: ``list``
    :param args: function arguments (required)

    :type kwds: ``dict``
    :param kwds: function keyword arguments (required)

    :return: string representation of all the arguments
    :rtype: ``string``
    """
    formattedArgs = ','.join([repr(a) for a in args]) + ',' + str(kwds).replace(':', "=").replace(" ", "")[1:-1]
    return formattedArgs


def logger(func):
    """
    decorator function to log the function call using LOG

    :type func: ``function``
    :param func: function to call (required)

    :return: returns the func return value.
    :rtype: ``any``
    """

    def func_wrapper(*args, **kwargs):
        LOG('calling {}({})'.format(func.__name__, formatAllArgs(args, kwargs)))
        return func(*args, **kwargs)

    return func_wrapper


def formatCell(data, is_pretty=True):
    """
       Convert a given object to md while decending multiple levels

       :type data: ``str`` or ``list``
       :param data: The cell content (required)

       :type is_pretty: ``bool``
       :param is_pretty: Should cell content be prettified (default is True)

       :return: The formatted cell content as a string
       :rtype: ``str``
    """
    if isinstance(data, STRING_TYPES):
        return data
    elif isinstance(data, dict):
        return '\n'.join([u'{}: {}'.format(k, flattenCell(v, is_pretty)) for k, v in data.items()])
    else:
        return flattenCell(data, is_pretty)


def flattenCell(data, is_pretty=True):
    """
       Flattens a markdown table cell content into a single string

       :type data: ``str`` or ``list``
       :param data: The cell content (required)

       :type is_pretty: ``bool``
       :param is_pretty: Should cell content be pretified (default is True)

       :return: A sting representation of the cell content
       :rtype: ``str``
    """
    indent = 4 if is_pretty else None
    if isinstance(data, STRING_TYPES):
        return data
    elif isinstance(data, list):
        string_list = []
        for d in data:
            try:
                if IS_PY3 and isinstance(d, bytes):
                    string_list.append(d.decode('utf-8'))
                else:
                    string_list.append(str(d))
            except UnicodeEncodeError:
                string_list.append(d.encode('utf-8'))

        return ',\n'.join(string_list)
    else:
        return json.dumps(data, indent=indent, ensure_ascii=False)


def FormatIso8601(t):
    """
       Convert a time expressed in seconds to ISO 8601 time format string

       :type t: ``int``
       :param t: Time expressed in seconds (required)

       :return: An ISO 8601 time format string
       :rtype: ``str``
    """
    return t.strftime("%Y-%m-%dT%H:%M:%S")


def argToList(arg, separator=','):
    """
       Converts a string representation of args to a python list

       :type arg: ``str`` or ``list``
       :param arg: Args to be converted (required)

       :type separator: ``str``
       :param separator: A string separator to separate the strings, the default is a comma.

       :return: A python list of args
       :rtype: ``list``
    """
    if not arg:
        return []
    if isinstance(arg, list):
        return arg
    if isinstance(arg, STRING_TYPES):
        if arg[0] == '[' and arg[-1] == ']':
            return json.loads(arg)
        return [s.strip() for s in arg.split(separator)]
    return [arg]


def argToBoolean(value):
    """
        Boolean-ish arguments that are passed through demisto.args() could be type bool or type string.
        This command removes the guesswork and returns a value of type bool, regardless of the input value's type.
        It will also return True for 'yes' and False for 'no'.

        :param value: the value to evaluate
        :type value: ``string|bool``

        :return: a boolean representatation of 'value'
        :rtype: ``bool``
    """
    if isinstance(value, bool):
        return value
    if isinstance(value, STRING_OBJ_TYPES):
        if value.lower() in ['true', 'yes']:
            return True
        elif value.lower() in ['false', 'no']:
            return False
        else:
            raise ValueError('Argument does not contain a valid boolean-like value')
    else:
        raise ValueError('Argument is neither a string nor a boolean')


def appendContext(key, data, dedup=False):
    """
       Append data to the investigation context

       :type key: ``str``
       :param key: The context path (required)

       :type data: ``any``
       :param data: Data to be added to the context (required)

       :type dedup: ``bool``
       :param dedup: True if de-duplication is required. Default is False.

       :return: No data returned
       :rtype: ``None``
    """
    if data is None:
        return
    existing = demisto.get(demisto.context(), key)

    if existing:
        if isinstance(existing, STRING_TYPES):
            if isinstance(data, STRING_TYPES):
                new_val = data + ',' + existing
            else:
                new_val = data + existing  # will raise a self explanatory TypeError

        elif isinstance(existing, dict):
            if isinstance(data, dict):
                new_val = [existing, data]  # type: ignore[assignment]
            else:
                new_val = data + existing  # will raise a self explanatory TypeError

        elif isinstance(existing, list):
            if isinstance(data, list):
                existing.extend(data)
            else:
                existing.append(data)
            new_val = existing  # type: ignore[assignment]

        else:
            new_val = [existing, data]  # type: ignore[assignment]

        if dedup and isinstance(new_val, list):
            new_val = list(set(new_val))

        demisto.setContext(key, new_val)
    else:
        demisto.setContext(key, data)


def tableToMarkdown(name, t, headers=None, headerTransform=None, removeNull=False, metadata=None):
    """
       Converts a demisto table in JSON form to a Markdown table

       :type name: ``str``
       :param name: The name of the table (required)

       :type t: ``dict`` or ``list``
       :param t: The JSON table - List of dictionaries with the same keys or a single dictionary (required)

       :type headers: ``list`` or ``string``
       :keyword headers: A list of headers to be presented in the output table (by order). If string will be passed
            then table will have single header. Default will include all available headers.

       :type headerTransform: ``function``
       :keyword headerTransform: A function that formats the original data headers (optional)

       :type removeNull: ``bool``
       :keyword removeNull: Remove empty columns from the table. Default is False

       :type metadata: ``str``
       :param metadata: Metadata about the table contents

       :return: A string representation of the markdown table
       :rtype: ``str``
    """

    mdResult = ''
    if name:
        mdResult = '### ' + name + '\n'

    if metadata:
        mdResult += metadata + '\n'

    if not t or len(t) == 0:
        mdResult += '**No entries.**\n'
        return mdResult

    if not isinstance(t, list):
        t = [t]

    if headers and isinstance(headers, STRING_TYPES):
        headers = [headers]

    if not isinstance(t[0], dict):
        # the table cotains only simple objects (strings, numbers)
        # should be only one header
        if headers and len(headers) > 0:
            header = headers[0]
            t = map(lambda item: dict((h, item) for h in [header]), t)
        else:
            raise Exception("Missing headers param for tableToMarkdown. Example: headers=['Some Header']")

    # in case of headers was not provided (backward compatibility)
    if not headers:
        headers = list(t[0].keys())
        headers.sort()

    if removeNull:
        headers_aux = headers[:]
        for header in headers_aux:
            if all(obj.get(header) in ('', None, [], {}) for obj in t):
                headers.remove(header)

    if t and len(headers) > 0:
        newHeaders = []
        if headerTransform is None:  # noqa
            def headerTransform(s): return s  # noqa
        for header in headers:
            newHeaders.append(headerTransform(header))
        mdResult += '|'
        if len(newHeaders) == 1:
            mdResult += newHeaders[0]
        else:
            mdResult += '|'.join(newHeaders)
        mdResult += '|\n'
        sep = '---'
        mdResult += '|' + '|'.join([sep] * len(headers)) + '|\n'
        for entry in t:
            vals = [stringEscapeMD((formatCell(entry.get(h, ''), False) if entry.get(h) is not None else ''),
                                   True, True) for h in headers]
            # this pipe is optional
            mdResult += '| '
            try:
                mdResult += ' | '.join(vals)
            except UnicodeDecodeError:
                vals = [str(v) for v in vals]
                mdResult += ' | '.join(vals)
            mdResult += ' |\n'

    else:
        mdResult += '**No entries.**\n'

    return mdResult


tblToMd = tableToMarkdown


def createContextSingle(obj, id=None, keyTransform=None, removeNull=False):
    """Receives a dict with flattened key values, and converts them into nested dicts

    :type obj: ``dict`` or ``list``
    :param obj: The data to be added to the context (required)

    :type id: ``str``
    :keyword id: The ID of the context entry

    :type keyTransform: ``function``
    :keyword keyTransform: A formatting function for the markdown table headers

    :type removeNull: ``bool``
    :keyword removeNull: True if empty columns should be removed, false otherwise

    :return: The converted context list
    :rtype: ``list``
    """
    res = {}  # type: dict
    if keyTransform is None:
        def keyTransform(s): return s  # noqa
    keys = obj.keys()
    for key in keys:
        if removeNull and obj[key] in ('', None, [], {}):
            continue
        values = key.split('.')
        current = res
        for v in values[:-1]:
            current.setdefault(v, {})
            current = current[v]
        current[keyTransform(values[-1])] = obj[key]

    if id is not None:
        res.setdefault('ID', id)

    return res


def createContext(data, id=None, keyTransform=None, removeNull=False):
    """Receives a dict with flattened key values, and converts them into nested dicts

        :type data: ``dict`` or ``list``
        :param data: The data to be added to the context (required)

        :type id: ``str``
        :keyword id: The ID of the context entry

        :type keyTransform: ``function``
        :keyword keyTransform: A formatting function for the markdown table headers

        :type removeNull: ``bool``
        :keyword removeNull: True if empty columns should be removed, false otherwise

        :return: The converted context list
        :rtype: ``list``
    """
    if isinstance(data, (list, tuple)):
        return [createContextSingle(d, id, keyTransform, removeNull) for d in data]
    else:
        return createContextSingle(data, id, keyTransform, removeNull)


def sectionsToMarkdown(root):
    """
       Converts a list of Demisto JSON tables to markdown string of tables

       :type root: ``dict`` or ``list``
       :param root: The JSON table - List of dictionaries with the same keys or a single dictionary (required)

       :return: A string representation of the markdown table
       :rtype: ``str``
    """
    mdResult = ''
    if isinstance(root, dict):
        for section in root:
            data = root[section]
            if isinstance(data, dict):
                data = [data]
            data = [{k: formatCell(row[k]) for k in row} for row in data]
            mdResult += tblToMd(section, data)

    return mdResult


def fileResult(filename, data, file_type=None):
    """
       Creates a file from the given data

       :type filename: ``str``
       :param filename: The name of the file to be created (required)

       :type data: ``str`` or ``bytes``
       :param data: The file data (required)

       :type file_type: ``str``
       :param file_type: one of the entryTypes file or entryInfoFile (optional)

       :return: A Demisto war room entry
       :rtype: ``dict``
    """
    if file_type is None:
        file_type = entryTypes['file']
    temp = demisto.uniqueFile()
    # pylint: disable=undefined-variable
    if (IS_PY3 and isinstance(data, str)) or (not IS_PY3 and isinstance(data, unicode)):  # type: ignore # noqa: F821
        data = data.encode('utf-8')
    # pylint: enable=undefined-variable
    with open(demisto.investigation()['id'] + '_' + temp, 'wb') as f:
        f.write(data)
    return {'Contents': '', 'ContentsFormat': formats['text'], 'Type': file_type, 'File': filename, 'FileID': temp}


def hash_djb2(s, seed=5381):
    """
     Hash string with djb2 hash function

     :type s: ``str``
     :param s: The input string to hash

     :type seed: ``int``
     :param seed: The seed for the hash function (default is 5381)

     :return: The hashed value
     :rtype: ``int``
    """
    hash_name = seed
    for x in s:
        hash_name = ((hash_name << 5) + hash_name) + ord(x)

    return hash_name & 0xFFFFFFFF


def file_result_existing_file(filename, saveFilename=None):
    """
       Rename an existing file

       :type filename: ``str``
       :param filename: The name of the file to be modified (required)

       :type saveFilename: ``str``
       :param saveFilename: The new file name

       :return: A Demisto war room entry
       :rtype: ``dict``
    """
    temp = demisto.uniqueFile()
    os.rename(filename, demisto.investigation()['id'] + '_' + temp)
    return {'Contents': '', 'ContentsFormat': formats['text'], 'Type': entryTypes['file'],
            'File': saveFilename if saveFilename else filename, 'FileID': temp}


def flattenRow(rowDict):
    """
       Flatten each element in the given rowDict

       :type rowDict: ``dict``
       :param rowDict: The dict to be flattened (required)

       :return: A flattened dict
       :rtype: ``dict``
    """
    return {k: formatCell(rowDict[k]) for k in rowDict}


def flattenTable(tableDict):
    """
       Flatten each row in the given tableDict

       :type tableDict: ``dict``
       :param tableDict: The table to be flattened (required)

       :return: A flattened table
       :rtype: ``dict``
    """
    return [flattenRow(row) for row in tableDict]


MARKDOWN_CHARS = r"\`*_{}[]()#+-!"


def stringEscapeMD(st, minimal_escaping=False, escape_multiline=False):
    """
       Escape any chars that might break a markdown string

       :type st: ``str``
       :param st: The string to be modified (required)

       :type minimal_escaping: ``bool``
       :param minimal_escaping: Whether replace all special characters or table format only (optional)

       :type escape_multiline: ``bool``
       :param escape_multiline: Whether convert line-ending characters (optional)

       :return: A modified string
       :rtype: ``str``
    """
    if escape_multiline:
        st = st.replace('\r\n', '<br>')  # Windows
        st = st.replace('\r', '<br>')  # old Mac
        st = st.replace('\n', '<br>')  # Unix

    if minimal_escaping:
        for c in '|':
            st = st.replace(c, '\\' + c)
    else:
        st = "".join(["\\" + str(c) if c in MARKDOWN_CHARS else str(c) for c in st])

    return st


def raiseTable(root, key):
    newInternal = {}
    if key in root and isinstance(root[key], dict):
        for sub in root[key]:
            if sub not in root:
                root[sub] = root[key][sub]
            else:
                newInternal[sub] = root[key][sub]
        if newInternal:
            root[key] = newInternal
        else:
            del root[key]


def zoomField(item, fieldName):
    if isinstance(item, dict) and fieldName in item:
        return item[fieldName]
    else:
        return item


def isCommandAvailable(cmd):
    """
       Check the list of available modules to see whether a command is currently available to be run.

       :type cmd: ``str``
       :param cmd: The command to check (required)

       :return: True if command is available, False otherwise
       :rtype: ``bool``
    """
    modules = demisto.getAllSupportedCommands()
    for m in modules:
        if modules[m] and isinstance(modules[m], list):
            for c in modules[m]:
                if c['name'] == cmd:
                    return True
    return False


def epochToTimestamp(epoch):
    return datetime.utcfromtimestamp(epoch / 1000.0).strftime("%Y-%m-%d %H:%M:%S")


def formatTimeColumns(data, timeColumnNames):
    for row in data:
        for k in timeColumnNames:
            row[k] = epochToTimestamp(row[k])


def strip_tag(tag):
    split_array = tag.split('}')
    if len(split_array) > 1:
        strip_ns_tag = split_array[1]
        tag = strip_ns_tag
    return tag


def elem_to_internal(elem, strip_ns=1, strip=1):
    """Convert an Element into an internal dictionary (not JSON!)."""

    d = OrderedDict()  # type: dict
    elem_tag = elem.tag
    if strip_ns:
        elem_tag = strip_tag(elem.tag)
    for key, value in list(elem.attrib.items()):
        d['@' + key] = value

    # loop over subelements to merge them
    for subelem in elem:
        v = elem_to_internal(subelem, strip_ns=strip_ns, strip=strip)

        tag = subelem.tag
        if strip_ns:
            tag = strip_tag(subelem.tag)

        value = v[tag]
        try:
            # add to existing list for this tag
            d[tag].append(value)
        except AttributeError:
            # turn existing entry into a list
            d[tag] = [d[tag], value]
        except KeyError:
            # add a new non-list entry
            d[tag] = value

    text = elem.text
    tail = elem.tail
    if strip:
        # ignore leading and trailing whitespace
        if text:
            text = text.strip()
        if tail:
            tail = tail.strip()

    if tail:
        d['#tail'] = tail

    if d:
        # use #text element if other attributes exist
        if text:
            d["#text"] = text
    else:
        # text is the value if no attributes
        d = text or None  # type: ignore
    return {elem_tag: d}


def internal_to_elem(pfsh, factory=ET.Element):
    """Convert an internal dictionary (not JSON!) into an Element.
    Whatever Element implementation we could import will be
    used by default; if you want to use something else, pass the
    Element class as the factory parameter.
    """

    attribs = OrderedDict()  # type: dict
    text = None
    tail = None
    sublist = []
    tag = list(pfsh.keys())
    if len(tag) != 1:
        raise ValueError("Illegal structure with multiple tags: %s" % tag)
    tag = tag[0]
    value = pfsh[tag]
    if isinstance(value, dict):
        for k, v in list(value.items()):
            if k[:1] == "@":
                attribs[k[1:]] = v
            elif k == "#text":
                text = v
            elif k == "#tail":
                tail = v
            elif isinstance(v, list):
                for v2 in v:
                    sublist.append(internal_to_elem({k: v2}, factory=factory))
            else:
                sublist.append(internal_to_elem({k: v}, factory=factory))
    else:
        text = value
    e = factory(tag, attribs)
    for sub in sublist:
        e.append(sub)
    e.text = text
    e.tail = tail
    return e


def elem2json(elem, options, strip_ns=1, strip=1):
    """Convert an ElementTree or Element into a JSON string."""

    if hasattr(elem, 'getroot'):
        elem = elem.getroot()

    if 'pretty' in options:
        return json.dumps(elem_to_internal(elem, strip_ns=strip_ns, strip=strip), indent=4, separators=(',', ': '))
    else:
        return json.dumps(elem_to_internal(elem, strip_ns=strip_ns, strip=strip))


def json2elem(json_data, factory=ET.Element):
    """Convert a JSON string into an Element.
    Whatever Element implementation we could import will be used by
    default; if you want to use something else, pass the Element class
    as the factory parameter.
    """

    return internal_to_elem(json.loads(json_data), factory)


def xml2json(xmlstring, options={}, strip_ns=1, strip=1):
    """
       Convert an XML string into a JSON string.

       :type xmlstring: ``str``
       :param xmlstring: The string to be converted (required)

       :return: The converted JSON
       :rtype: ``dict`` or ``list``
    """
    elem = ET.fromstring(xmlstring)
    return elem2json(elem, options, strip_ns=strip_ns, strip=strip)


def json2xml(json_data, factory=ET.Element):
    """Convert a JSON string into an XML string.
    Whatever Element implementation we could import will be used by
    default; if you want to use something else, pass the Element class
    as the factory parameter.
    """

    if not isinstance(json_data, dict):
        json_data = json.loads(json_data)

    elem = internal_to_elem(json_data, factory)
    return ET.tostring(elem, encoding='utf-8')


def get_hash_type(hash_file):
    """
       Checks the type of the given hash. Returns 'md5', 'sha1', 'sha256' or 'Unknown'.

       :type hash_file: ``str``
       :param hash_file: The hash to be checked (required)

       :return: The hash type
       :rtype: ``str``
    """
    hash_len = len(hash_file)
    if (hash_len == 32):
        return 'md5'
    elif (hash_len == 40):
        return 'sha1'
    elif (hash_len == 64):
        return 'sha256'
    elif (hash_len == 128):
        return 'sha512'
    else:
        return 'Unknown'


def is_mac_address(mac):
    """
    Test for valid mac address

    :type mac: ``str``
    :param mac: MAC address in the form of AA:BB:CC:00:11:22

    :return: True/False
    :rtype: ``bool``
    """

    if re.search(r'([0-9A-F]{2}[:]){5}([0-9A-F]){2}', mac.upper()) is not None:
        return True
    else:
        return False


def is_ipv6_valid(address):
    """
    Checks if the given string represents a valid IPv6 address.

    :type address: str
    :param address: The string to check.

    :return: True if the given string represents a valid IPv6 address.
    :rtype: ``bool``
    """
    try:
        socket.inet_pton(socket.AF_INET6, address)
    except socket.error:  # not a valid address
        return False
    return True


def is_ip_valid(s, accept_v6_ips=False):
    """
       Checks if the given string represents a valid IP address.
       By default, will only return 'True' for IPv4 addresses.

       :type s: ``str``
       :param s: The string to be checked (required)
       :type accept_v6_ips: ``bool``
       :param accept_v6_ips: A boolean determining whether the
       function should accept IPv6 addresses

       :return: True if the given string represents a valid IP address, False otherwise
       :rtype: ``bool``
    """
    a = s.split('.')
    if accept_v6_ips and is_ipv6_valid(s):
        return True
    elif len(a) != 4:
        return False
    else:
        for x in a:
            if not x.isdigit():
                return False
            i = int(x)
            if i < 0 or i > 255:
                return False
        return True


def get_integration_name():
    """
    Getting calling integration's name
    :return: Calling integration's name
    :rtype: ``str``
    """
    return demisto.callingContext.get('IntegrationBrand')


class Common(object):
    class Indicator(object):
        """
        interface class
        """

        @abstractmethod
        def to_context(self):
            pass

    class DBotScore(object):
        """
        DBotScore class

        :type indicator: ``str``
        :param indicator: indicator value, ip, hash, domain, url, etc

        :type indicator_type: ``DBotScoreType``
        :param indicator_type: use DBotScoreType class

        :type integration_name: ``str``
        :param integration_name: integration name

        :type score: ``DBotScore``
        :param score: DBotScore.NONE, DBotScore.GOOD, DBotScore.SUSPICIOUS, DBotScore.BAD

        :type malicious_description: ``str``
        :param malicious_description: if the indicator is malicious and have explanation for it then set it to this field

        :return: None
        :rtype: ``None``
        """
        NONE = 0
        GOOD = 1
        SUSPICIOUS = 2
        BAD = 3

        CONTEXT_PATH = 'DBotScore(val.Indicator && val.Indicator == obj.Indicator && val.Vendor == obj.Vendor ' \
                       '&& val.Type == obj.Type)'

        CONTEXT_PATH_PRIOR_V5_5 = 'DBotScore'

        def __init__(self, indicator, indicator_type, integration_name, score, malicious_description=None):

            if not DBotScoreType.is_valid_type(indicator_type):
                raise TypeError('indicator_type must be of type DBotScoreType enum')

            if not Common.DBotScore.is_valid_score(score):
                raise TypeError('indicator_type must be of type DBotScore enum')

            self.indicator = indicator
            self.indicator_type = indicator_type
            self.integration_name = integration_name or get_integration_name()
            self.score = score
            self.malicious_description = malicious_description

        @staticmethod
        def is_valid_score(score):
            return score in (
                Common.DBotScore.NONE,
                Common.DBotScore.GOOD,
                Common.DBotScore.SUSPICIOUS,
                Common.DBotScore.BAD
            )

        @staticmethod
        def get_context_path():
            if is_demisto_version_ge('5.5.0'):
                return Common.DBotScore.CONTEXT_PATH
            else:
                return Common.DBotScore.CONTEXT_PATH_PRIOR_V5_5

        def to_context(self):
            return {
                Common.DBotScore.get_context_path(): {
                    'Indicator': self.indicator,
                    'Type': self.indicator_type,
                    'Vendor': self.integration_name,
                    'Score': self.score
                }
            }

    class IP(Indicator):
        """
        IP indicator class - https://xsoar.pan.dev/docs/context-standards#ip

        :type ip: ``str``
        :param ip: IP address

        :type asn: ``str``
        :param asn: The autonomous system name for the IP address, for example: "AS8948".

        :type hostname: ``str``
        :param hostname: The hostname that is mapped to this IP address.

        :type geo_latitude: ``str``
        :param geo_latitude: The geolocation where the IP address is located, in the format: latitude

        :type geo_longitude: ``str``
        :param geo_longitude: The geolocation where the IP address is located, in the format: longitude.

        :type geo_country: ``str``
        :param geo_country: The country in which the IP address is located.

        :type geo_description: ``str``
        :param geo_description: Additional information about the location.

        :type detection_engines: ``int``
        :param detection_engines: The total number of engines that checked the indicator.

        :type positive_engines: ``int``
        :param positive_engines: The number of engines that positively detected the indicator as malicious.

        :type dbot_score: ``DBotScore``
        :param dbot_score: If IP has a score then create and set a DBotScore object.

        :return: None
        :rtype: ``None``
        """
        CONTEXT_PATH = 'IP(val.Address && val.Address == obj.Address)'

        def __init__(self, ip, dbot_score, asn=None, hostname=None, geo_latitude=None, geo_longitude=None,
                     geo_country=None, geo_description=None, detection_engines=None, positive_engines=None):
            self.ip = ip
            self.asn = asn
            self.hostname = hostname
            self.geo_latitude = geo_latitude
            self.geo_longitude = geo_longitude
            self.geo_country = geo_country
            self.geo_description = geo_description
            self.detection_engines = detection_engines
            self.positive_engines = positive_engines

            if not isinstance(dbot_score, Common.DBotScore):
                raise ValueError('dbot_score must be of type DBotScore')

            self.dbot_score = dbot_score

        def to_context(self):
            ip_context = {
                'Address': self.ip
            }

            if self.asn:
                ip_context['ASN'] = self.asn

            if self.hostname:
                ip_context['Hostname'] = self.hostname

            if self.geo_latitude or self.geo_country or self.geo_description:
                ip_context['Geo'] = {}

                if self.geo_latitude and self.geo_longitude:
                    ip_context['Geo']['Location'] = '{}:{}'.format(self.geo_latitude, self.geo_longitude)

                if self.geo_country:
                    ip_context['Geo']['Country'] = self.geo_country

                if self.geo_description:
                    ip_context['Geo']['Description'] = self.geo_description

            if self.detection_engines:
                ip_context['DetectionEngines'] = self.detection_engines

            if self.positive_engines:
                ip_context['PositiveDetections'] = self.positive_engines

            if self.dbot_score and self.dbot_score.score == Common.DBotScore.BAD:
                ip_context['Malicious'] = {
                    'Vendor': self.dbot_score.integration_name,
                    'Description': self.dbot_score.malicious_description
                }

            ret_value = {
                Common.IP.CONTEXT_PATH: ip_context
            }

            if self.dbot_score:
                ret_value.update(self.dbot_score.to_context())

            return ret_value

    class FileSignature(object):
        """
        FileSignature class
        :type authentihash: ``str``
        :param authentihash: The authentication hash.
        :type copyright: ``str``
        :param copyright: Copyright information.
        :type description: ``str``
        :param description: A description of the signature.
        :type file_version: ``str``
        :param file_version: The file version.
        :type internal_name: ``str``
        :param internal_name: The internal name of the file.
        :type original_name: ``str``
        :param original_name: The original name of the file.
        :return: None
        :rtype: ``None``
        """

        def __init__(self, authentihash, copyright, description, file_version, internal_name, original_name):
            self.authentihash = authentihash
            self.copyright = copyright
            self.description = description
            self.file_version = file_version
            self.internal_name = internal_name
            self.original_name = original_name

        def to_context(self):
            return {
                'Authentihash': self.authentihash,
                'Copyright': self.copyright,
                'Description': self.description,
                'FileVersion': self.file_version,
                'InternalName': self.internal_name,
                'OriginalName': self.original_name,
            }

    class File(Indicator):
        """
        File indicator class - https://xsoar.pan.dev/docs/context-standards#file
        :type name: ``str``
        :param name: The full file name (including file extension).

        :type entry_id: ``str``
        :param entry_id: The ID for locating the file in the War Room.

        :type size: ``int``
        :param size: The size of the file in bytes.

        :type md5: ``str``
        :param md5: The MD5 hash of the file.

        :type sha1: ``str``
        :param sha1: The SHA1 hash of the file.

        :type sha256: ``str``
        :param sha256: The SHA256 hash of the file.

        :type sha512: ``str``
        :param sha512: The SHA512 hash of the file.

        :type ssdeep: ``str``
        :param ssdeep: The ssdeep hash of the file (same as displayed in file entries).

        :type extension: ``str``
        :param extension: The file extension, for example: "xls".

        :type file_type: ``str``
        :param file_type: The file type, as determined by libmagic (same as displayed in file entries).

        :type hostname: ``str``
        :param hostname: The name of the host where the file was found. Should match Path.

        :type path: ``str``
        :param path: The path where the file is located.

        :type company: ``str``
        :param company: The name of the company that released a binary.

        :type product_name: ``str``
        :param product_name: The name of the product to which this file belongs.

        :type digital_signature__publisher: ``str``
        :param digital_signature__publisher: The publisher of the digital signature for the file.

        :type signature: ``FileSignature``
        :param signature: File signature class

        :type actor: ``str``
        :param actor: The actor reference.

        :type tags: ``str``
        :param tags: Tags of the file.

        :type dbot_score: ``DBotScore``
        :param dbot_score: If file has a score then create and set a DBotScore object

        :rtype: ``None``
        :return: None
        """
        CONTEXT_PATH = 'File(val.MD5 && val.MD5 == obj.MD5 || val.SHA1 && val.SHA1 == obj.SHA1 || ' \
                       'val.SHA256 && val.SHA256 == obj.SHA256 || val.SHA512 && val.SHA512 == obj.SHA512 || ' \
                       'val.CRC32 && val.CRC32 == obj.CRC32 || val.CTPH && val.CTPH == obj.CTPH || ' \
                       'val.SSDeep && val.SSDeep == obj.SSDeep)'

        def __init__(self, dbot_score, name=None, entry_id=None, size=None, md5=None, sha1=None, sha256=None,
                     sha512=None, ssdeep=None, extension=None, file_type=None, hostname=None, path=None, company=None,
                     product_name=None, digital_signature__publisher=None, signature=None, actor=None, tags=None):

            self.name = name
            self.entry_id = entry_id
            self.size = size
            self.md5 = md5
            self.sha1 = sha1
            self.sha256 = sha256
            self.sha512 = sha512
            self.ssdeep = ssdeep
            self.extension = extension
            self.file_type = file_type
            self.hostname = hostname
            self.path = path
            self.company = company
            self.product_name = product_name
            self.digital_signature__publisher = digital_signature__publisher
            self.signature = signature
            self.actor = actor
            self.tags = tags

            self.dbot_score = dbot_score

        def to_context(self):
            file_context = {}

            if self.name:
                file_context['Name'] = self.name
            if self.entry_id:
                file_context['EntryID'] = self.entry_id
            if self.size:
                file_context['Size'] = self.size
            if self.md5:
                file_context['MD5'] = self.md5
            if self.sha1:
                file_context['SHA1'] = self.sha1
            if self.sha256:
                file_context['SHA256'] = self.sha256
            if self.sha512:
                file_context['SHA512'] = self.sha512
            if self.ssdeep:
                file_context['SSDeep'] = self.ssdeep
            if self.extension:
                file_context['Extension'] = self.extension
            if self.file_type:
                file_context['Type'] = self.file_type
            if self.hostname:
                file_context['Hostname'] = self.hostname
            if self.path:
                file_context['Path'] = self.path
            if self.company:
                file_context['Company'] = self.company
            if self.product_name:
                file_context['ProductName'] = self.product_name
            if self.digital_signature__publisher:
                file_context['DigitalSignature'] = {
                    'Published': self.digital_signature__publisher
                }
            if self.signature:
                file_context['Signature'] = self.signature.to_context()
            if self.actor:
                file_context['Actor'] = self.actor
            if self.tags:
                file_context['Tags'] = self.tags

            if self.dbot_score and self.dbot_score.score == Common.DBotScore.BAD:
                file_context['Malicious'] = {
                    'Vendor': self.dbot_score.integration_name,
                    'Description': self.dbot_score.malicious_description
                }

            ret_value = {
                Common.File.CONTEXT_PATH: file_context
            }

            if self.dbot_score:
                ret_value.update(self.dbot_score.to_context())

            return ret_value

    class CVE(Indicator):
        """
        CVE indicator class - https://xsoar.pan.dev/docs/context-standards#cve
        :type id: ``str``
        :param id: The ID of the CVE, for example: "CVE-2015-1653".
        :type cvss: ``str``
        :param cvss: The CVSS of the CVE, for example: "10.0".
        :type published: ``str``
        :param published: The timestamp of when the CVE was published.
        :type modified: ``str``
        :param modified: The timestamp of when the CVE was last modified.
        :type description: ``str``
        :param description: A description of the CVE.
        :return: None
        :rtype: ``None``
        """
        CONTEXT_PATH = 'CVE(val.ID && val.ID == obj.ID)'

        def __init__(self, id, cvss, published, modified, description):
            # type (str, str, str, str, str) -> None

            self.id = id
            self.cvss = cvss
            self.published = published
            self.modified = modified
            self.description = description
            self.dbot_score = Common.DBotScore(
                indicator=id,
                indicator_type=DBotScoreType.CVE,
                integration_name=None,
                score=Common.DBotScore.NONE
            )

        def to_context(self):
            cve_context = {
                'ID': self.id
            }

            if self.cvss:
                cve_context['CVSS'] = self.cvss

            if self.published:
                cve_context['Published'] = self.published

            if self.modified:
                cve_context['Modified'] = self.modified

            if self.description:
                cve_context['Description'] = self.description

            ret_value = {
                Common.CVE.CONTEXT_PATH: cve_context
            }

            if self.dbot_score:
                ret_value.update(self.dbot_score.to_context())

            return ret_value

    class URL(Indicator):
        """
        URL indicator - https://xsoar.pan.dev/docs/context-standards#url
        :type url: ``str``
        :param url: The URL

        :type detection_engines: ``int``
        :param detection_engines: The total number of engines that checked the indicator.

        :type positive_detections: ``int``
        :param positive_detections: The number of engines that positively detected the indicator as malicious.

        :type category: ``str``
        :param category: The category associated with the indicator.

        :type dbot_score: ``DBotScore``
        :param dbot_score: If URL has reputation then create DBotScore object

        :return: None
        :rtype: ``None``
        """
        CONTEXT_PATH = 'URL(val.Data && val.Data == obj.Data)'

        def __init__(self, url, dbot_score, detection_engines=None, positive_detections=None, category=None):
            self.url = url
            self.detection_engines = detection_engines
            self.positive_detections = positive_detections
            self.category = category

            self.dbot_score = dbot_score

        def to_context(self):
            url_context = {
                'Data': self.url
            }

            if self.detection_engines:
                url_context['DetectionEngines'] = self.detection_engines

            if self.positive_detections:
                url_context['PositiveDetections'] = self.positive_detections

            if self.category:
                url_context['Category'] = self.category

            if self.dbot_score and self.dbot_score.score == Common.DBotScore.BAD:
                url_context['Malicious'] = {
                    'Vendor': self.dbot_score.integration_name,
                    'Description': self.dbot_score.malicious_description
                }

            ret_value = {
                Common.URL.CONTEXT_PATH: url_context
            }

            if self.dbot_score:
                ret_value.update(self.dbot_score.to_context())

            return ret_value

    class Domain(Indicator):
        """ ignore docstring
        Domain indicator - https://xsoar.pan.dev/docs/context-standards#domain
        """
        CONTEXT_PATH = 'Domain(val.Name && val.Name == obj.Name)'

        def __init__(self, domain, dbot_score, dns=None, detection_engines=None, positive_detections=None,
                     organization=None, sub_domains=None, creation_date=None, updated_date=None, expiration_date=None,
                     domain_status=None, name_servers=None,
                     registrar_name=None, registrar_abuse_email=None, registrar_abuse_phone=None,
                     registrant_name=None, registrant_email=None, registrant_phone=None, registrant_country=None,
                     admin_name=None, admin_email=None, admin_phone=None, admin_country=None):
            self.domain = domain
            self.dns = dns
            self.detection_engines = detection_engines
            self.positive_detections = positive_detections
            self.organization = organization
            self.sub_domains = sub_domains
            self.creation_date = creation_date
            self.updated_date = updated_date
            self.expiration_date = expiration_date

            self.registrar_name = registrar_name
            self.registrar_abuse_email = registrar_abuse_email
            self.registrar_abuse_phone = registrar_abuse_phone

            self.registrant_name = registrant_name
            self.registrant_email = registrant_email
            self.registrant_phone = registrant_phone
            self.registrant_country = registrant_country

            self.admin_name = admin_name
            self.admin_email = admin_email
            self.admin_phone = admin_phone
            self.admin_country = admin_country

            self.domain_status = domain_status
            self.name_servers = name_servers

            self.dbot_score = dbot_score

        def to_context(self):
            domain_context = {
                'Name': self.domain
            }
            whois_context = {}

            if self.dns:
                domain_context['DNS'] = self.dns

            if self.detection_engines:
                domain_context['DetectionEngines'] = self.detection_engines

            if self.positive_detections:
                domain_context['PositiveDetections'] = self.positive_detections

            if self.registrar_name or self.registrar_abuse_email or self.registrar_abuse_phone:
                domain_context['Registrar'] = {
                    'Name': self.registrar_name,
                    'AbuseEmail': self.registrar_abuse_email,
                    'AbusePhone': self.registrar_abuse_phone
                }
                whois_context['Registrar'] = domain_context['Registrar']

            if self.registrant_name or self.registrant_phone or self.registrant_email or self.registrant_country:
                domain_context['Registrant'] = {
                    'Name': self.registrant_name,
                    'Email': self.registrant_email,
                    'Phone': self.registrant_phone,
                    'Country': self.registrant_country
                }
                whois_context['Registrant'] = domain_context['Registrant']

            if self.admin_name or self.admin_email or self.admin_phone or self.admin_country:
                domain_context['Admin'] = {
                    'Name': self.admin_name,
                    'Email': self.admin_email,
                    'Phone': self.admin_phone,
                    'Country': self.admin_country
                }
                whois_context['Admin'] = domain_context['Admin']

            if self.organization:
                domain_context['Organization'] = self.organization

            if self.sub_domains:
                domain_context['Subdomains'] = self.sub_domains

            if self.domain_status:
                domain_context['DomainStatus'] = self.domain_status
                whois_context['DomainStatus'] = domain_context['DomainStatus']

            if self.creation_date:
                domain_context['CreationDate'] = self.creation_date
                whois_context['CreationDate'] = domain_context['CreationDate']

            if self.updated_date:
                domain_context['UpdatedDate'] = self.updated_date
                whois_context['UpdatedDate'] = domain_context['UpdatedDate']

            if self.expiration_date:
                domain_context['ExpirationDate'] = self.expiration_date
                whois_context['ExpirationDate'] = domain_context['ExpirationDate']

            if self.name_servers:
                domain_context['NameServers'] = self.name_servers
                whois_context['NameServers'] = domain_context['NameServers']

            if self.dbot_score and self.dbot_score.score == Common.DBotScore.BAD:
                domain_context['Malicious'] = {
                    'Vendor': self.dbot_score.integration_name,
                    'Description': self.dbot_score.malicious_description
                }

            if whois_context:
                domain_context['WHOIS'] = whois_context

            ret_value = {
                Common.Domain.CONTEXT_PATH: domain_context
            }

            if self.dbot_score:
                ret_value.update(self.dbot_score.to_context())

            return ret_value

    class Endpoint(Indicator):
        """ ignore docstring
        Endpoint indicator - https://xsoar.pan.dev/docs/integrations/context-standards#endpoint
        """
        CONTEXT_PATH = 'Endpoint(val.ID && val.ID == obj.ID)'

        def __init__(self, id, hostname=None, ip_address=None, domain=None, mac_address=None,
                     os=None, os_version=None, dhcp_server=None, bios_version=None, model=None,
                     memory=None, processors=None, processor=None):
            self.id = id
            self.hostname = hostname
            self.ip_address = ip_address
            self.domain = domain
            self.mac_address = mac_address
            self.os = os
            self.os_version = os_version
            self.dhcp_server = dhcp_server
            self.bios_version = bios_version
            self.model = model
            self.memory = memory
            self.processors = processors
            self.processor = processor

        def to_context(self):
            endpoint_context = {
                'ID': self.id
            }

            if self.hostname:
                endpoint_context['Hostname'] = self.hostname

            if self.ip_address:
                endpoint_context['IPAddress'] = self.ip_address

            if self.domain:
                endpoint_context['Domain'] = self.domain

            if self.mac_address:
                endpoint_context['MACAddress'] = self.mac_address

            if self.os:
                endpoint_context['OS'] = self.os

            if self.os_version:
                endpoint_context['OSVersion'] = self.os_version

            if self.dhcp_server:
                endpoint_context['DHCPServer'] = self.dhcp_server

            if self.bios_version:
                endpoint_context['BIOSVersion'] = self.bios_version

            if self.model:
                endpoint_context['Model'] = self.model

            if self.memory:
                endpoint_context['Memory'] = self.memory

            if self.processors:
                endpoint_context['Processors'] = self.processors

            if self.processor:
                endpoint_context['Processor'] = self.processor

            ret_value = {
                Common.Endpoint.CONTEXT_PATH: endpoint_context
            }

            return ret_value

    class Account(Indicator):
        """
        Account indicator - https://xsoar.pan.dev/docs/integrations/context-standards#account

        :type dbot_score: ``DBotScore``
        :param dbot_score: If account has reputation then create DBotScore object

        :return: None
        :rtype: ``None``
        """
        CONTEXT_PATH = 'Account(val.id && val.id == obj.id)'

        def __init__(self, id, type=None, username=None, display_name=None, groups=None,
                     domain=None, email_address=None, telephone_number=None, office=None, job_title=None,
                     department=None, country=None, state=None, city=None, street=None, is_enabled=None,
                     dbot_score=None):
            self.id = id
            self.type = type
            self.username = username
            self.display_name = display_name
            self.groups = groups
            self.domain = domain
            self.email_address = email_address
            self.telephone_number = telephone_number
            self.office = office
            self.job_title = job_title
            self.department = department
            self.country = country
            self.state = state
            self.city = city
            self.street = street
            self.is_enabled = is_enabled

            if not isinstance(dbot_score, Common.DBotScore):
                raise ValueError('dbot_score must be of type DBotScore')

            self.dbot_score = dbot_score

        def to_context(self):
            account_context = {
                'Id': self.id
            }

            if self.type:
                account_context['Type'] = self.type

            irrelevent = ['CONTEXT_PATH', 'to_context', 'dbot_score', 'Id']
            details = [detail for detail in dir(self) if not detail.startswith('__') and detail not in irrelevent]
            for detail in details:
                if self.__getattribute__(detail):
                    if detail == 'email_address':
                        account_context['Email'] = {
                            'Address': self.email_address
                        }
                    else:
                        Detail = camelize_string(detail, '_')
                        account_context[Detail] = self.__getattribute__(detail)

            if self.dbot_score and self.dbot_score.score == Common.DBotScore.BAD:
                account_context['Malicious'] = {
                    'Vendor': self.dbot_score.integration_name,
                    'Description': self.dbot_score.malicious_description
                }

            ret_value = {
                Common.Account.CONTEXT_PATH: account_context
            }

            if self.dbot_score:
                ret_value.update(self.dbot_score.to_context())

            return ret_value


def camelize_string(src_str, delim='_'):
    """
    Transform snake_case to CamelCase

    :type src_str: ``str``
    :param src_str: snake_case string to convert.

    :type delim: ``str``
    :param delim: indicator category.

    :return: A CammelCase string.
    :rtype: ``str``
    """
    components = src_str.split(delim)
    return ''.join(map(lambda x: x.title(), components))


class IndicatorsTimeline:
    """
    IndicatorsTimeline class - use to return Indicator Timeline object to be used in CommandResults

    :type indicators: ``list``
    :param indicators: expects a list of indicators.

    :type category: ``str``
    :param category: indicator category.

    :type message: ``str``
    :param message: indicator message.

    :return: None
    :rtype: ``None``
    """
    def __init__(self, indicators=None, category=None, message=None):
        # type: (list, str, str) -> None
        if indicators is None:
            indicators = []

        # check if we are running from an integration or automation
        try:
            _ = demisto.params()
            default_category = 'Integration Update'
        except AttributeError:
            default_category = 'Automation Update'

        timelines = []
        timeline = {}
        for indicator in indicators:
            timeline['Value'] = indicator

            if category:
                timeline['Category'] = category
            else:
                timeline['Category'] = default_category

            if message:
                timeline['Message'] = message

            timelines.append(timeline)

        self.indicators_timeline = timelines


class CommandResults:
    """
    CommandResults class - use to return results to warroom

    :type outputs_prefix: ``str``
    :param outputs_prefix: should be identical to the prefix in the yml contextPath in yml file. for example:
            CortexXDR.Incident

    :type outputs_key_field: ``str`` or ``list[str]``
    :param outputs_key_field: primary key field in the main object. If the command returns Incidents, and of the
            properties of Incident is incident_id, then outputs_key_field='incident_id'. If object has multiple
            unique keys, then list of strings is supported outputs_key_field=['id1', 'id2']

    :type outputs: ``list`` or ``dict``
    :param outputs: the data to be returned and will be set to context

    :type indicators: ``list``
    :param indicators: DEPRECATED: use 'indicator' instead.

    :type indicator: ``Common.Indicator``
    :param indicator: single indicator like Common.IP, Common.URL, Common.File, etc.

    :type readable_output: ``str``
    :param readable_output: (Optional) markdown string that will be presented in the warroom, should be human readable -
        (HumanReadable) - if not set, readable output will be generated

    :type raw_response: ``dict`` | ``list``
    :param raw_response: must be dictionary, if not provided then will be equal to outputs. usually must be the original
        raw response from the 3rd party service (originally Contents)

    :type indicators_timeline: ``IndicatorsTimeline``
    :param indicators_timeline: must be an IndicatorsTimeline. used by the server to populate an indicator's timeline.

    :return: None
    :rtype: ``None``
    """

    def __init__(self, outputs_prefix=None, outputs_key_field=None, outputs=None, indicators=None, readable_output=None,
                 raw_response=None, indicators_timeline=None, indicator=None):
        # type: (str, object, object, list, str, object, IndicatorsTimeline, Common.Indicator) -> None
        if raw_response is None:
            raw_response = outputs

        if indicators and indicator:
            raise ValueError('indicators is DEPRECATED, use only indicator')
        self.indicators = indicators  # type: Optional[List[Common.Indicator]]
        self.indicator = indicator  # type: Optional[Common.Indicator]

        self.outputs_prefix = outputs_prefix

        # this is public field, it is used by a lot of unit tests, so I don't change it
        self.outputs_key_field = outputs_key_field

        self._outputs_key_field = None  # type: Optional[List[str]]
        if not outputs_key_field:
            self._outputs_key_field = None
        elif isinstance(outputs_key_field, STRING_TYPES):
            self._outputs_key_field = [outputs_key_field]
        elif isinstance(outputs_key_field, list):
            self._outputs_key_field = outputs_key_field
        else:
            raise TypeError('outputs_key_field must be of type str or list')

        self.outputs = outputs

        self.raw_response = raw_response
        self.readable_output = readable_output
        self.indicators_timeline = indicators_timeline

    def to_context(self):
        outputs = {}  # type: dict
        if self.readable_output:
            human_readable = self.readable_output
        else:
            human_readable = None  # type: ignore[assignment]
        raw_response = None  # type: ignore[assignment]
        indicators_timeline = []  # type: ignore[assignment]

        indicators = [self.indicator] if self.indicator else self.indicators

        if indicators:
            for indicator in indicators:
                context_outputs = indicator.to_context()

                for key, value in context_outputs.items():
                    if key not in outputs:
                        outputs[key] = []

                    outputs[key].append(value)

        if self.raw_response:
            raw_response = self.raw_response

        if self.indicators_timeline:
            indicators_timeline = self.indicators_timeline.indicators_timeline

        if self.outputs is not None:
            if not self.readable_output:
                # if markdown is not provided then create table by default
                human_readable = tableToMarkdown('Results', self.outputs)
            if self.outputs_prefix and self._outputs_key_field:
                # if both prefix and key field provided then create DT key
                formatted_outputs_key = ' && '.join(['val.{0} == obj.{0}'.format(key_field)
                                                     for key_field in self._outputs_key_field])
                outputs_key = '{0}({1})'.format(self.outputs_prefix, formatted_outputs_key)
                outputs[outputs_key] = self.outputs
            elif self.outputs_prefix:
                outputs_key = '{}'.format(self.outputs_prefix)
                outputs[outputs_key] = self.outputs
            else:
                outputs = self.outputs  # type: ignore[assignment]

        content_format = EntryFormat.JSON
        if isinstance(raw_response, STRING_TYPES) or isinstance(raw_response, int):
            content_format = EntryFormat.TEXT

        return_entry = {
            'Type': EntryType.NOTE,
            'ContentsFormat': content_format,
            'Contents': raw_response,
            'HumanReadable': human_readable,
            'EntryContext': outputs,
            'IndicatorTimeline': indicators_timeline,
        }

        return return_entry


def return_results(results):
    """
    This function wraps the demisto.results(), supports.

    :type results: ``CommandResults`` or ``str`` or ``dict`` or ``BaseWidget`` or ``IAMUserProfile`` or ``list``
    :param results: A result object to return as a War-Room entry.

    :return: None
    :rtype: ``None``
    """
    if results is None:
        # backward compatibility reasons
        demisto.results(None)
        return

    if results and isinstance(results, list) and len(results) > 0 and isinstance(results[0], CommandResults):
        for result in results:
<<<<<<< HEAD
            demisto.results(result)
=======
            demisto.results(result.to_context())
>>>>>>> 606e34b5
        return

    if isinstance(results, CommandResults):
        demisto.results(results.to_context())
        return

    if isinstance(results, BaseWidget):
        demisto.results(results.to_display())
        return

    if isinstance(results, GetMappingFieldsResponse):
        demisto.results(results.extract_mapping())
        return

    if isinstance(results, GetRemoteDataResponse):
        demisto.results(results.extract_for_local())
        return

    if isinstance(results, IAMUserProfile):
        demisto.results(results.to_entry())
        return

    demisto.results(results)


# deprecated
def return_outputs(readable_output, outputs=None, raw_response=None, timeline=None, ignore_auto_extract=False):
    """
    DEPRECATED: use return_results() instead

    This function wraps the demisto.results(), makes the usage of returning results to the user more intuitively.

    :type readable_output: ``str`` | ``int``
    :param readable_output: markdown string that will be presented in the warroom, should be human readable -
        (HumanReadable)

    :type outputs: ``dict``
    :param outputs: the outputs that will be returned to playbook/investigation context (originally EntryContext)

    :type raw_response: ``dict`` | ``list`` | ``str``
    :param raw_response: must be dictionary, if not provided then will be equal to outputs. usually must be the original
        raw response from the 3rd party service (originally Contents)

    :type timeline: ``dict`` | ``list``
    :param timeline: expects a list, if a dict is passed it will be put into a list. used by server to populate an
        indicator's timeline. if the 'Category' field is not present in the timeline dict(s), it will automatically
        be be added to the dict(s) with its value set to 'Integration Update'.

    :type ignore_auto_extract: ``bool``
    :param ignore_auto_extract: expects a bool value. if true then the warroom entry readable_output will not be auto enriched.

    :return: None
    :rtype: ``None``
    """
    timeline_list = [timeline] if isinstance(timeline, dict) else timeline
    if timeline_list:
        for tl_obj in timeline_list:
            if 'Category' not in tl_obj.keys():
                tl_obj['Category'] = 'Integration Update'

    return_entry = {
        "Type": entryTypes["note"],
        "HumanReadable": readable_output,
        "ContentsFormat": formats["text"] if isinstance(raw_response, STRING_TYPES) else formats['json'],
        "Contents": raw_response,
        "EntryContext": outputs,
        'IgnoreAutoExtract': ignore_auto_extract,
        "IndicatorTimeline": timeline_list
    }
    # Return 'readable_output' only if needed
    if readable_output and not outputs and not raw_response:
        return_entry["Contents"] = readable_output
        return_entry["ContentsFormat"] = formats["text"]
    elif outputs and raw_response is None:
        # if raw_response was not provided but outputs were provided then set Contents as outputs
        return_entry["Contents"] = outputs
    demisto.results(return_entry)


def return_error(message, error='', outputs=None):
    """
        Returns error entry with given message and exits the script

        :type message: ``str``
        :param message: The message to return in the entry (required)

        :type error: ``str`` or Exception
        :param error: The raw error message to log (optional)

        :type outputs: ``dict or None``
        :param outputs: the outputs that will be returned to playbook/investigation context (optional)

        :return: Error entry object
        :rtype: ``dict``
    """
    is_server_handled = hasattr(demisto, 'command') and demisto.command() in ('fetch-incidents',
                                                                              'long-running-execution',
                                                                              'fetch-indicators')
    if is_debug_mode() and not is_server_handled and any(sys.exc_info()):  # Checking that an exception occurred
        message = "{}\n\n{}".format(message, traceback.format_exc())

    LOG(message)
    if error:
        LOG(str(error))

    LOG.print_log()
    if not isinstance(message, str):
        message = message.encode('utf8') if hasattr(message, 'encode') else str(message)

    if is_server_handled:
        raise Exception(message)
    else:
        demisto.results({
            'Type': entryTypes['error'],
            'ContentsFormat': formats['text'],
            'Contents': message,
            'EntryContext': outputs
        })
        sys.exit(0)


def return_warning(message, exit=False, warning='', outputs=None, ignore_auto_extract=False):
    """
        Returns a warning entry with the specified message, and exits the script.

        :type message: ``str``
        :param message: The message to return in the entry (required).

        :type exit: ``bool``
        :param exit: Determines if the program will terminate after the command is executed. Default is False.

        :type warning: ``str``
        :param warning: The warning message (raw) to log (optional).

        :type outputs: ``dict or None``
        :param outputs: The outputs that will be returned to playbook/investigation context (optional).

        :type ignore_auto_extract: ``bool``
        :param ignore_auto_extract: Determines if the War Room entry will be auto-enriched. Default is false.

        :return: Warning entry object
        :rtype: ``dict``
    """
    LOG(message)
    if warning:
        LOG(warning)
    LOG.print_log()

    demisto.results({
        'Type': entryTypes['warning'],
        'ContentsFormat': formats['text'],
        'IgnoreAutoExtract': ignore_auto_extract,
        'Contents': str(message),
        "EntryContext": outputs
    })
    if exit:
        sys.exit(0)


def camelize(src, delim=' '):
    """
        Convert all keys of a dictionary (or list of dictionaries) to CamelCase (with capital first letter)

        :type src: ``dict`` or ``list``
        :param src: The dictionary (or list of dictionaries) to convert the keys for. (required)

        :type delim: ``str``
        :param delim: The delimiter between two words in the key (e.g. delim=' ' for "Start Date"). Default ' '.

        :return: The dictionary (or list of dictionaries) with the keys in CamelCase.
        :rtype: ``dict`` or ``list``
    """

    def camelize_str(src_str):
        if callable(getattr(src_str, "decode", None)):
            src_str = src_str.decode('utf-8')
        components = src_str.split(delim)
        return ''.join(map(lambda x: x.title(), components))

    if isinstance(src, list):
        return [camelize(phrase, delim) for phrase in src]
    return {camelize_str(key): value for key, value in src.items()}


# Constants for common merge paths
outputPaths = {
    'file': 'File(val.MD5 && val.MD5 == obj.MD5 || val.SHA1 && val.SHA1 == obj.SHA1 || '
            'val.SHA256 && val.SHA256 == obj.SHA256 || val.SHA512 && val.SHA512 == obj.SHA512 || '
            'val.CRC32 && val.CRC32 == obj.CRC32 || val.CTPH && val.CTPH == obj.CTPH || '
            'val.SSDeep && val.SSDeep == obj.SSDeep)',
    'ip': 'IP(val.Address && val.Address == obj.Address)',
    'url': 'URL(val.Data && val.Data == obj.Data)',
    'domain': 'Domain(val.Name && val.Name == obj.Name)',
    'cve': 'CVE(val.ID && val.ID == obj.ID)',
    'email': 'Account.Email(val.Address && val.Address == obj.Address)',
    'dbotscore': 'DBotScore'
}


def replace_in_keys(src, existing='.', new='_'):
    """
        Replace a substring in all of the keys of a dictionary (or list of dictionaries)

        :type src: ``dict`` or ``list``
        :param src: The dictionary (or list of dictionaries) with keys that need replacement. (required)

        :type existing: ``str``
        :param existing: substring to replace.

        :type new: ``str``
        :param new: new substring that will replace the existing substring.

        :return: The dictionary (or list of dictionaries) with keys after substring replacement.
        :rtype: ``dict`` or ``list``
    """

    def replace_str(src_str):
        if callable(getattr(src_str, "decode", None)):
            src_str = src_str.decode('utf-8')
        return src_str.replace(existing, new)

    if isinstance(src, list):
        return [replace_in_keys(x, existing, new) for x in src]
    return {replace_str(k): v for k, v in src.items()}


# ############################## REGEX FORMATTING ###############################
regexFlags = re.M  # Multi line matching
# for the global(/g) flag use re.findall({regex_format},str)
# else, use re.match({regex_format},str)

ipv4Regex = r'\b((25[0-5]|2[0-4][0-9]|[01]?[0-9][0-9]?)\.){3}(25[0-5]|2[0-4][0-9]|[01]?[0-9][0-9]?)\b([^\/]|$)'
ipv4cidrRegex = r'\b(?:(?:25[0-5]|2[0-4][0-9]|1[0-9][0-9]|[1-9]?[0-9])(?:\[\.\]|\.)){3}(?:25[0-5]|2[0-4][0-9]|1[0-9][0-9]|[1-9]?[0-9])(\/([0-9]|[1-2][0-9]|3[0-2]))\b'  # noqa: E501
ipv6Regex = r'\b(?:(?:[0-9a-fA-F]{1,4}:){7,7}[0-9a-fA-F]{1,4}|(?:[0-9a-fA-F]{1,4}:){1,7}:|(?:[0-9a-fA-F]{1,4}:){1,6}:[0-9a-fA-F]{1,4}|(?:[0-9a-fA-F]{1,4}:){1,5}(:[0-9a-fA-F]{1,4}){1,2}|(?:[0-9a-fA-F]{1,4}:){1,4}(:[0-9a-fA-F]{1,4}){1,3}|(?:[0-9a-fA-F]{1,4}:){1,3}(:[0-9a-fA-F]{1,4}){1,4}|(?:[0-9a-fA-F]{1,4}:){1,2}(:[0-9a-fA-F]{1,4}){1,5}|[0-9a-fA-F]{1,4}:((:[0-9a-fA-F]{1,4}){1,6})|:(?:(:[0-9a-fA-F]{1,4}){1,7}|:)|fe80:(:[0-9a-fA-F]{0,4}){0,4}%[0-9a-zA-Z]{1,}|::(ffff(:0{1,4}){0,1}:){0,1}((25[0-5]|(2[0-4]|1{0,1}[0-9]){0,1}[0-9])\.){3,3}(25[0-5]|(2[0-4]|1{0,1}[0-9]){0,1}[0-9])|([0-9a-fA-F]{1,4}:){1,4}:((25[0-5]|(2[0-4]|1{0,1}[0-9]){0,1}[0-9])\.){3,3}(25[0-5]|(2[0-4]|1{0,1}[0-9]){0,1}[0-9]))\b'  # noqa: E501
ipv6cidrRegex = r'\b(([0-9a-fA-F]{1,4}:){7,7}[0-9a-fA-F]{1,4}|([0-9a-fA-F]{1,4}:){1,7}:|([0-9a-fA-F]{1,4}:){1,6}:[0-9a-fA-F]{1,4}|([0-9a-fA-F]{1,4}:){1,5}(:[0-9a-fA-F]{1,4}){1,2}|([0-9a-fA-F]{1,4}:){1,4}(:[0-9a-fA-F]{1,4}){1,3}|([0-9a-fA-F]{1,4}:){1,3}(:[0-9a-fA-F]{1,4}){1,4}|([0-9a-fA-F]{1,4}:){1,2}(:[0-9a-fA-F]{1,4}){1,5}|[0-9a-fA-F]{1,4}:((:[0-9a-fA-F]{1,4}){1,6})|:((:[0-9a-fA-F]{1,4}){1,7}|:)|fe80:(:[0-9a-fA-F]{0,4}){0,4}%[0-9a-zA-Z]{1,}|::(ffff(:0{1,4}){0,1}:){0,1}((25[0-5]|(2[0-4]|1{0,1}[0-9]){0,1}[0-9])\.){3,3}(25[0-5]|(2[0-4]|1{0,1}[0-9]){0,1}[0-9])|([0-9a-fA-F]{1,4}:){1,4}:((25[0-5]|(2[0-4]|1{0,1}[0-9]){0,1}[0-9])\.){3,3}(25[0-5]|(2[0-4]|1{0,1}[0-9]){0,1}[0-9]))(\/(12[0-8]|1[0-1][0-9]|[1-9][0-9]|[0-9]))\b'  # noqa: E501
emailRegex = r'\b[^@]+@[^@]+\.[^@]+\b'
hashRegex = r'\b[0-9a-fA-F]+\b'
urlRegex = r'(?:(?:https?|ftp|hxxps?):\/\/|www\[?\.\]?|ftp\[?\.\]?)(?:[-\w\d]+\[?\.\]?)+[-\w\d]+(?::\d+)?' \
           r'(?:(?:\/|\?)[-\w\d+&@#\/%=~_$?!\-:,.\(\);]*[\w\d+&@#\/%=~_$\(\);])?'
cveRegex = r'(?i)^cve-\d{4}-([1-9]\d{4,}|\d{4})$'
md5Regex = re.compile(r'\b[0-9a-fA-F]{32}\b', regexFlags)
sha1Regex = re.compile(r'\b[0-9a-fA-F]{40}\b', regexFlags)
sha256Regex = re.compile(r'\b[0-9a-fA-F]{64}\b', regexFlags)
sha512Regex = re.compile(r'\b[0-9a-fA-F]{128}\b', regexFlags)

pascalRegex = re.compile('([A-Z]?[a-z]+)')


# ############################## REGEX FORMATTING end ###############################


def underscoreToCamelCase(s):
    """
       Convert an underscore separated string to camel case

       :type s: ``str``
       :param s: The string to convert (e.g. hello_world) (required)

       :return: The converted string (e.g. HelloWorld)
       :rtype: ``str``
    """
    if not isinstance(s, STRING_OBJ_TYPES):
        return s

    components = s.split('_')
    return ''.join(x.title() for x in components)


def camel_case_to_underscore(s):
    """Converts a camelCase string to snake_case

   :type s: ``str``
   :param s: The string to convert (e.g. helloWorld) (required)

   :return: The converted string (e.g. hello_world)
   :rtype: ``str``
    """
    s1 = re.sub('(.)([A-Z][a-z]+)', r'\1_\2', s)
    return re.sub('([a-z0-9])([A-Z])', r'\1_\2', s1).lower()


def snakify(src):
    """Convert all keys of a dictionary to snake_case (underscored separated)

    :type src: ``dict``
    :param src: The dictionary to convert the keys for. (required)

    :return: The dictionary (or list of dictionaries) with the keys in CamelCase.
    :rtype: ``dict``
    """
    return {camel_case_to_underscore(k): v for k, v in src.items()}


def pascalToSpace(s):
    """
       Converts pascal strings to human readable (e.g. "ThreatScore" -> "Threat Score",  "thisIsIPAddressName" ->
       "This Is IP Address Name"). Could be used as headerTransform

       :type s: ``str``
       :param s: The string to be converted (required)

       :return: The converted string
       :rtype: ``str``
    """

    if not isinstance(s, STRING_OBJ_TYPES):
        return s

    tokens = pascalRegex.findall(s)
    for t in tokens:
        # double space to handle capital words like IP/URL/DNS that not included in the regex
        s = s.replace(t, ' {} '.format(t.title()))

    # split and join: to remove double spacing caused by previous workaround
    s = ' '.join(s.split())
    return s


def string_to_table_header(string):
    """
      Checks if string, change underscores to spaces, capitalize every word.
      Example: "one_two" to "One Two"

      :type string: ``str``
      :param string: The string to be converted (required)

      :return: The converted string
      :rtype: ``str``
    """
    if isinstance(string, STRING_OBJ_TYPES):
        return " ".join(word.capitalize() for word in string.replace("_", " ").split())
    else:
        raise Exception('The key is not a string: {}'.format(string))


def string_to_context_key(string):
    """
     Checks if string, removes underscores, capitalize every word.
     Example: "one_two" to "OneTwo"

     :type string: ``str``
     :param string: The string to be converted (required)

     :return: The converted string
     :rtype: ``str``
    """
    if isinstance(string, STRING_OBJ_TYPES):
        return "".join(word.capitalize() for word in string.split('_'))
    else:
        raise Exception('The key is not a string: {}'.format(string))


def parse_date_range(date_range, date_format=None, to_timestamp=False, timezone=0, utc=True):
    """
      Parses date_range string to a tuple date strings (start, end). Input must be in format 'number date_range_unit')
      Examples: (2 hours, 4 minutes, 6 month, 1 day, etc.)

      :type date_range: ``str``
      :param date_range: The date range to be parsed (required)

      :type date_format: ``str``
      :param date_format: Date format to convert the date_range to. (optional)

      :type to_timestamp: ``bool``
      :param to_timestamp: If set to True, then will return time stamp rather than a datetime.datetime. (optional)

      :type timezone: ``int``
      :param timezone: timezone should be passed in hours (e.g if +0300 then pass 3, if -0200 then pass -2).

      :type utc: ``bool``
      :param utc: If set to True, utc time will be used, otherwise local time.

      :return: The parsed date range.
      :rtype: ``(datetime.datetime, datetime.datetime)`` or ``(int, int)`` or ``(str, str)``
    """
    range_split = date_range.strip().split(' ')
    if len(range_split) != 2:
        return_error('date_range must be "number date_range_unit", examples: (2 hours, 4 minutes,6 months, 1 day, '
                     'etc.)')

    try:
        number = int(range_split[0])
    except ValueError:
        return_error('The time value is invalid. Must be an integer.')

    unit = range_split[1].lower()
    if unit not in ['minute', 'minutes',
                    'hour', 'hours',
                    'day', 'days',
                    'month', 'months',
                    'year', 'years',
                    ]:
        return_error('The unit of date_range is invalid. Must be minutes, hours, days, months or years.')

    if not isinstance(timezone, (int, float)):
        return_error('Invalid timezone "{}" - must be a number (of type int or float).'.format(timezone))

    if utc:
        end_time = datetime.utcnow() + timedelta(hours=timezone)
        start_time = datetime.utcnow() + timedelta(hours=timezone)
    else:
        end_time = datetime.now() + timedelta(hours=timezone)
        start_time = datetime.now() + timedelta(hours=timezone)

    if 'minute' in unit:
        start_time = end_time - timedelta(minutes=number)
    elif 'hour' in unit:
        start_time = end_time - timedelta(hours=number)
    elif 'day' in unit:
        start_time = end_time - timedelta(days=number)
    elif 'month' in unit:
        start_time = end_time - timedelta(days=number * 30)
    elif 'year' in unit:
        start_time = end_time - timedelta(days=number * 365)

    if to_timestamp:
        return date_to_timestamp(start_time), date_to_timestamp(end_time)

    if date_format:
        return datetime.strftime(start_time, date_format), datetime.strftime(end_time, date_format)

    return start_time, end_time


def timestamp_to_datestring(timestamp, date_format="%Y-%m-%dT%H:%M:%S.000Z", is_utc=False):
    """
      Parses timestamp (milliseconds) to a date string in the provided date format (by default: ISO 8601 format)
      Examples: (1541494441222, 1541495441000, etc.)

      :type timestamp: ``int`` or ``str``
      :param timestamp: The timestamp to be parsed (required)

      :type date_format: ``str``
      :param date_format: The date format the timestamp should be parsed to. (optional)

      :type is_utc: ``bool``
      :param is_utc: Should the string representation of the timestamp use UTC time or the local machine time

      :return: The parsed timestamp in the date_format
      :rtype: ``str``
    """
    use_utc_time = is_utc or date_format.endswith('Z')
    if use_utc_time:
        return datetime.utcfromtimestamp(int(timestamp) / 1000.0).strftime(date_format)
    return datetime.fromtimestamp(int(timestamp) / 1000.0).strftime(date_format)


def date_to_timestamp(date_str_or_dt, date_format='%Y-%m-%dT%H:%M:%S'):
    """
      Parses date_str_or_dt in the given format (default: %Y-%m-%dT%H:%M:%S) to milliseconds
      Examples: ('2018-11-06T08:56:41', '2018-11-06T08:56:41', etc.)

      :type date_str_or_dt: ``str`` or ``datetime.datetime``
      :param date_str_or_dt: The date to be parsed. (required)

      :type date_format: ``str``
      :param date_format: The date format of the date string (will be ignored if date_str_or_dt is of type
        datetime.datetime). (optional)

      :return: The parsed timestamp.
      :rtype: ``int``
    """
    if isinstance(date_str_or_dt, STRING_OBJ_TYPES):
        return int(time.mktime(time.strptime(date_str_or_dt, date_format)) * 1000)

    # otherwise datetime.datetime
    return int(time.mktime(date_str_or_dt.timetuple()) * 1000)


def remove_nulls_from_dictionary(data):
    """
        Remove Null values from a dictionary. (updating the given dictionary)

        :type data: ``dict``
        :param data: The data to be added to the context (required)

        :return: No data returned
        :rtype: ``None``
    """
    list_of_keys = list(data.keys())[:]
    for key in list_of_keys:
        if data[key] in ('', None, [], {}, ()):
            del data[key]


def assign_params(keys_to_ignore=None, values_to_ignore=None, **kwargs):
    """Creates a dictionary from given kwargs without empty values.
    empty values are: None, '', [], {}, ()
`   Examples:
        >>> assign_params(a='1', b=True, c=None, d='')
        {'a': '1', 'b': True}

        >>> since_time = 'timestamp'
        >>> assign_params(values_to_ignore=(15, ), sinceTime=since_time, b=15)
        {'sinceTime': 'timestamp'}

        >>> item_id = '1236654'
        >>> assign_params(keys_to_ignore=['rnd'], ID=item_id, rnd=15)
        {'ID': '1236654'}

    :type keys_to_ignore: ``tuple`` or ``list``
    :param keys_to_ignore: Keys to ignore if exists

    :type values_to_ignore: ``tuple`` or ``list``
    :param values_to_ignore: Values to ignore if exists

    :type kwargs: ``kwargs``
    :param kwargs: kwargs to filter

    :return: dict without empty values
    :rtype: ``dict``

    """
    if values_to_ignore is None:
        values_to_ignore = (None, '', [], {}, ())
    if keys_to_ignore is None:
        keys_to_ignore = tuple()
    return {
        key: value for key, value in kwargs.items()
        if value not in values_to_ignore and key not in keys_to_ignore
    }


class GetDemistoVersion:
    """
    Callable class to replace get_demisto_version function
    """

    def __init__(self):
        self._version = None

    def __call__(self):
        """Returns the Demisto version and build number.

        :return: Demisto version object if Demisto class has attribute demistoVersion, else raises AttributeError
        :rtype: ``dict``
        """
        if self._version is None:
            if hasattr(demisto, 'demistoVersion'):
                self._version = demisto.demistoVersion()
            else:
                raise AttributeError('demistoVersion attribute not found.')
        return self._version


get_demisto_version = GetDemistoVersion()


def get_demisto_version_as_str():
    """Get the Demisto Server version as a string <version>-<build>. If unknown will return: 'Unknown'.
    Meant to be use in places where we want to display the version. If you want to perform logic based upon vesrion
    use: is_demisto_version_ge.

    :return: Demisto version as string
    :rtype: ``dict``
    """
    try:
        ver_obj = get_demisto_version()
        return '{}-{}'.format(ver_obj.get('version', 'Unknown'),
                              ver_obj.get("buildNumber", 'Unknown'))
    except AttributeError:
        return "Unknown"


def is_demisto_version_ge(version, build_number=''):
    """Utility function to check if current running integration is at a server greater or equal to the passed version

    :type version: ``str``
    :param version: Version to check

    :type build_number: ``str``
    :param build_number: Build number to check

    :return: True if running within a Server version greater or equal than the passed version
    :rtype: ``bool``
    """
    try:
        server_version = get_demisto_version()
        return \
            server_version.get('version') >= version and \
            (not build_number or server_version.get('buildNumber') >= build_number)
    except AttributeError:
        # demistoVersion was added in 5.0.0. We are currently running in 4.5.0 and below
        if version >= "5.0.0":
            return False
        raise


def is_debug_mode():
    """Return if this script/command was passed debug-mode=true option

    :return: true if debug-mode is enabled
    :rtype: ``bool``
    """
    # use `hasattr(demisto, 'is_debug')` to ensure compatibility with server version <= 4.5
    return hasattr(demisto, 'is_debug') and demisto.is_debug


class DemistoHandler(logging.Handler):
    """
        Handler to route logging messages to an IntegrationLogger or demisto.debug if not supplied
    """

    def __init__(self, int_logger=None):
        logging.Handler.__init__(self)
        self.int_logger = int_logger

    def emit(self, record):
        msg = self.format(record)
        try:
            if self.int_logger:
                self.int_logger.write(msg)
            else:
                demisto.debug(msg)
        except Exception:
            pass


class DebugLogger(object):
    """
        Wrapper to initiate logging at logging.DEBUG level.
        Is used when `debug-mode=True`.
    """

    def __init__(self):
        logging.raiseExceptions = False
        self.handler = None  # just in case our http_client code throws an exception. so we don't error in the __del__
        self.int_logger = IntegrationLogger()
        self.int_logger.set_buffering(False)
        self.http_client_print = None
        self.http_client = None
        if IS_PY3:
            # pylint: disable=import-error
            import http.client as http_client
            # pylint: enable=import-error
            self.http_client = http_client
            self.http_client.HTTPConnection.debuglevel = 1
            self.http_client_print = getattr(http_client, 'print', None)  # save in case someone else patched it already
            setattr(http_client, 'print', self.int_logger.print_override)
        self.handler = DemistoHandler()
        demisto_formatter = logging.Formatter(fmt='%(asctime)s - %(message)s', datefmt=None)
        self.handler.setFormatter(demisto_formatter)
        self.root_logger = logging.getLogger()
        self.prev_log_level = self.root_logger.getEffectiveLevel()
        self.root_logger.setLevel(logging.DEBUG)
        self.org_handlers = list()
        if self.root_logger.handlers:
            self.org_handlers.extend(self.root_logger.handlers)
            for h in self.org_handlers:
                self.root_logger.removeHandler(h)
        self.root_logger.addHandler(self.handler)

    def __del__(self):
        if self.handler:
            self.root_logger.setLevel(self.prev_log_level)
            self.root_logger.removeHandler(self.handler)
            self.handler.flush()
            self.handler.close()
        if self.org_handlers:
            for h in self.org_handlers:
                self.root_logger.addHandler(h)
        if self.http_client:
            self.http_client.HTTPConnection.debuglevel = 0
            if self.http_client_print:
                setattr(self.http_client, 'print', self.http_client_print)
            else:
                delattr(self.http_client, 'print')

    def log_start_debug(self):
        """
        Utility function to log start of debug mode logging
        """
        msg = "debug-mode started.\nhttp client print found: {}.\nEnv {}.".format(self.http_client_print is not None,
                                                                                  os.environ)
        if hasattr(demisto, 'params'):
            msg += "\nParams: {}.".format(demisto.params())
        self.int_logger.write(msg)


_requests_logger = None
try:
    if is_debug_mode():
        _requests_logger = DebugLogger()
        _requests_logger.log_start_debug()
except Exception as ex:
    # Should fail silently so that if there is a problem with the logger it will
    # not affect the execution of commands and playbooks
    demisto.info('Failed initializing DebugLogger: {}'.format(ex))


def parse_date_string(date_string, date_format='%Y-%m-%dT%H:%M:%S'):
    """
        Parses the date_string function to the corresponding datetime object.
        Note: If possible (e.g. running Python 3), it is suggested to use
              dateutil.parser.parse or dateparser.parse functions instead.

        Examples:
        >>> parse_date_string('2019-09-17T06:16:39Z')
        datetime.datetime(2019, 9, 17, 6, 16, 39)
        >>> parse_date_string('2019-09-17T06:16:39.22Z')
        datetime.datetime(2019, 9, 17, 6, 16, 39, 220000)
        >>> parse_date_string('2019-09-17T06:16:39.4040+05:00', '%Y-%m-%dT%H:%M:%S+02:00')
        datetime.datetime(2019, 9, 17, 6, 16, 39, 404000)

        :type date_string: ``str``
        :param date_string: The date string to parse. (required)

        :type date_format: ``str``
        :param date_format:
            The date format of the date string. If the date format is known, it should be provided. (optional)

        :return: The parsed datetime.
        :rtype: ``(datetime.datetime, datetime.datetime)``
    """
    try:
        return datetime.strptime(date_string, date_format)
    except ValueError as e:
        error_message = str(e)

        date_format = '%Y-%m-%dT%H:%M:%S'
        time_data_regex = r'time data \'(.*?)\''
        time_data_match = re.findall(time_data_regex, error_message)
        sliced_time_data = ''

        if time_data_match:
            # found time date which does not match date format
            # example of caught error message:
            # "time data '2019-09-17T06:16:39Z' does not match format '%Y-%m-%dT%H:%M:%S.%fZ'"
            time_data = time_data_match[0]

            # removing YYYY-MM-DDThh:mm:ss from the time data to keep only milliseconds and time zone
            sliced_time_data = time_data[19:]
        else:
            unconverted_data_remains_regex = r'unconverted data remains: (.*)'
            unconverted_data_remains_match = re.findall(unconverted_data_remains_regex, error_message)

            if unconverted_data_remains_match:
                # found unconverted_data_remains
                # example of caught error message:
                # "unconverted data remains: 22Z"
                sliced_time_data = unconverted_data_remains_match[0]

        if not sliced_time_data:
            # did not catch expected error
            raise ValueError(e)

        if '.' in sliced_time_data:
            # found milliseconds - appending ".%f" to date format
            date_format += '.%f'

        timezone_regex = r'[Zz+-].*'
        time_zone = re.findall(timezone_regex, sliced_time_data)

        if time_zone:
            # found timezone - appending it to the date format
            date_format += time_zone[0]

        return datetime.strptime(date_string, date_format)


def build_dbot_entry(indicator, indicator_type, vendor, score, description=None, build_malicious=True):
    """Build a dbot entry. if score is 3 adds malicious
    Examples:
        >>> build_dbot_entry('user@example.com', 'Email', 'Vendor', 1)
        {'DBotScore': {'Indicator': 'user@example.com', 'Type': 'email', 'Vendor': 'Vendor', 'Score': 1}}

        >>> build_dbot_entry('user@example.com', 'Email', 'Vendor', 3,  build_malicious=False)
        {'DBotScore': {'Indicator': 'user@example.com', 'Type': 'email', 'Vendor': 'Vendor', 'Score': 3}}

        >>> build_dbot_entry('user@example.com', 'email', 'Vendor', 3, 'Malicious email')
        {'DBotScore': {'Vendor': 'Vendor', 'Indicator': 'user@example.com', 'Score': 3, 'Type': 'email'}, \
'Account.Email(val.Address && val.Address == obj.Address)': {'Malicious': {'Vendor': 'Vendor', 'Description': \
'Malicious email'}, 'Address': 'user@example.com'}}

        >>> build_dbot_entry('md5hash', 'md5', 'Vendor', 1)
        {'DBotScore': {'Indicator': 'md5hash', 'Type': 'file', 'Vendor': 'Vendor', 'Score': 1}}

    :type indicator: ``str``
    :param indicator: indicator field. if using file hashes, can be dict

    :type indicator_type: ``str``
    :param indicator_type:
        type of indicator ('url, 'domain', 'ip', 'cve', 'email', 'md5', 'sha1', 'sha256', 'crc32', 'sha512', 'ctph')

    :type vendor: ``str``
    :param vendor: Integration ID

    :type score: ``int``
    :param score: DBot score (0-3)

    :type description: ``str`` or ``None``
    :param description: description (will be added to malicious if dbot_score is 3). can be None

    :type build_malicious: ``bool``
    :param build_malicious: if True, will add a malicious entry

    :return: dbot entry
    :rtype: ``dict``
    """
    if not 0 <= score <= 3:
        raise DemistoException('illegal DBot score, expected 0-3, got `{}`'.format(score))
    indicator_type_lower = indicator_type.lower()
    if indicator_type_lower not in INDICATOR_TYPE_TO_CONTEXT_KEY:
        raise DemistoException('illegal indicator type, expected one of {}, got `{}`'.format(
            INDICATOR_TYPE_TO_CONTEXT_KEY.keys(), indicator_type_lower
        ))
    # handle files
    if INDICATOR_TYPE_TO_CONTEXT_KEY[indicator_type_lower] == 'file':
        indicator_type_lower = 'file'
    dbot_entry = {
        outputPaths['dbotscore']: {
            'Indicator': indicator,
            'Type': indicator_type_lower,
            'Vendor': vendor,
            'Score': score
        }
    }
    if score == 3 and build_malicious:
        dbot_entry.update(build_malicious_dbot_entry(indicator, indicator_type, vendor, description))
    return dbot_entry


def build_malicious_dbot_entry(indicator, indicator_type, vendor, description=None):
    """ Build Malicious dbot entry
    Examples:
        >>> build_malicious_dbot_entry('8.8.8.8', 'ip', 'Vendor', 'Google DNS')
        {'IP(val.Address && val.Address == obj.Address)': {'Malicious': {'Vendor': 'Vendor', 'Description': 'Google DNS\
'}, 'Address': '8.8.8.8'}}

        >>> build_malicious_dbot_entry('md5hash', 'MD5', 'Vendor', 'Malicious File')
        {'File(val.MD5 && val.MD5 == obj.MD5 || val.SHA1 && val.SHA1 == obj.SHA1 || val.SHA256 && val.SHA256 == obj.SHA\
256 || val.SHA512 && val.SHA512 == obj.SHA512 || val.CRC32 && val.CRC32 == obj.CRC32 || val.CTPH && val.CTPH == obj.CTP\
H || val.SSDeep && val.SSDeep == obj.SSDeep)': {'Malicious': {'Vendor': 'Vendor', 'Description': 'Malicious File'}\
, 'MD5': 'md5hash'}}

    :type indicator: ``str``
    :param indicator: Value (e.g. 8.8.8.8)

    :type indicator_type: ``str``
    :param indicator_type: e.g. 'IP'

    :type vendor: ``str``
    :param vendor: Integration ID

    :type description: ``str``
    :param description: Why it's malicious

    :return: A malicious DBot entry
    :rtype: ``dict``
    """
    indicator_type_lower = indicator_type.lower()
    if indicator_type_lower in INDICATOR_TYPE_TO_CONTEXT_KEY:
        key = INDICATOR_TYPE_TO_CONTEXT_KEY[indicator_type_lower]
        # `file` indicator works a little different
        if key == 'file':
            entry = {
                indicator_type.upper(): indicator,
                'Malicious': {
                    'Vendor': vendor,
                    'Description': description
                }
            }
            return {outputPaths[key]: entry}
        else:
            entry = {
                key: indicator,
                'Malicious': {
                    'Vendor': vendor,
                    'Description': description
                }
            }
            return {outputPaths[indicator_type_lower]: entry}
    else:
        raise DemistoException('Wrong indicator type supplied: {}, expected {}'
                               .format(indicator_type, INDICATOR_TYPE_TO_CONTEXT_KEY.keys()))


# Will add only if 'requests' module imported
if 'requests' in sys.modules:
    class BaseClient(object):
        """Client to use in integrations with powerful _http_request
        :type base_url: ``str``
        :param base_url: Base server address with suffix, for example: https://example.com/api/v2/.

        :type verify: ``bool``
        :param verify: Whether the request should verify the SSL certificate.

        :type proxy: ``bool``
        :param proxy: Whether to run the integration using the system proxy.

        :type ok_codes: ``tuple``
        :param ok_codes:
            The request codes to accept as OK, for example: (200, 201, 204).
            If you specify "None", will use requests.Response.ok

        :type headers: ``dict``
        :param headers:
            The request headers, for example: {'Accept`: `application/json`}.
            Can be None.

        :type auth: ``dict`` or ``tuple``
        :param auth:
            The request authorization, for example: (username, password).
            Can be None.

        :return: No data returned
        :rtype: ``None``
        """

        def __init__(self, base_url, verify=True, proxy=False, ok_codes=tuple(), headers=None, auth=None):
            self._base_url = base_url
            self._verify = verify
            self._ok_codes = ok_codes
            self._headers = headers
            self._auth = auth
            self._session = requests.Session()
            if not proxy:
                self._session.trust_env = False

        def _implement_retry(self, retries=0,
                             status_list_to_retry=None,
                             backoff_factor=5,
                             raise_on_redirect=False,
                             raise_on_status=False):
            """
            Implements the retry mechanism.
            In the default case where retries = 0 the request will fail on the first time

            :type retries: ``int``
            :param retries: How many retries should be made in case of a failure. when set to '0'- will fail on the first time

            :type status_list_to_retry: ``iterable``
            :param status_list_to_retry: A set of integer HTTP status codes that we should force a retry on.
                A retry is initiated if the request method is in ['GET', 'POST', 'PUT']
                and the response status code is in ``status_list_to_retry``.

            :type backoff_factor ``float``
            :param backoff_factor:
                A backoff factor to apply between attempts after the second try
                (most errors are resolved immediately by a second try without a
                delay). urllib3 will sleep for::

                    {backoff factor} * (2 ** ({number of total retries} - 1))

                seconds. If the backoff_factor is 0.1, then :func:`.sleep` will sleep
                for [0.0s, 0.2s, 0.4s, ...] between retries. It will never be longer
                than :attr:`Retry.BACKOFF_MAX`.

                By default, backoff_factor set to 5

            :type raise_on_redirect ``bool``
            :param raise_on_redirect: Whether, if the number of redirects is
                exhausted, to raise a MaxRetryError, or to return a response with a
                response code in the 3xx range.

            :type raise_on_status ``bool``
            :param raise_on_status: Similar meaning to ``raise_on_redirect``:
                whether we should raise an exception, or return a response,
                if status falls in ``status_forcelist`` range and retries have
                been exhausted.
            """
            try:
                retry = Retry(
                    total=retries,
                    read=retries,
                    connect=retries,
                    backoff_factor=backoff_factor,
                    status=retries,
                    status_forcelist=status_list_to_retry,
                    method_whitelist=frozenset(['GET', 'POST', 'PUT']),
                    raise_on_status=raise_on_status,
                    raise_on_redirect=raise_on_redirect
                )
                adapter = HTTPAdapter(max_retries=retry)
                self._session.mount('http://', adapter)
                self._session.mount('https://', adapter)
            except NameError:
                pass

        def _http_request(self, method, url_suffix, full_url=None, headers=None, auth=None, json_data=None,
                          params=None, data=None, files=None, timeout=10, resp_type='json', ok_codes=None,
                          return_empty_response=False, retries=0, status_list_to_retry=None,
                          backoff_factor=5, raise_on_redirect=False, raise_on_status=False,
                          error_handler=None, **kwargs):
            """A wrapper for requests lib to send our requests and handle requests and responses better.

            :type method: ``str``
            :param method: The HTTP method, for example: GET, POST, and so on.

            :type url_suffix: ``str``
            :param url_suffix: The API endpoint.

            :type full_url: ``str``
            :param full_url:
                Bypasses the use of self._base_url + url_suffix. This is useful if you need to
                make a request to an address outside of the scope of the integration
                API.

            :type headers: ``dict``
            :param headers: Headers to send in the request. If None, will use self._headers.

            :type auth: ``tuple``
            :param auth:
                The authorization tuple (usually username/password) to enable Basic/Digest/Custom HTTP Auth.
                if None, will use self._auth.

            :type params: ``dict``
            :param params: URL parameters to specify the query.

            :type data: ``dict``
            :param data: The data to send in a 'POST' request.

            :type json_data: ``dict``
            :param json_data: The dictionary to send in a 'POST' request.

            :type files: ``dict``
            :param files: The file data to send in a 'POST' request.

            :type timeout: ``float`` or ``tuple``
            :param timeout:
                The amount of time (in seconds) that a request will wait for a client to
                establish a connection to a remote machine before a timeout occurs.
                can be only float (Connection Timeout) or a tuple (Connection Timeout, Read Timeout).

            :type resp_type: ``str``
            :param resp_type:
                Determines which data format to return from the HTTP request. The default
                is 'json'. Other options are 'text', 'content', 'xml' or 'response'. Use 'response'
                 to return the full response object.

            :type ok_codes: ``tuple``
            :param ok_codes:
                The request codes to accept as OK, for example: (200, 201, 204). If you specify
                "None", will use self._ok_codes.

            :return: Depends on the resp_type parameter
            :rtype: ``dict`` or ``str`` or ``requests.Response``

            :type retries: ``int``
            :param retries: How many retries should be made in case of a failure. when set to '0'- will fail on the first time

            :type status_list_to_retry: ``iterable``
            :param status_list_to_retry: A set of integer HTTP status codes that we should force a retry on.
                A retry is initiated if the request method is in ['GET', 'POST', 'PUT']
                and the response status code is in ``status_list_to_retry``.

            :type backoff_factor ``float``
            :param backoff_factor:
                A backoff factor to apply between attempts after the second try
                (most errors are resolved immediately by a second try without a
                delay). urllib3 will sleep for::

                    {backoff factor} * (2 ** ({number of total retries} - 1))

                seconds. If the backoff_factor is 0.1, then :func:`.sleep` will sleep
                for [0.0s, 0.2s, 0.4s, ...] between retries. It will never be longer
                than :attr:`Retry.BACKOFF_MAX`.

                By default, backoff_factor set to 5

            :type raise_on_redirect ``bool``
            :param raise_on_redirect: Whether, if the number of redirects is
                exhausted, to raise a MaxRetryError, or to return a response with a
                response code in the 3xx range.

            :type raise_on_status ``bool``
            :param raise_on_status: Similar meaning to ``raise_on_redirect``:
                whether we should raise an exception, or return a response,
                if status falls in ``status_forcelist`` range and retries have
                been exhausted.

            :type error_handler ``callable``
            :param error_handler: Given an error entery, the error handler outputs the
                new formatted error message.
            """
            try:
                # Replace params if supplied
                address = full_url if full_url else urljoin(self._base_url, url_suffix)
                headers = headers if headers else self._headers
                auth = auth if auth else self._auth
                self._implement_retry(retries, status_list_to_retry, backoff_factor, raise_on_redirect, raise_on_status)
                # Execute
                res = self._session.request(
                    method,
                    address,
                    verify=self._verify,
                    params=params,
                    data=data,
                    json=json_data,
                    files=files,
                    headers=headers,
                    auth=auth,
                    timeout=timeout,
                    **kwargs
                )
                # Handle error responses gracefully
                if not self._is_status_code_valid(res, ok_codes):
                    if error_handler:
                        error_handler(res)
                    else:
                        err_msg = 'Error in API call [{}] - {}' \
                            .format(res.status_code, res.reason)
                        try:
                            # Try to parse json error response
                            error_entry = res.json()
                            err_msg += '\n{}'.format(json.dumps(error_entry))
                            raise DemistoException(err_msg, res=error_entry)
                        except ValueError:
                            err_msg += '\n{}'.format(res.text)
                            try:
                                error_entry = json.loads(res.text)
                                raise DemistoException(err_msg, res=error_entry)
                            except ValueError:
                                # couldn't parse the response json, sending only the error message
                                raise DemistoException(err_msg)

                is_response_empty_and_successful = (res.status_code == 204)
                if is_response_empty_and_successful and return_empty_response:
                    return res

                resp_type = resp_type.lower()
                try:
                    if resp_type == 'json':
                        return res.json()
                    if resp_type == 'text':
                        return res.text
                    if resp_type == 'content':
                        return res.content
                    if resp_type == 'xml':
                        ET.parse(res.text)
                    return res
                except ValueError as exception:
                    raise DemistoException('Failed to parse json object from response: {}'
                                           .format(res.content), exception)
            except requests.exceptions.ConnectTimeout as exception:
                err_msg = 'Connection Timeout Error - potential reasons might be that the Server URL parameter' \
                          ' is incorrect or that the Server is not accessible from your host.'
                raise DemistoException(err_msg, exception)
            except requests.exceptions.SSLError as exception:
                err_msg = 'SSL Certificate Verification Failed - try selecting \'Trust any certificate\' checkbox in' \
                          ' the integration configuration.'
                raise DemistoException(err_msg, exception)
            except requests.exceptions.ProxyError as exception:
                err_msg = 'Proxy Error - if the \'Use system proxy\' checkbox in the integration configuration is' \
                          ' selected, try clearing the checkbox.'
                raise DemistoException(err_msg, exception)
            except requests.exceptions.ConnectionError as exception:
                # Get originating Exception in Exception chain
                error_class = str(exception.__class__)
                err_type = '<' + error_class[error_class.find('\'') + 1: error_class.rfind('\'')] + '>'
                err_msg = 'Verify that the server URL parameter' \
                          ' is correct and that you have access to the server from your host.' \
                          '\nError Type: {}\nError Number: [{}]\nMessage: {}\n' \
                    .format(err_type, exception.errno, exception.strerror)
                raise DemistoException(err_msg, exception)
            except requests.exceptions.RetryError as exception:
                try:
                    reason = 'Reason: {}'.format(exception.args[0].reason.args[0])
                except Exception:
                    reason = ''
                err_msg = 'Max Retries Error- Request attempts with {} retries failed. \n{}'.format(retries, reason)
                raise DemistoException(err_msg, exception)

        def _is_status_code_valid(self, response, ok_codes=None):
            """If the status code is OK, return 'True'.

            :type response: ``requests.Response``
            :param response: Response from API after the request for which to check the status.

            :type ok_codes: ``tuple`` or ``list``
            :param ok_codes:
                The request codes to accept as OK, for example: (200, 201, 204). If you specify
                "None", will use response.ok.

            :return: Whether the status of the response is valid.
            :rtype: ``bool``
            """
            # Get wanted ok codes
            status_codes = ok_codes if ok_codes else self._ok_codes
            if status_codes:
                return response.status_code in status_codes
            return response.ok


def batch(iterable, batch_size=1):
    """Gets an iterable and yields slices of it.

    :type iterable: ``list``
    :param iterable: list or other iterable object.

    :type batch_size: ``int``
    :param batch_size: the size of batches to fetch

    :rtype: ``list``
    :return:: Iterable slices of given
    """
    current_batch = iterable[:batch_size]
    not_batched = iterable[batch_size:]
    while current_batch:
        yield current_batch
        current_batch = not_batched[:batch_size]
        not_batched = not_batched[batch_size:]


def dict_safe_get(dict_object, keys, default_return_value=None, return_type=None, raise_return_type=True):
    """Recursive safe get query (for nested dicts and lists), If keys found return value otherwise return None or default value.
    Example:
    >>> dict = {"something" : {"test": "A"}}
    >>> dict_safe_get(dict,['something', 'test'])
    >>> 'A'
    >>> dict_safe_get(dict,['something', 'else'],'default value')
    >>> 'default value'

    :type dict_object: ``dict``
    :param dict_object: dictionary to query.

    :type keys: ``list``
    :param keys: keys for recursive get.

    :type default_return_value: ``object``
    :param default_return_value: Value to return when no key available.

    :type return_type: ``object``
    :param return_type: Excepted return type.

    :type raise_return_type: ``bool``
    :param raise_return_type: Whether to raise an error when the value didn't match the expected return type.

    :rtype: ``object``
    :return:: Value from nested query.
    """
    return_value = dict_object

    for key in keys:
        try:
            return_value = return_value[key]
        except (KeyError, TypeError, IndexError, AttributeError):
            return_value = default_return_value
            break

    if return_type and not isinstance(return_value, return_type):
        if raise_return_type:
            raise TypeError("Safe get Error:\nDetails: Return Type Error Excepted return type {0},"
                            " but actual type from nested dict/list is {1} with value {2}.\n"
                            "Query: {3}\nQueried object: {4}".format(return_type, type(return_value),
                                                                     return_value, keys, dict_object))
        return_value = default_return_value

    return return_value


CONTEXT_UPDATE_RETRY_TIMES = 3
MIN_VERSION_FOR_VERSIONED_CONTEXT = '6.0.0'


def merge_lists(original_list, updated_list, key):
    """
    Replace values in a list with those in an updated list.
    Example:
    >>> original = [{'id': '1', 'updated': 'n'}, {'id': '2', 'updated': 'n'}, {'id': '11', 'updated': 'n'}]
    >>> updated = [{'id': '1', 'updated': 'y'}, {'id': '3', 'updated': 'y'}, {'id': '11', 'updated': 'n',
    >>>                                                                                             'remove': True}]
    >>> result = [{'id': '1', 'updated': 'y'}, {'id': '2', 'updated': 'n'}, {'id': '3', 'updated': 'y'}]

    :type original_list: ``list``
    :param original_list: The original list.

    :type updated_list: ``list``
    :param updated_list: The updated list.

    :type key: ``str``
    :param key: The key to replace elements by.

    :rtype: ``list``
    :return: The merged list.

    """

    original_dict = {element[key]: element for element in original_list}
    updated_dict = {element[key]: element for element in updated_list}
    original_dict.update(updated_dict)

    removed = [obj for obj in original_dict.values() if obj.get('remove', False) is True]
    for r in removed:
        demisto.debug('Removing from integration context: {}'.format(str(r)))

    merged_list = [obj for obj in original_dict.values() if obj.get('remove', False) is False]

    return merged_list


def set_integration_context(context, sync=True, version=-1):
    """
    Sets the integration context.

    :type context: ``dict``
    :param context: The context to set.

    :type sync: ``bool``
    :param sync: Whether to save the context directly to the DB.

    :type version: ``Any``
    :param version: The version of the context to set.

    :rtype: ``dict``
    :return: The new integration context
    """
    demisto.debug('Setting integration context {}:'.format(str(context)))
    if is_versioned_context_available():
        demisto.debug('Updating integration context with version {}. Sync: {}'.format(version, sync))
        return demisto.setIntegrationContextVersioned(context, version, sync)
    else:
        return demisto.setIntegrationContext(context)


def get_integration_context(sync=True, with_version=False):
    """
    Gets the integration context.

    :type sync: ``bool``
    :param sync: Whether to get the integration context directly from the DB.

    :type with_version: ``bool``
    :param with_version: Whether to return the version.

    :rtype: ``dict``
    :return: The integration context.
    """
    if is_versioned_context_available():
        integration_context = demisto.getIntegrationContextVersioned(sync)

        if with_version:
            return integration_context
        else:
            return integration_context.get('context', {})
    else:
        return demisto.getIntegrationContext()


def is_versioned_context_available():
    """
    Determines whether versioned integration context is available according to the server version.

    :rtype: ``bool``
    :return: Whether versioned integration context is available
    """
    return is_demisto_version_ge(MIN_VERSION_FOR_VERSIONED_CONTEXT)


def set_to_integration_context_with_retries(context, object_keys=None, sync=True,
                                            max_retry_times=CONTEXT_UPDATE_RETRY_TIMES):
    """
    Update the integration context with a dictionary of keys and values with multiple attempts.
    The function supports merging the context keys using the provided object_keys parameter.
    If the version is too old by the time the context is set,
    another attempt will be made until the limit after a random sleep.

    :type context: ``dict``
    :param context: A dictionary of keys and values to set.

    :type object_keys: ``dict``
    :param object_keys: A dictionary to map between context keys and their unique ID for merging them.

    :type sync: ``bool``
    :param sync: Whether to save the context directly to the DB.

    :type max_retry_times: ``int``
    :param max_retry_times: The maximum number of attempts to try.

    :rtype: ``None``
    :return: None
    """
    attempt = 0

    # do while...
    while True:
        if attempt == max_retry_times:
            raise Exception('Failed updating integration context. Max retry attempts exceeded.')

        # Update the latest context and get the new version
        integration_context, version = update_integration_context(context, object_keys, sync)

        demisto.debug('Attempting to update the integration context with version {}.'.format(version))

        # Attempt to update integration context with a version.
        # If we get a ValueError (DB Version), then the version was not updated and we need to try again.
        attempt += 1
        try:
            set_integration_context(integration_context, sync, version)
            demisto.debug('Successfully updated integration context with version {}.'
                          ''.format(version))
            break
        except ValueError as ve:
            demisto.debug('Failed updating integration context with version {}: {} Attempts left - {}'
                          ''.format(version, str(ve), CONTEXT_UPDATE_RETRY_TIMES - attempt))
            # Sleep for a random time
            time_to_sleep = randint(1, 100) / 1000
            time.sleep(time_to_sleep)


def get_integration_context_with_version(sync=True):
    """
    Get the latest integration context with version, if available.

    :type sync: ``bool``
    :param sync: Whether to get the context directly from the DB.

    :rtype: ``tuple``
    :return: The latest integration context with version.
    """
    latest_integration_context_versioned = get_integration_context(sync, with_version=True)
    version = -1
    if is_versioned_context_available():
        integration_context = latest_integration_context_versioned.get('context', {})
        if sync:
            version = latest_integration_context_versioned.get('version', 0)
    else:
        integration_context = latest_integration_context_versioned

    return integration_context, version


def update_integration_context(context, object_keys=None, sync=True):
    """
    Update the integration context with a given dictionary after merging it with the latest integration context.

    :type context: ``dict``
    :param context: The keys and values to update in the integration context.

    :type object_keys: ``dict``
    :param object_keys: A dictionary to map between context keys and their unique ID for merging them
    with the latest context.

    :type sync: ``bool``
    :param sync: Whether to use the context directly from the DB.

    :rtype: ``tuple``
    :return: The updated integration context along with the current version.

    """
    integration_context, version = get_integration_context_with_version(sync)
    if not object_keys:
        object_keys = {}

    for key, _ in context.items():
        latest_object = json.loads(integration_context.get(key, '[]'))
        updated_object = context[key]
        if key in object_keys:
            merged_list = merge_lists(latest_object, updated_object, object_keys[key])
            integration_context[key] = json.dumps(merged_list)
        else:
            integration_context[key] = json.dumps(updated_object)

    return integration_context, version


class DemistoException(Exception):
    def __init__(self, message, exception=None, res=None, *args):
        self.res = res if res else {}
        self.message = message
        self.exception = exception
        super(DemistoException, self).__init__(message, exception, *args)

    def __str__(self):
        return str(self.message)


class GetRemoteDataArgs:
    """get-remote-data args parser
    :type args: ``dict``
    :param args: arguments for the command of the command.

    :return: No data returned
    :rtype: ``None``
    """

    def __init__(self, args):
        self.remote_incident_id = args['id']
        self.last_update = args['lastUpdate']


class UpdateRemoteSystemArgs:
    """update-remote-system args parser
    :type args: ``dict``
    :param args: arguments for the command of the command.

    :return: No data returned
    :rtype: ``None``
    """

    def __init__(self, args):
        self.data = args.get('data')  # type: ignore
        self.entries = args.get('entries')
        self.incident_changed = args.get('incidentChanged')
        self.remote_incident_id = args.get('remoteId')
        self.inc_status = args.get('status')
        self.delta = args.get('delta')


class GetRemoteDataResponse:
    """get-remote-data response parser
    :type mirrored_object: ``dict``
    :param mirrored_object: The object you are mirroring, in most cases the incident.

    :type entries: ``list``
    :param entries: The entries you want to add to the war room.

    :return: No data returned
    :rtype: ``None``
    """

    def __init__(self, mirrored_object, entries):
        self.mirrored_object = mirrored_object
        self.entries = entries

    def extract_for_local(self):
        """Extracts the response into the mirrored incident.

        :return: List of details regarding the mirrored incident.
        :rtype: ``list``
        """
        if self.mirrored_object:
            demisto.info('Updating object {}'.format(self.mirrored_object["id"]))
            return [self.mirrored_object] + self.entries


class SchemeTypeMapping:
    """Scheme type mappings builder.

    :type type_name: ``str``
    :param type_name: The name of the remote incident type.

    :type fields: ``dict``
    :param fields: The dict of fields to their description.

    :return: No data returned
    :rtype: ``None``
    """

    def __init__(self, type_name='', fields=None):
        self.type_name = type_name
        self.fields = fields if fields else {}

    def add_field(self, name, description=''):
        """Adds a field to the incident type mapping.

        :type name: ``str``
        :param name: The name of the field.

        :type description: ``str``
        :param description: The description for that field.a

        :return: No data returned
        :rtype: ``None``
        """
        self.fields.update({
            name: description
        })

    def extract_mapping(self):
        """Extracts the mapping into XSOAR mapping screen.

        :return: the mapping object for the current field.
        :rtype: ``dict``
        """
        return {
            self.type_name: self.fields
        }


class GetMappingFieldsResponse:
    """Handler for the mapping fields object.

    :type scheme_types_mapping: ``list``
    :param scheme_types_mapping: List of all the mappings in the remote system.

    :return: No data returned
    :rtype: ``None``
    """

    def __init__(self, scheme_types_mapping=None):
        self.scheme_types_mappings = scheme_types_mapping if scheme_types_mapping else []

    def add_scheme_type(self, scheme_type_mapping):
        """Add another incident type mapping.

        :type scheme_type_mapping: ``dict``
        :param scheme_type_mapping: mapping of a singular field.

        :return: No data returned
        :rtype: ``None``
        """
        self.scheme_types_mappings.append(scheme_type_mapping)

    def extract_mapping(self):
        """Extracts the mapping into XSOAR mapping screen.

        :return: the mapping object for the current field.
        :rtype: ``dict``
        """
        all_mappings = []
        for scheme_types_mapping in self.scheme_types_mappings:
            all_mappings.append(scheme_types_mapping.extract_mapping())

        return all_mappings


def get_x_content_info_headers():
    """Get X-Content-* headers to send in outgoing requests to use when performing requests to
    external services such as oproxy.

    :return: headers dict
    :rtype: ``dict``
    """
    calling_context = demisto.callingContext.get('context', {})
    brand_name = calling_context.get('IntegrationBrand', '')
    instance_name = calling_context.get('IntegrationInstance', '')
    headers = {
        'X-Content-Version': CONTENT_RELEASE_VERSION,
        'X-Content-Name': brand_name or instance_name or 'Name not found',
        'X-Content-LicenseID': demisto.getLicenseID(),
        'X-Content-Branch': CONTENT_BRANCH_NAME,
        'X-Content-Server-Version': get_demisto_version_as_str(),
    }
    return headers


class BaseWidget:
    @abstractmethod
    def to_display(self):
        pass


class TextWidget(BaseWidget):
    """Text Widget representation

    :type text: ``str``
    :param text: The text for the widget to display

    :return: No data returned
    :rtype: ``None``
    """

    def __init__(self, text):
        # type: (str) -> None
        self.text = text

    def to_display(self):
        """Text Widget representation

        :type text: ``str``
        :param text: The text for the widget to display

        :return: No data returned
        :rtype: ``None``
        """
        return self.text


class TrendWidget(BaseWidget):
    """Trend Widget representation

    :type current_number: ``int``
    :param current_number: The Current number in the trend.

    :type previous_number: ``int``
    :param previous_number: The previous number in the trend.

    :return: No data returned
    :rtype: ``None``
    """

    def __init__(self, current_number, previous_number):
        # type: (int, int) -> None
        self.current_number = current_number
        self.previous_number = previous_number

    def to_display(self):
        return json.dumps({
            'currSum': self.current_number,
            'prevSum': self.previous_number
        })


class NumberWidget(BaseWidget):
    """Number Widget representation

    :type number: ``int``
    :param number: The number for the widget to display.

    :return: No data returned
    :rtype: ``None``
    """

    def __init__(self, number):
        # type: (int) -> None
        self.number = number

    def to_display(self):
        return self.number


class BarColumnPieWidget(BaseWidget):
    """Bar/Column/Pie Widget representation

    :type categories: ``list``
    :param categories: a list of categories to display(Better use the add_category function to populate the data.

    :return: No data returned
    :rtype: ``None``
    """

    def __init__(self, categories=None):
        # type: (list) -> None
        self.categories = categories if categories else []  # type: List[dict]

    def add_category(self, name, number):
        """Add a category to widget.

        :type name: ``str``
        :param name: the name of the category to add.

        :type number: ``int``
        :param number: the number value of the category.

        :return: No data returned.
        :rtype: ``None``
        """
        self.categories.append({
            'name': name,
            'data': [number]
        })

    def to_display(self):
        return json.dumps(self.categories)


class LineWidget(BaseWidget):
    """Line Widget representation

    :type categories: ``Any``
    :param categories: a list of categories to display(Better use the add_category function to populate the data.

    :return: No data returned
    :rtype: ``None``
    """

    def __init__(self, categories=None):
        # type: (list) -> None
        self.categories = categories if categories else []  # type: List[dict]

    def add_category(self, name, number, group):
        """Add a category to widget.

        :type name: ``str``
        :param name: the name of the category to add.

        :type number: ``int``
        :param number: the number value of the category.

        :type group: ``str``
        :param group: the name of the relevant group.

        :return: No data returned
        :rtype: ``None``
        """
        self.categories.append({
            'name': name,
            'data': [number],
            'groups': [
                {
                    'name': group,
                    'data': [number]
                },
            ]
        })

    def to_display(self):
        processed_names = []  # type: List[str]
        processed_categories = []  # type: List[dict]
        for cat in self.categories:
            if cat['name'] in processed_names:
                for processed_category in processed_categories:
                    if cat['name'] == processed_category['name']:
                        processed_category['data'] = [processed_category['data'][0] + cat['data'][0]]
                        processed_category['groups'].extend(cat['groups'])
                        break

            else:
                processed_categories.append(cat)
                processed_names.append(cat['name'])

        return json.dumps(processed_categories)


class TableOrListWidget(BaseWidget):
    """Table/List Widget representation

    :type data: ``Any``
    :param data: a list of data to display(Better use the add_category function to populate the data.

    :return: No data returned
    :rtype: ``None``
    """

    def __init__(self, data=None):
        # type: (Any) -> None
        self.data = data if data else []
        if not isinstance(self.data, list):
            self.data = [data]

    def add_row(self, data):
        """Add a row to the widget.

        :type data: ``Any``
        :param data: the data to add to the list/table.

        :return: No data returned
        :rtype: ``None``
        """
        self.data.append(data)

    def to_display(self):
        return json.dumps({
            'total': len(self.data),
            'data': self.data
        })


class IAMErrors(object):
    """
    An enum class to manually handle errors in IAM integrations
    :return: None
    :rtype: ``None``
    """
    USER_DOES_NOT_EXIST = 404, 'User does not exist'
    USER_ALREADY_EXISTS = 409, 'User already exists'


class IAMActions(object):
    """
    Enum: contains all the IAM actions (e.g. get, update, create, etc.)
    :return: None
    :rtype: ``None``
    """
    GET_USER = 'get'
    UPDATE_USER = 'update'
    CREATE_USER = 'create'
    DISABLE_USER = 'disable'
    ENABLE_USER = 'enable'


class IAMVendorActionResult:
    """ This class is used in IAMUserProfile class to represent actions data.
    :return: None
    :rtype: ``None``
    """

    def __init__(self, success=True, active=None, iden=None, username=None, email=None, error_code=None,
                 error_message=None, details=None, skip=False, skip_reason=None, action=None):
        """ Sets the outputs and readable outputs attributes according to the given arguments.

        :param success: (bool) whether or not the command succeeded.
        :param active:  (bool) whether or not the user status is active.
        :param iden: (str) the user ID.
        :param username: (str) the username of the user.
        :param email:  (str) the email of the user.
        :param error_code: (str or int) the error code of the response, if exists.
        :param error_message: (str) the error details of the response, if exists.
        :param details: (dict) the full response.
        :param skip: (bool) whether or not the command is skipped.
        :param skip_reason: (str) If the command is skipped, describes the reason.
        :param action: (IAMActions) An enum object represents the action taken (get, update, create, etc).
        """
        self._brand = demisto.callingContext.get('context', {}).get('IntegrationBrand')
        self._instance_name = demisto.callingContext.get('context', {}).get('IntegrationInstance')
        self._success = success
        self._active = active
        self._iden = iden
        self._username = username
        self._email = email
        self._error_code = error_code
        self._error_message = error_message
        self._details = details
        self._skip = skip
        self._skip_reason = skip_reason
        self._action = action

    def create_outputs(self):
        """ Sets the outputs in `_outputs` attribute.
        """
        outputs = {
            'brand': self._brand,
            'instanceName': self._instance_name,
            'action': self._action,
            'success': self._success,
            'active': self._active,
            'id': self._iden,
            'username': self._username,
            'email': self._email,
            'errorCode': self._error_code,
            'errorMessage': self._error_message,
            'details': self._details,
            'skipped': self._skip,
            'reason': self._skip_reason
        }
        return outputs

    def create_readable_outputs(self, outputs):
        """ Sets the human readable output in `_readable_output` attribute.

        :param outputs: (dict) the command outputs.
        """
        title = self._action.title() + ' User Results ({})'.format(self._brand)

        if not self._skip:
            headers = ["brand", "instanceName", "success", "active", "id", "username",
                       "email", "errorCode", "errorMessage", "details"]
        else:
            headers = ["brand", "instanceName", "skipped", "reason"]

        readable_output = tableToMarkdown(
            name=title,
            t=outputs,
            headers=headers,
            removeNull=True
        )

        return readable_output


class IAMUserProfile:
    """
        A User Profile object class for IAM integrations.

        Attributes:
            _user_profile (str): The user profile information.
            _user_profile_delta (str): The user profile delta.
            _vendor_action_results (list): A List of data returned from the vendor.
    :return: None
    :rtype: ``None``
    """

    INDICATOR_TYPE = 'User Profile'

    def __init__(self, user_profile, user_profile_delta=None):
        """ IAMUserProfile c'tor.

        :param user_profile: (dict) the user-profile argument.
        :param user_profile_delta: (dict) the user-profile argument.
        """
        self._user_profile = safe_load_json(user_profile)
        self._user_profile_delta = safe_load_json(user_profile_delta) if user_profile_delta else {}
        self._vendor_action_results = []

    def get_attribute(self, item):
        return self._user_profile.get(item)

    def to_entry(self):
        """ Generates a XSOAR IAM entry from the data in _vendor_action_results.
        Note: Currently we are using only the first element of the list, in the future we will support multiple results.

        :return: (dict) A XSOAR entry.
        """

        outputs = self._vendor_action_results[0].create_outputs()
        readable_output = self._vendor_action_results[0].create_readable_outputs(outputs)

        entry_context = {
            'IAM.UserProfile(val.email && val.email == obj.email)': self._user_profile,
            'IAM.Vendor(val.instanceName && val.instanceName == self.instanceName && '
            'val.email && val.email == obj.email)': outputs
        }

        return_entry = {
            'Type': EntryType.NOTE,
            'ContentsFormat': EntryFormat.JSON,
            'Contents': outputs,
            'HumanReadable': readable_output,
            'EntryContext': entry_context
        }

        return return_entry

    def set_result(self, success=True, active=None, iden=None, username=None, email=None, error_code=None,
                   error_message=None, details=None, skip=False, skip_reason=None, action=None):
        """ Sets the outputs and readable outputs attributes according to the given arguments.

        :param success: (bool) whether or not the command succeeded.
        :param active:  (bool) whether or not the user status is active.
        :param iden: (str) the user ID.
        :param username: (str) the username of the user.
        :param email:  (str) the email of the user.
        :param error_code: (str or int) the error code of the response, if exists.
        :param error_message: (str) the error details of the response, if exists.
        :param details: (dict) the full response.
        :param skip: (bool) whether or not the command is skipped.
        :param skip_reason: (str) If the command is skipped, describes the reason.
        :param action: (IAMActions) An enum object represents the action taken (get, update, create, etc).
        """
        if not email:
            email = self.get_attribute('email')

        vendor_action_result = IAMVendorActionResult(
            success=success,
            active=active,
            iden=iden,
            username=username,
            email=email,
            error_code=error_code,
            error_message=error_message if error_message else '',
            details=details,
            skip=skip,
            skip_reason=skip_reason if skip_reason else '',
            action=action
        )

        self._vendor_action_results.append(vendor_action_result)

    def map_object(self, mapper_name, mapping_type=None):
        """ Returns the user data, in an application data format.

        :param mapper_name: (str) The outgoing mapper from XSOAR to the application.
        :param mapping_type: (str) The mapping type of the mapper (optional).
        :return: (dict) the user data, in the app data format.
        """
        if not mapping_type:
            mapping_type = IAMUserProfile.INDICATOR_TYPE
        if not self._user_profile:
            raise DemistoException('You must provide the user profile data.')
        app_data = demisto.mapObject(self._user_profile, mapper_name, mapping_type)
        return app_data

    def update_with_app_data(self, app_data, mapper_name, mapping_type=None):
        """ updates the user_profile attribute according to the given app_data

        :param app_data: (dict) The user data in app
        :param mapper_name: (str) incoming mapper name
        :param mapping_type: (str) Optional - mapping type
        """
        if not mapping_type:
            mapping_type = IAMUserProfile.INDICATOR_TYPE
        if not isinstance(app_data, dict):
            app_data = safe_load_json(app_data)
        self._user_profile = demisto.mapObject(app_data, mapper_name, mapping_type)<|MERGE_RESOLUTION|>--- conflicted
+++ resolved
@@ -2863,11 +2863,7 @@
 
     if results and isinstance(results, list) and len(results) > 0 and isinstance(results[0], CommandResults):
         for result in results:
-<<<<<<< HEAD
-            demisto.results(result)
-=======
             demisto.results(result.to_context())
->>>>>>> 606e34b5
         return
 
     if isinstance(results, CommandResults):
